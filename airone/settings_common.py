import os
import logging
import subprocess
import errno
from typing import Any, Dict

from django_replicated import settings
from configurations import Configuration


class Common(Configuration):

    # Build paths inside the project like this: os.path.join(BASE_DIR, ...)
    BASE_DIR = os.path.dirname(os.path.dirname(os.path.abspath(__file__)))

    # Quick-start development settings - unsuitable for production
    # See https://docs.djangoproject.com/en/1.11/howto/deployment/checklist/

    # SECURITY WARNING: keep the secret key used in production secret!
    SECRET_KEY = "(ch@ngeMe)"

    # Celery settings
    CELERY_BROKER_URL = "amqp://guest:guest@localhost//"

    #: Only add pickle to this list if your broker is secured
    #: from unwanted access (see userguide/security.html)
    CELERY_ACCEPT_CONTENT = ["json"]
    CELERY_TASK_SERIALIZER = "json"
    CELERY_BROKER_HEARTBEAT = 0

    # SECURITY WARNING: don't run with debug turned on in production!
    DEBUG = True
    # INTERNAL_IPS = ["127.0.0.1"]

    ALLOWED_HOSTS = ["*"]

    # Application definition

    INSTALLED_APPS = [
        "common",
        "user",
        "group",
        "entity",
        "acl",
        "dashboard",
        "entry",
        "job",
        "webhook",
        "role",
        "django.contrib.admin",
        "django.contrib.auth",
        "django.contrib.contenttypes",
        "django.contrib.sessions",
        "django.contrib.messages",
        "django.contrib.staticfiles",
        "django.contrib.humanize",
        "import_export",
        "rest_framework",
        "rest_framework.authtoken",
        "custom_view.background",
        "custom_view",
        "drf_spectacular",
        "django_filters",
        "social_django",
        # "debug_toolbar",
    ]

    MIDDLEWARE = [
        "django.middleware.security.SecurityMiddleware",
        "whitenoise.middleware.WhiteNoiseMiddleware",
        "airone.lib.log.LoggingRequestMiddleware",
        "django.contrib.sessions.middleware.SessionMiddleware",
        "django.middleware.common.CommonMiddleware",
        "django.middleware.csrf.CsrfViewMiddleware",
        "django.contrib.auth.middleware.AuthenticationMiddleware",
        "django.contrib.messages.middleware.MessageMiddleware",
        "django.middleware.clickjacking.XFrameOptionsMiddleware",
<<<<<<< HEAD
        "whitenoise.middleware.WhiteNoiseMiddleware",
        "social_django.middleware.SocialAuthExceptionMiddleware",
=======
>>>>>>> dc6aa2e4
        "airone.lib.db.AirOneReplicationMiddleware",
        # "debug_toolbar.middleware.DebugToolbarMiddleware",
    ]

    ROOT_URLCONF = "airone.urls"

    PROJECT_PATH = os.path.realpath(os.path.dirname(__file__))
    TEMPLATES = [
        {
            "BACKEND": "django.template.backends.django.DjangoTemplates",
            "DIRS": [
                PROJECT_PATH + "/../templates/",
            ],
            "APP_DIRS": True,
            "OPTIONS": {
                "context_processors": [
                    "django.template.context_processors.debug",
                    "django.template.context_processors.request",
                    "django.contrib.auth.context_processors.auth",
                    "django.contrib.messages.context_processors.messages",
                    "social_django.context_processors.backends",
                    "social_django.context_processors.login_redirect",
                ],
            },
        },
    ]

    WSGI_APPLICATION = "airone.wsgi.application"

    # https://docs.djangoproject.com/en/2.2/ref/settings/#secure-proxy-ssl-header
    SECURE_PROXY_SSL_HEADER = ("HTTP_X_FORWARDED_PROTO", "https")

    # https://docs.djangoproject.com/en/3.2/ref/settings/#session-cookie-secure
    SESSION_COOKIE_SECURE = True

    # https://docs.djangoproject.com/en/3.2/ref/middleware/#http-strict-transport-security
    SECURE_HSTS_PRELOAD = True
    SECURE_HSTS_SECONDS = 1209600

    # Database
    # https://docs.djangoproject.com/en/1.11/ref/settings/#databases

    DATABASES = {
        "default": {
            "ENGINE": "django.db.backends.mysql",
            "NAME": "airone",
            "USER": "airone",
            "PASSWORD": "password",
            "HOST": "127.0.0.1",
            "OPTIONS": {
                "charset": "utf8mb4",
            },
        }
    }
    DATABASE_ROUTERS = ["django_replicated.router.ReplicationRouter"]
    REPLICATED_DATABASE_SLAVES = ["default"]
    REPLICATED_CACHE_BACKEND = settings.REPLICATED_CACHE_BACKEND
    REPLICATED_DATABASE_DOWNTIME = settings.REPLICATED_DATABASE_DOWNTIME
    REPLICATED_VIEWS_OVERRIDES = settings.REPLICATED_VIEWS_OVERRIDES
    REPLICATED_READ_ONLY_DOWNTIME = settings.REPLICATED_READ_ONLY_DOWNTIME
    REPLICATED_READ_ONLY_TRIES = settings.REPLICATED_READ_ONLY_TRIES
    REPLICATED_FORCE_MASTER_COOKIE_NAME = settings.REPLICATED_FORCE_MASTER_COOKIE_NAME
    REPLICATED_FORCE_MASTER_COOKIE_MAX_AGE = settings.REPLICATED_FORCE_MASTER_COOKIE_MAX_AGE
    REPLICATED_FORCE_STATE_HEADER = settings.REPLICATED_FORCE_STATE_HEADER
    REPLICATED_CHECK_STATE_ON_WRITE = settings.REPLICATED_CHECK_STATE_ON_WRITE
    REPLICATED_FORCE_MASTER_COOKIE_STATUS_CODES = (
        settings.REPLICATED_FORCE_MASTER_COOKIE_STATUS_CODES
    )
    REPLICATED_MANAGE_ATOMIC_REQUESTS = settings.REPLICATED_MANAGE_ATOMIC_REQUESTS

    # Password validation
    # https://docs.djangoproject.com/en/1.11/ref/settings/#auth-password-validators

    AUTH_PASSWORD_VALIDATORS = [
        {
            "NAME": "django.contrib.auth.password_validation.UserAttributeSimilarityValidator",
        },
        {
            "NAME": "django.contrib.auth.password_validation.MinimumLengthValidator",
        },
        {
            "NAME": "django.contrib.auth.password_validation.CommonPasswordValidator",
        },
        {
            "NAME": "django.contrib.auth.password_validation.NumericPasswordValidator",
        },
    ]

    # Internationalization
    # https://docs.djangoproject.com/en/1.11/topics/i18n/

    LANGUAGE_CODE = "en-us"

    TIME_ZONE = "Asia/Tokyo"

    USE_I18N = True

    USE_L10N = True

    USE_TZ = True

    # Static files (CSS, JavaScript, Images)
    # http://whitenoise.evans.io/en/stable/django.html

    STATIC_URL = "/static/"
    STATICFILES_DIRS = [os.path.join(BASE_DIR, "static")]
    STATIC_ROOT = os.path.join(BASE_DIR, "static_root")
    STATICFILES_STORAGE = "whitenoise.storage.CompressedManifestStaticFilesStorage"

    LOGIN_REDIRECT_URL = "/dashboard/"

    # global settins for AirOne
    AIRONE: Dict[str, Any] = {
        "CONCURRENCY": 1,
        "VERSION": "unknown",
        "FILE_STORE_PATH": "/tmp/airone_app",
        "AUTO_COMPLEMENT_USER": "auto_complementer",
        "EXTENSIONS": [],
        "TITLE": "AirOne",
        "SUBTITLE": "SubTitle, Please change it",
        "NOTE_DESC": "Description, Please change it",
        "NOTE_LINK": "",
        "SSO_DESC": "SSO",
    }

    try:
        proc = subprocess.Popen(
            "cd %s && git describe --tags" % BASE_DIR,
            shell=True,
            stdout=subprocess.PIPE,
            stderr=subprocess.PIPE,
        )
        outs, errs = proc.communicate(timeout=1)
        # if `git describe --tags` prints some string to stdout, use the result as version
        # else use 'unknown' as version (e.g. untagged git repository)
        if isinstance(outs, str):
            AIRONE["VERSION"] = outs.strip()
        elif isinstance(outs, bytes):
            AIRONE["VERSION"] = outs.decode("utf-8").strip()
        else:
            logging.getLogger(__name__).warning("could not describe airone version from git")

        # create a directory to store temporary file for applications
        if not os.path.exists(AIRONE["FILE_STORE_PATH"]):
            os.makedirs(AIRONE["FILE_STORE_PATH"])

    except OSError as e:
        # errno.ENOENT is the errno of FileNotFoundError
        if e.errno == errno.ENOENT:
            # do nothing and use 'unknown' as version when git does not exists
            logging.getLogger(__name__).warning("git command not found.")

    CACHES = {
        "default": {
            "BACKEND": "django.core.cache.backends.memcached.MemcachedCache",
            "LOCATION": "localhost:11211",
            "TIMEOUT": None,
        }
    }

    ES_CONFIG = {
        "NODES": ["localhost:9200"],
        "INDEX": "airone",
        "MAXIMUM_RESULTS_NUM": 500000,
        "TIMEOUT": None,
    }

    #
    # Note: Disable LDAP authentication by default in the mean time.
    #
    # AUTHENTICATION_BACKENDS = (
    #     "airone.auth.ldap.LDAPBackend",
    # )

    #
    # Note: Disable SSO authentication by default in the mean time.
    # (c.f. https://python-social-auth.readthedocs.io/en/latest/backends/saml.html)
    # AUTHENTICATION_BACKENDS = (
    #     "django.contrib.auth.backends.ModelBackend",
    #     "social_core.backends.saml.SAMLAuth",
    # )
    # SOCIAL_AUTH_SAML_SP_ENTITY_ID = ""
    # SOCIAL_AUTH_SAML_SP_PRIVATE_KEY = ""
    # SOCIAL_AUTH_SAML_SP_PUBLIC_CERT = ""
    # SOCIAL_AUTH_SAML_ORG_INFO = {
    #     "": {
    #         "name": "",
    #         "displayname": "",
    #         "url": "",
    #     }
    # }
    # SOCIAL_AUTH_SAML_TECHNICAL_CONTACT = {
    #     "givenName": "",
    #     "emailAddress": "",
    # }
    # SOCIAL_AUTH_SAML_SUPPORT_CONTACT = {
    #     "givenName": "",
    #     "emailAddress": ""
    # }
    # SOCIAL_AUTH_SAML_ENABLED_IDPS = {
    #     "": {
    #         "entity_id": "",
    #         "url": "",
    #         "x509cert": """
    #         """,
    #         "attr_user_permanent_id": "",
    #         "attr_name": "",
    #         "attr_username": "",
    #     }
    # }
    # SOCIAL_AUTH_CLEAN_USERNAMES = False
    #
    # SOCIAL_AUTH_PIPELINE = (
    #     "social_core.pipeline.social_auth.social_details",
    #     "social_core.pipeline.social_auth.social_uid",
    #     "social_core.pipeline.social_auth.auth_allowed",
    #     "social_core.pipeline.social_auth.social_user",
    #     "airone.auth.social_auth.create_user",
    #     # 'social_core.pipeline.user.get_username',
    #     # 'social_core.pipeline.user.create_user',
    #     "social_core.pipeline.social_auth.associate_user",
    #     "social_core.pipeline.social_auth.load_extra_data",
    #     "social_core.pipeline.user.user_details",
    # )

    AUTH_CONFIG = {
        "LDAP": {
            "SERVER_ADDRESS": "localhost",
            "USER_FILTER": "sn={username},ou=User,dc=example,dc=com",
        }
    }

    LOGGING: Dict[str, Any] = {
        "version": 1,
        "disable_existing_loggers": True,
        "formatters": {
            "all": {
                "format": "\t".join(
                    [
                        "[%(levelname)s]",
                        "asctime:%(asctime)s",
                        "module:%(module)s",
                        "message:%(message)s",
                        "process:%(process)d",
                        "thread:%(thread)d",
                    ]
                )
            }
        },
        "handlers": {
            "file": {
                "level": "INFO",
                "class": "logging.FileHandler",
                "filename": os.path.join(BASE_DIR, "logs/django.log"),
                "formatter": "all",
            },
            "console": {
                "level": "INFO",
                "class": "logging.StreamHandler",
                "formatter": "all",
            },
        },
        "loggers": {
            "airone": {
                "handlers": ["file", "console"],
                "level": "INFO",
                "propagate": False,
            },
        },
    }
    # If log dir is not exists create it.
    if not os.path.exists(os.path.dirname(LOGGING["handlers"]["file"]["filename"])):
        os.makedirs(os.path.dirname(LOGGING["handlers"]["file"]["filename"]))

    DEFAULT_AUTO_FIELD = "django.db.models.AutoField"

    AUTH_USER_MODEL = "user.User"

    REST_FRAMEWORK = {
        "DEFAULT_SCHEMA_CLASS": "drf_spectacular.openapi.AutoSchema",
        "DEFAULT_AUTHENTICATION_CLASSES": [
            "rest_framework.authentication.BasicAuthentication",
            "rest_framework.authentication.SessionAuthentication",
            "api_v1.auth.AironeTokenAuth",
        ],
        "DEFAULT_PERMISSION_CLASSES": [
            "rest_framework.permissions.IsAuthenticated",
        ],
        "PAGE_SIZE": 30,
    }

    SPECTACULAR_SETTINGS = {
        "PREPROCESSING_HOOKS": [
            "airone.spectacular.exclude_customview_hook",
            "airone.spectacular.filter_apiv2_hook",
        ]
    }<|MERGE_RESOLUTION|>--- conflicted
+++ resolved
@@ -75,11 +75,8 @@
         "django.contrib.auth.middleware.AuthenticationMiddleware",
         "django.contrib.messages.middleware.MessageMiddleware",
         "django.middleware.clickjacking.XFrameOptionsMiddleware",
-<<<<<<< HEAD
         "whitenoise.middleware.WhiteNoiseMiddleware",
         "social_django.middleware.SocialAuthExceptionMiddleware",
-=======
->>>>>>> dc6aa2e4
         "airone.lib.db.AirOneReplicationMiddleware",
         # "debug_toolbar.middleware.DebugToolbarMiddleware",
     ]
