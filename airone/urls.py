--- conflicted
+++ resolved
@@ -1,6 +1,5 @@
 from django.conf import settings
 from django.conf.urls import url, include
-from django.contrib.auth import views as auth_views
 from django.views.generic import RedirectView
 from django.contrib.staticfiles.urls import staticfiles_urlpatterns
 from django.contrib.auth import views as auth_views
@@ -21,20 +20,13 @@
     url(r'^entry/', include(('entry.urls', 'entry'))),
     url(r'^api/v1/', include(api_v1_urlpatterns)),
     url(r'^job/', include(('job.urls', 'job'))),
-<<<<<<< HEAD
-    url(r'^auth/', include(('django.contrib.auth.urls', 'auth'))),
-    url(r'^webhook/', include(('webhook.urls', 'entity'))),
-    url(r'^login/', auth_views.LoginView.as_view(), name='login'),
-    url(r'^logout/', auth_views.LogoutView.as_view(), name='logout'),
-    url(r'^oauth/', include('social_django.urls', namespace='social')),
-    url(r'^accounts/profile/', views.index, name='index'),
-=======
     url(r'^auth/login/', auth_views.LoginView.as_view(
         redirect_authenticated_user=True,
     ), name='login'),
     url(r'^auth/logout/', auth_view.logout, name='logout'),
+    url(r'^oauth/', include('social_django.urls', namespace='social')),
+    url(r'^accounts/profile/', views.index, name='index'),
     url(r'^webhook/', include(('webhook.urls', 'webhook'))),
->>>>>>> 7133a68e
 ]
 
 for extension in settings.AIRONE['EXTENSIONS']:
