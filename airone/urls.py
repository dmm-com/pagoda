--- conflicted
+++ resolved
@@ -20,15 +20,10 @@
     url(r'^api-auth/', include(('rest_framework.urls', 'rest_framework'))),
     url(r'^api/v1/', include(api_v1_urlpatterns)),
     url(r'^job/', include(('job.urls', 'job'))),
-<<<<<<< HEAD
-    url(r'^auth/logout/', auth_view.logout),
-    url(r'^auth/', include(('django.contrib.auth.urls', 'auth'))),
-=======
     url(r'^auth/login/', auth_views.LoginView.as_view(
         redirect_authenticated_user=True,
     ), name='login'),
-    url(r'^auth/logout/', auth_views.LogoutView.as_view(), name='logout'),
->>>>>>> 06e8cd51
+    url(r'^auth/logout/', auth_view.logout, name='logout'),
     url(r'^webhook/', include(('webhook.urls', 'webhook'))),
 ]
 
