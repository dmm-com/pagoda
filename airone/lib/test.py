import inspect
import os
import sys

from django.conf import settings
from django.test import Client, TestCase, override_settings
from pytz import timezone

from airone.lib.acl import ACLType
<<<<<<< HEAD
from airone.lib.types import AttrType, AttrTypeValue
=======
from airone.lib.types import AttrType
>>>>>>> 86dffd29
from entity.models import Entity, EntityAttr
from entry.models import Entry
from user.models import User
from webhook.models import Webhook

from .elasticsearch import ESS


class AironeTestCase(TestCase):
    ALL_TYPED_ATTR_PARAMS_FOR_CREATING_ENTITY = [
<<<<<<< HEAD
        {"name": "val", "type": AttrTypeValue["string"]},
        {"name": "vals", "type": AttrTypeValue["array_string"]},
        {"name": "ref", "type": AttrTypeValue["object"]},
        {"name": "refs", "type": AttrTypeValue["array_object"]},
        {"name": "name", "type": AttrTypeValue["named_object"]},
        {"name": "names", "type": AttrTypeValue["array_named_object"]},
        {"name": "group", "type": AttrTypeValue["group"]},
        {"name": "groups", "type": AttrTypeValue["array_group"]},
        {"name": "bool", "type": AttrTypeValue["boolean"]},
        {"name": "text", "type": AttrTypeValue["text"]},
        {"name": "date", "type": AttrTypeValue["date"]},
        {"name": "role", "type": AttrTypeValue["role"]},
        {"name": "roles", "type": AttrTypeValue["array_role"]},
        {"name": "datetime", "type": AttrType.DATETIME},
=======
        {"name": "val", "type": AttrType.STRING},
        {"name": "vals", "type": AttrType.ARRAY_STRING},
        {"name": "ref", "type": AttrType.OBJECT},
        {"name": "refs", "type": AttrType.ARRAY_OBJECT},
        {"name": "name", "type": AttrType.NAMED_OBJECT},
        {"name": "names", "type": AttrType.ARRAY_NAMED_OBJECT},
        {"name": "group", "type": AttrType.GROUP},
        {"name": "groups", "type": AttrType.ARRAY_GROUP},
        {"name": "bool", "type": AttrType.BOOLEAN},
        {"name": "text", "type": AttrType.TEXT},
        {"name": "date", "type": AttrType.DATE},
        {"name": "role", "type": AttrType.ROLE},
        {"name": "roles", "type": AttrType.ARRAY_ROLE},
>>>>>>> 86dffd29
    ]

    TZ_INFO = timezone(settings.TIME_ZONE)

    def setUp(self):
        OVERRIDE_ES_CONFIG = settings.ES_CONFIG.copy()
        # Attach prefix "test-" to distinguish index name for test with configured one.
        # This should be only one time.
        if settings.ES_CONFIG["INDEX_NAME"].find("test-") != 0:
            OVERRIDE_ES_CONFIG["INDEX_NAME"] = "test-" + settings.ES_CONFIG["INDEX_NAME"]
        # Append pid suffix to enable parallel test
        OVERRIDE_ES_CONFIG["INDEX_NAME"] += "-" + str(os.getpid())
        OVERRIDE_AIRONE = settings.AIRONE.copy()
        OVERRIDE_AIRONE_FLAGS = settings.AIRONE_FLAGS.copy()
        # Append pid suffix to enable parallel test
        MEDIA_ROOT = "/tmp/airone_app_test_" + str(os.getpid())

        if not os.path.exists(MEDIA_ROOT):
            os.makedirs(MEDIA_ROOT)

        # update django settings
        self._settings: override_settings = self.settings(
            ES_CONFIG=OVERRIDE_ES_CONFIG,
            AIRONE=OVERRIDE_AIRONE,
            AIRONE_FLAGS=OVERRIDE_AIRONE_FLAGS,
            MEDIA_ROOT=MEDIA_ROOT,
        )
        self._settings.enable()
        self.modify_settings(
            MIDDLEWARE={"remove": "airone.lib.log.LoggingRequestMiddleware"}
        ).enable()

        # Before starting test, clear all documents in the Elasticsearch of test index
        self._es = ESS()
        self._es.recreate_index()

    def tearDown(self):
        for fname in os.listdir(settings.MEDIA_ROOT):
            os.unlink(os.path.join(settings.MEDIA_ROOT, fname))

        self._settings.disable()

    def create_entity(
        self,
        user,
        name,
        attrs=[],
        webhooks=[],
        is_public=True,
        default_permission=ACLType.Nothing.id,
    ):
        """
        This is a helper method to create Entity for test. This method has following parameters.
        * user      : describes user instance which will be registered on creating Entity
        * name      : describes name of Entity to be created
        * is_public : same parameter of creating Entity [True by default]
        * attrs     : describes EntityAttrs to attach creating Entity
                      and expects to have following information
          - name : indicates name of creating EntityAttr
          - type : indicates type of creating EntityAttr [string by default]
          - is_mandatory : same parameter of EntityAttr [False by default]
          - is_public: same parameter of creating EntityAttr [True by default]
          - default_permission: same parameter of creating EntityAttr
                                [ACLType.Nothing.id by default]
          - ref : Entity that Entry can refer to
        """
        entity: Entity = Entity.objects.create(
            name=name, created_user=user, is_public=is_public, default_permission=default_permission
        )
        for index, attr_info in enumerate(attrs):
            entity_attr: EntityAttr = EntityAttr.objects.create(
                **{
                    "index": index,
                    "name": attr_info["name"],
                    "type": attr_info.get("type", AttrType.STRING),
                    "is_mandatory": attr_info.get("is_mandatory", False),
                    "is_public": attr_info.get("is_public", True),
                    "default_permission": attr_info.get("default_permission", ACLType.Nothing.id),
                    "parent_entity": entity,
                    "created_user": user,
                }
            )

            # register referral(s) EntityAttr.add_referral() supports any kind of types
            entity_attr.add_referral(attr_info.get("ref"))

            entity.attrs.add(entity_attr)

        for webhook_info in webhooks:
            webhook: Webhook = Webhook.objects.create(
                **{
                    "url": webhook_info.get("url", "http://arione.com/"),
                    "label": webhook_info.get("label", "hoge"),
                    "is_enabled": webhook_info.get("is_enabled", True),
                    "is_verified": webhook_info.get("is_verified", True),
                    "headers": webhook_info.get("headers", []),
                }
            )
            entity.webhooks.add(webhook)

        return entity

    def add_entry(self, user: User, name: str, schema: Entity, values={}, is_public=True) -> Entry:
        entry = Entry.objects.create(
            name=name, schema=schema, created_user=user, is_public=is_public
        )
        entry.complement_attrs(user)

        for attrname, value in values.items():
            attr = entry.attrs.get(schema__name=attrname)
            attr.add_value(user, value)

        # register it to the elasticsearch
        entry.register_es()

        return entry


class AironeViewTest(AironeTestCase):
    def setUp(self):
        super(AironeViewTest, self).setUp()

        self.client = Client()

    def _do_login(self, uname, is_superuser=False) -> User:
        # create test user to authenticate
        user = User(username=uname, is_superuser=is_superuser)
        user.set_password(uname)
        user.save()

        self.client.login(username=uname, password=uname)

        return user

    def admin_login(self) -> User:
        return self._do_login("admin", True)

    def guest_login(self, uname="guest") -> User:
        return self._do_login(uname)

    def open_fixture_file(self, fname):
        test_file_path = inspect.getfile(self.__class__)
        test_base_path = os.path.dirname(test_file_path)

        return open("%s/fixtures/%s" % (test_base_path, fname), "r")


class DisableStderr(object):
    def __enter__(self):
        self.tmp_stderr = sys.stderr
        self.f = open(os.devnull, "w")
        sys.stderr = self.f

    def __exit__(self, *arg, **kwargs):
        sys.stderr = self.tmp_stderr
        self.f.close()<|MERGE_RESOLUTION|>--- conflicted
+++ resolved
@@ -7,11 +7,7 @@
 from pytz import timezone
 
 from airone.lib.acl import ACLType
-<<<<<<< HEAD
-from airone.lib.types import AttrType, AttrTypeValue
-=======
 from airone.lib.types import AttrType
->>>>>>> 86dffd29
 from entity.models import Entity, EntityAttr
 from entry.models import Entry
 from user.models import User
@@ -22,22 +18,6 @@
 
 class AironeTestCase(TestCase):
     ALL_TYPED_ATTR_PARAMS_FOR_CREATING_ENTITY = [
-<<<<<<< HEAD
-        {"name": "val", "type": AttrTypeValue["string"]},
-        {"name": "vals", "type": AttrTypeValue["array_string"]},
-        {"name": "ref", "type": AttrTypeValue["object"]},
-        {"name": "refs", "type": AttrTypeValue["array_object"]},
-        {"name": "name", "type": AttrTypeValue["named_object"]},
-        {"name": "names", "type": AttrTypeValue["array_named_object"]},
-        {"name": "group", "type": AttrTypeValue["group"]},
-        {"name": "groups", "type": AttrTypeValue["array_group"]},
-        {"name": "bool", "type": AttrTypeValue["boolean"]},
-        {"name": "text", "type": AttrTypeValue["text"]},
-        {"name": "date", "type": AttrTypeValue["date"]},
-        {"name": "role", "type": AttrTypeValue["role"]},
-        {"name": "roles", "type": AttrTypeValue["array_role"]},
-        {"name": "datetime", "type": AttrType.DATETIME},
-=======
         {"name": "val", "type": AttrType.STRING},
         {"name": "vals", "type": AttrType.ARRAY_STRING},
         {"name": "ref", "type": AttrType.OBJECT},
@@ -51,7 +31,7 @@
         {"name": "date", "type": AttrType.DATE},
         {"name": "role", "type": AttrType.ROLE},
         {"name": "roles", "type": AttrType.ARRAY_ROLE},
->>>>>>> 86dffd29
+        {"name": "datetime", "type": AttrType.DATETIME},
     ]
 
     TZ_INFO = timezone(settings.TIME_ZONE)
