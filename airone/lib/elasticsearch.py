--- conflicted
+++ resolved
@@ -873,17 +873,12 @@
         if hint_referral is not None:
             ret_info["referrals"] = entry_info.get("referrals", [])
 
-<<<<<<< HEAD
-        # Check for has permission to Entry
-        if entry_info["is_readable"] or user.has_permission(entry, ACLType.Readable):
-=======
         # Check for has permission to Entry. But it will be omitted when user is None.
         if (
             entry_info["is_readable"]
             or user is None
             or user.has_permission(entry, ACLType.Readable)
         ):
->>>>>>> 3011b239
             ret_info["is_readable"] = True
         else:
             ret_info["is_readable"] = False
