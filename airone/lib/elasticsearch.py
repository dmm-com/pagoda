--- conflicted
+++ resolved
@@ -58,186 +58,102 @@
         self.indices.create(
             index=self._index,
             ignore=400,
-<<<<<<< HEAD
-            body=json.dumps(
-                {
-                    "mappings": {
-=======
             body={
                 "mappings": {
-                    "entry": {
->>>>>>> 76a14404
-                        "properties": {
-                            "name": {
-                                "type": "text",
-                                "index": "true",
-                                "analyzer": "keyword",
-                                "fields": {
-                                    "keyword": {"type": "keyword"},
-                                },
+                    "properties": {
+                        "name": {
+                            "type": "text",
+                            "index": "true",
+                            "analyzer": "keyword",
+                            "fields": {
+                                "keyword": {"type": "keyword"},
                             },
-<<<<<<< HEAD
-                            "entity": {
-=======
-                            "referrals": {
->>>>>>> 76a14404
-                                "type": "nested",
-                                "properties": {
-                                    "id": {
-                                        "type": "integer",
-                                        "index": "true",
-                                    },
-                                    "name": {
-                                        "type": "text",
-                                        "index": "true",
-                                        "analyzer": "keyword",
-<<<<<<< HEAD
-                                    },
-                                },
-                            },
-                            "attr": {
-                                "type": "nested",
-                                "properties": {
-                                    "name": {
-                                        "type": "text",
-                                        "index": "true",
-                                        "analyzer": "keyword",
-                                    },
-                                    "type": {
-                                        "type": "integer",
-                                        "index": "false",
-                                    },
-                                    "id": {
-                                        "type": "integer",
-                                        "index": "false",
-                                    },
-                                    "key": {
-                                        "type": "text",
-                                        "index": "true",
-                                    },
-                                    "date_value": {
-                                        "type": "date",
-                                        "index": "true",
-                                    },
-                                    "value": {
-                                        "type": "text",
-                                        "index": "true",
-                                        "analyzer": "keyword",
-                                    },
-                                    "referral_id": {
-                                        "type": "integer",
-                                        "index": "false",
-                                    },
-                                    "is_readble": {
-                                        "type": "boolean",
-                                        "index": "true",
-                                    },
-                                },
-                            },
-                            "referrals": {
-                                "type": "nested",
-                                "properties": {
-                                    "id": {
-                                        "type": "integer",
-                                        "index": "true",
-                                    },
-=======
-                                    },
-                                    "schema": {
-                                        "type": "nested",
-                                        "properties": {
-                                            "id": {
-                                                "type": "integer",
-                                                "index": "true",
-                                            },
-                                            "name": {
-                                                "type": "text",
-                                                "index": "true",
-                                                "analyzer": "keyword",
-                                            },
+                        },
+                        "referrals": {
+                            "type": "nested",
+                            "properties": {
+                                "id": {
+                                    "type": "integer",
+                                    "index": "true",
+                                },
+                                "name": {
+                                    "type": "text",
+                                    "index": "true",
+                                    "analyzer": "keyword",
+                                },
+                                "schema": {
+                                    "type": "nested",
+                                    "properties": {
+                                        "id": {
+                                            "type": "integer",
+                                            "index": "true",
+                                        },
+                                        "name": {
+                                            "type": "text",
+                                            "index": "true",
+                                            "analyzer": "keyword",
                                         },
                                     },
                                 },
                             },
-                            "entity": {
-                                "type": "nested",
-                                "properties": {
-                                    "id": {
-                                        "type": "integer",
-                                        "index": "true",
-                                    },
->>>>>>> 76a14404
-                                    "name": {
-                                        "type": "text",
-                                        "index": "true",
-                                        "analyzer": "keyword",
-<<<<<<< HEAD
-                                    },
-                                    "schema": {
-                                        "type": "nested",
-                                        "properties": {
-                                            "id": {
-                                                "type": "integer",
-                                                "index": "true",
-                                            },
-                                            "name": {
-                                                "type": "text",
-                                                "index": "true",
-                                                "analyzer": "keyword",
-                                            },
-                                        },
-                                    },
+                        },
+                        "entity": {
+                            "type": "nested",
+                            "properties": {
+                                "id": {
+                                    "type": "integer",
+                                    "index": "true",
+                                },
+                                "name": {
+                                    "type": "text",
+                                    "index": "true",
+                                    "analyzer": "keyword",
                                 },
                             },
-=======
-                                    },
+                        },
+                        "attr": {
+                            "type": "nested",
+                            "properties": {
+                                "name": {
+                                    "type": "text",
+                                    "index": "true",
+                                    "analyzer": "keyword",
+                                },
+                                "type": {
+                                    "type": "integer",
+                                    "index": "false",
+                                },
+                                "id": {
+                                    "type": "integer",
+                                    "index": "false",
+                                },
+                                "key": {
+                                    "type": "text",
+                                    "index": "true",
+                                },
+                                "date_value": {
+                                    "type": "date",
+                                    "index": "true",
+                                },
+                                "value": {
+                                    "type": "text",
+                                    "index": "true",
+                                    "analyzer": "keyword",
+                                },
+                                "referral_id": {
+                                    "type": "integer",
+                                    "index": "false",
+                                },
+                                "is_readble": {
+                                    "type": "boolean",
+                                    "index": "true",
                                 },
                             },
-                            "attr": {
-                                "type": "nested",
-                                "properties": {
-                                    "name": {
-                                        "type": "text",
-                                        "index": "true",
-                                        "analyzer": "keyword",
-                                    },
-                                    "type": {
-                                        "type": "integer",
-                                        "index": "false",
-                                    },
-                                    "id": {
-                                        "type": "integer",
-                                        "index": "false",
-                                    },
-                                    "key": {
-                                        "type": "text",
-                                        "index": "true",
-                                    },
-                                    "date_value": {
-                                        "type": "date",
-                                        "index": "true",
-                                    },
-                                    "value": {
-                                        "type": "text",
-                                        "index": "true",
-                                        "analyzer": "keyword",
-                                    },
-                                    "referral_id": {
-                                        "type": "integer",
-                                        "index": "false",
-                                    },
-                                    "is_readble": {
-                                        "type": "boolean",
-                                        "index": "true",
-                                    },
-                                },
-                            },
->>>>>>> 76a14404
-                            "is_readble": {
-                                "type": "boolean",
-                                "index": "true",
-                            },
-                        }
+                        },
+                        "is_readble": {
+                            "type": "boolean",
+                            "index": "true",
+                        },
                     }
                 }
             },
