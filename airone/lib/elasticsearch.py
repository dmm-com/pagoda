--- conflicted
+++ resolved
@@ -123,12 +123,8 @@
 ]
 
 
-<<<<<<< HEAD
-def make_query(hint_entity_ids: List[str], hint_attrs: List[Dict[str, str]], entry_name: str,
+def make_query(hint_entity_ids: List[str], hint_attrs: List[Dict[str, str]], hint_attr_value, entry_name: str,
                or_match: bool) -> Dict[str, str]:
-=======
-def make_query(hint_entity_ids, hint_attrs, hint_attr_value, entry_name, or_match):
->>>>>>> 538187e2
     """Create a search query for Elasticsearch.
 
     Do the following:
@@ -191,9 +187,6 @@
             }
         })
 
-<<<<<<< HEAD
-    attr_query: Dict = {}
-=======
     if hint_attr_value:
         query['query']['bool']['filter'].append({
             'nested': {
@@ -206,8 +199,7 @@
             }
         })
 
-    attr_query = {}
->>>>>>> 538187e2
+    attr_query: Dict = {}
 
     # filter attribute by keywords
     for hint in [x for x in hint_attrs if 'name' in x and 'keyword' in x and x['keyword']]:
@@ -612,10 +604,7 @@
     }
 
 
-<<<<<<< HEAD
-def execute_query(query: Dict[str, str]) -> Dict[str, str]:
-=======
-def _is_matched_entry(attrs, hint_attrs):
+def _is_matched_entry(attrs: List[Dict[str, str]], hint_attrs: List[Dict[str, str]]) -> bool:
     """
     Predicate if an entry matches hint attrs
     """
@@ -634,8 +623,7 @@
     return True
 
 
-def execute_query(query):
->>>>>>> 538187e2
+def execute_query(query: Dict[str, str]) -> Dict[str, str]:
     """Run a search query.
 
     Args:
@@ -656,11 +644,8 @@
     return res
 
 
-<<<<<<< HEAD
-def make_search_results(res: Dict[str, Any], limit: int, hint_referral: str) -> Dict[str, str]:
-=======
-def make_search_results(res, hint_attrs, limit, hint_referral):
->>>>>>> 538187e2
+def make_search_results(res: Dict[str, Any], hint_attrs: List[Dict[str, str]],
+                        limit: int, hint_referral: str) -> Dict[str, str]:
     """Acquires and returns the attribute values held by each search result
 
     When the condition of reference entry is specified, the entry to reference is acquired.
@@ -700,11 +685,7 @@
     # set numbers of found entries
     results = {
         'ret_count': res['hits']['total'],
-<<<<<<< HEAD
         'ret_values': [],
-=======
-        'ret_values': []
->>>>>>> 538187e2
     }
 
     # get django objects from the hit information from Elasticsearch
@@ -756,17 +737,13 @@
         ][0]
 
     for (entry, hit_attrs) in sorted(hit_infos.items(), key=lambda x: x[0].name):
-<<<<<<< HEAD
-        ret_info: Dict[str, Any] = {
-=======
         # ignore an entry doesn't match hint attrs
         if not _is_matched_entry(hit_attrs, hint_attrs):
             # subtract number from hitted count because it will be ignored
             results['ret_count'] -= 1
             continue
 
-        ret_info = {
->>>>>>> 538187e2
+        ret_info: Dict[str, Any] = {
             'entity': {'id': entry.schema.id, 'name': entry.schema.name},
             'entry': {'id': entry.id, 'name': entry.name},
             'attrs': {},
