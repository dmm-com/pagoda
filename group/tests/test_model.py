--- conflicted
+++ resolved
@@ -22,21 +22,6 @@
         self.assertEqual(user1.groups.count(), 1)
         self.assertEqual(user2.groups.count(), 1)
 
-<<<<<<< HEAD
-=======
-    def test_get_acls(self):
-        user = self._create_user("user")
-        group = Group.objects.create(name="group")
-
-        entity = Entity.objects.create(name="entity", created_user=user)
-
-        # set permission to the created group
-        group.permissions.add(entity.writable)
-
-        self.assertEqual(len(group.get_acls(entity)), 1)
-        self.assertEqual(group.get_acls(entity)[0], entity.writable)
-
->>>>>>> 8fb1db4e
     def test_delete(self):
         group = Group.objects.create(name="group")
         group.delete()
