from django.db import models
from django.contrib.auth.models import Group as DjangoGroup
from datetime import datetime

<<<<<<< HEAD
=======
DjangoGroup.get_acls = lambda x, obj: x.permissions.filter(codename__regex=(r"^%d\." % obj.id))

>>>>>>> 8fb1db4e

class Group(DjangoGroup):
    is_active = models.BooleanField(default=True)

    def delete(self):
        """
        Override Model.delete method of Django
        """
        self.is_active = False
        self.name = "%s_deleted_%s" % (
            self.name,
            datetime.now().strftime("%Y%m%d_%H%M%S"),
        )
        self.save()

    def has_permission(self, target_obj, permission_level):
        """[NOTE]
        This function will be obsoleted, then will be alternated by Role feature
        """
        # A bypass processing to rapidly return.
        # This condition is effective when the public objects are majority.
        if target_obj.is_public:
            return True

        return any(
            [
                permission_level.id <= x.get_aclid()
                for x in self.permissions.all()
                if target_obj.id == x.get_objid()
            ]
        )<|MERGE_RESOLUTION|>--- conflicted
+++ resolved
@@ -2,11 +2,6 @@
 from django.contrib.auth.models import Group as DjangoGroup
 from datetime import datetime
 
-<<<<<<< HEAD
-=======
-DjangoGroup.get_acls = lambda x, obj: x.permissions.filter(codename__regex=(r"^%d\." % obj.id))
-
->>>>>>> 8fb1db4e
 
 class Group(DjangoGroup):
     is_active = models.BooleanField(default=True)
