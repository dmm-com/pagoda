from typing import Any, Dict, List

from rest_framework import serializers

from group.models import Group
from user.models import User


class GroupSerializer(serializers.ModelSerializer):
    members = serializers.SerializerMethodField(method_name="get_members")

    class Meta:
        model = Group
        fields = ["id", "name", "members"]

    def get_members(self, obj: Group) -> List[Dict[str, Any]]:
        users = User.objects.filter(groups__name=obj.name, is_active=True).order_by("username")
        return [
            {
                "id": u.id,
                "username": u.username,
            }
            for u in users
        ]


<<<<<<< HEAD
# FIXME support members
class GroupCreateUpdateSerializer(serializers.ModelSerializer):

    class Meta:
        model = Group
        fields = ["id", "name"]
=======
class GroupTreeSerializer(serializers.ModelSerializer):
    children = serializers.SerializerMethodField(method_name="get_children")

    class Meta:
        model = Group
        fields = ["id", "name", "children"]

    def get_children(self, obj: Group) -> List[Dict]:
        def _make_hierarchical_group(groups: List[Group]) -> List[Dict]:
            return [
                {
                    "id": g.id,
                    "name": g.name,
                    "children": _make_hierarchical_group(g.subordinates.filter(is_active=True)),
                }
                for g in groups
            ]

        return _make_hierarchical_group(obj.subordinates.filter(is_active=True))
>>>>>>> 9febc916
<|MERGE_RESOLUTION|>--- conflicted
+++ resolved
@@ -1,9 +1,15 @@
-from typing import Any, Dict, List
+from typing import Any, Dict, List, TypedDict
 
 from rest_framework import serializers
 
 from group.models import Group
+from job.models import Job, JobOperation
 from user.models import User
+
+
+class GroupMemberType(TypedDict):
+    id: int
+    username: str
 
 
 class GroupSerializer(serializers.ModelSerializer):
@@ -13,7 +19,7 @@
         model = Group
         fields = ["id", "name", "members"]
 
-    def get_members(self, obj: Group) -> List[Dict[str, Any]]:
+    def get_members(self, obj: Group) -> List[GroupMemberType]:
         users = User.objects.filter(groups__name=obj.name, is_active=True).order_by("username")
         return [
             {
@@ -24,14 +30,63 @@
         ]
 
 
-<<<<<<< HEAD
-# FIXME support members
 class GroupCreateUpdateSerializer(serializers.ModelSerializer):
+    members = serializers.ListField(child=serializers.IntegerField())
 
     class Meta:
         model = Group
-        fields = ["id", "name"]
-=======
+        fields = ["id", "name", "members"]
+
+    def create(self, validated_data: Dict):
+        new_group = Group(
+            name=validated_data["name"],
+            parent_group=Group.objects.filter(
+                id=validated_data.get("parent_group", 0), is_active=True
+            ).first(),
+        )
+        new_group.save()
+
+        for user in [User.objects.get(id=x) for x in validated_data.get("users", [])]:
+            user.groups.add(new_group)
+
+        return new_group
+
+    def update(self, instance: Group, validated_data: Dict):
+        job_register_referrals = None
+        if instance.name != validated_data["name"]:
+            job_register_referrals = Job.new_register_referrals(
+                self.context["request"].user,
+                None,
+                operation_value=JobOperation.GROUP_REGISTER_REFERRAL.value,
+                params={"group_id": instance.id},
+            )
+
+        # update group_name with specified one
+        instance.name = validated_data["name"]
+        instance.parent_group = Group.objects.filter(
+            id=validated_data.get("parent_group", 0), is_active=True
+        ).first()
+        instance.save()
+
+        if job_register_referrals:
+            job_register_referrals.run()
+
+        # the processing for deleted users
+        old_users = [str(x.id) for x in User.objects.filter(groups__id=instance.id, is_active=True)]
+        for user in [
+            User.objects.get(id=x) for x in set(old_users) - set(validated_data.get("users", []))
+        ]:
+            user.groups.remove(instance)
+
+        # the processing for added users
+        for user in [
+            User.objects.get(id=x) for x in set(validated_data.get("users", [])) - set(old_users)
+        ]:
+            user.groups.add(instance)
+
+        return instance
+
+
 class GroupTreeSerializer(serializers.ModelSerializer):
     children = serializers.SerializerMethodField(method_name="get_children")
 
@@ -50,5 +105,4 @@
                 for g in groups
             ]
 
-        return _make_hierarchical_group(obj.subordinates.filter(is_active=True))
->>>>>>> 9febc916
+        return _make_hierarchical_group(obj.subordinates.filter(is_active=True))