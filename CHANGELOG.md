--- conflicted
+++ resolved
@@ -3,10 +3,6 @@
 ## In development
 
 ### Added
-<<<<<<< HEAD
-* Added `^` and `$` operators on filtering `text` and `string` typed attributes in advanced search result
-* Fixed a search query timeout for long keywords
-=======
 * Added `^` and `$` operators on filtering attribute values in advanced search
   result (#97). But there is a limitation that it could available only for
   'text' and 'string' typed attributes (see also #129).
@@ -14,7 +10,7 @@
 ### Fixed
 * Fixed a bug that entries which are searched in an editing page's form would
   not be found (#124).
->>>>>>> 64b9ce1b
+* Fixed a search query timeout for long keywords (#145)
 
 ## v3.0.0
 
