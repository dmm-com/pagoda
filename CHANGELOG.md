# Changelog

## In development

### Added

### Changed

### Fixed

## v3.7.0

### Added
* Added add and remove attributes depending on entity in get entry api v2
  Contributed by @hinashi
* Added custom processing when after delete entry
  Contributed by @hinashi
* Added create, update, delete, restore entry api in APIv2
  Contributed by @hinashi

### Changed
<<<<<<< HEAD
* Changed user model of django
  Contributed by @hinashi
=======
* Deny duplicated active entity attribute names
  Contributed by @syucream
>>>>>>> 3f9eea7f

### Fixed
* Fixed by validate length of entity/attr name
  Contributed by @syucream

## v3.6.0

### Changed
* Set entry-id for each entry columns in the list entry page
* Changed the logging method from airone profile to logging middleware
  Contributed by @hinashi
* Changed to separate settings for each environment by django-configrations
  Contributed by @hinashi

### Fixed
* Fixed problems that changing values for group won't be shown correctly
  in the changing entry's attribute page
* Fixed problem to return attribute information that has already been
  deleted (#400)
* Fixed exception error in /entry/do_edit/ (#443)
  Contributed by @hinashi
* Fixed problem that none of AttributeValue have is_latest is True (#441)
  Contributed by @hinashi
* Fixed that can be retrieved without permission in Entry API v2
  Contributed by @hinashi
* Fixed request even if the password is empty on change ldap auth (#465)
  Contributed by @hinashi

## v3.5.0

### Added
* Added to be able to insert custom javascript

### Changed
* Updated Django version that fixed security bug (CVE-2021-44420)
* Droped Python 3.6 support
* Upgrade celery version from v4.4.7 to v5.2.2
* Upgrade kombu version from v4.6.11 to v5.2.2
* Upgrade flower version from v0.9.7 to v1.0.0
* Upgrade django-filter version from v1.1.0 to v2.4.0

### Fixed
* Fixed an issue where advanced search narrow down was slow (#321)
* Fixed not being able to use regexp in entry names in the entry search API (#314)
* Fixed an exception error when specifying an invalid parameter in advanced search (#327)
* Fixed the order of entities when is_all_entities is specified in advanced search (#330)
* Fixed that cannot be retried after error when narrowing down in advanced search (#332)
* Fixed an issue with array type attributes when copying entries (#342)
* Fixed take a long time to create entry (#352)

### Refactored
* Refactored referral param in advanced search (#326)
* Refactored the process of check permission
* Refactored the process of get_available_attrs in Entry
* Refactored drf response format and default settings

## v3.4.1

## Fixed
* Fixed an error when specifying old parameters in advanced search (#323)
* Fixed different count of ret_values in advanced search results (#324)

## v3.4.0

### Added
* Added param of editting user for ldap (#256)
* Added attach referring entries on yaml export
* (WIP) Added a new UI in React

### Changed
* Changed redirect authenticated users to the top page
* Changed cookie of session to secure attribute, and to return HSTS header (#257)

### Fixed
* Fixed that the entry being created cannot be deleted (#242)
* Fixed update history of TOP page (#258)
* Fixed unused URL settings (#278)
* Fixed Escape \ on ES query
* Fixed a missing null check on the deleted list entry page
* Fixed an issue that caused redirects by incorrect URL links
* Fixed implementation for ACL inheritance for Attribute
* Fixed no permission check in advanced search and simple search(#282)
* Fixed a different number of entries displayed on the entity dashboard (#308)

### Refactored
* Refactored the entry list page

## v3.3.1

### Fixed
* Fixed bug AttributeValue.parent_attr is different with child's one (#272)

## v3.3.0

### Added
* Added the django-replicated library (#166)
* Added job function that cannot be canceled (#199)

### Changed
* Changed to remove complement_attrs when requesting show entry page (#166)
* Changed the logout from GET to POST (#166)
* Changed the HTTP method on the entry.export page from GET to POST (#166)
* Changed not to create tokens with GET user.access_token API (#166)
* Changed the behavior of token refresh (#208)
* Upgrade Django version from v3.2.4 to v3.2.5 (#254)

### Fixed
* Fixed the problem that the URL of Webhook API is different (#202)
* Fixed some attributes are not updated in advanced search results (#230)

## v3.2.0

### Changed
* Update Django to version 3.2.4 LTS (#153)

### Fixed
* Fixed the result being different depending on the hint_attr_value of
  search_entries (#158)
* Fixed a problem in the processing of import entry (#159)
* Fixed `urls` to avoid some warnings (#174)
* Fixed LDAP error output due to authentication failed (#179)
* Fixed a warning log with an SSL connection to the extarnal (#182)
* Fixed an exception error when specifying an invalid offset in GET entry API (#183)
* Fixed a bug that raises an exception at API handler of update entry (#186)

## v3.1.0

### Added
* Added `^` and `$` operators on filtering attribute values in advanced search
  result (#97). But there is a limitation that it could available only for
  'text' and 'string' typed attributes (see also #129).
* Added a new feature to be able to notify 3rd party systems through with
  calling webhook endpoints when Entry is created, edited and deleted.
  (NOTE: This requires to change DB schema. see also #135)
* Added a feature to be able to pagenate Entries in the list page for each
  Entities (#114).
* Added "django.contrib.humanize" to the INSTALLED_APPS to be able to handle
  data as a human touched one.
* Expanded Entry.to_dict to be able to more detail information.

### Changed
* Replace ldap3 with python-ldap for solving license problem (#134).
* Support Python 3.8
  * Update Celery and Kombu version
    * Celery from v4.2.0 to v4.4.7
    * Kombu  from v4.2.1 to v4.6.11

### Fixed
* Fixed a bug that entries which are searched in an editing page's form would
  not be found (#124).
* Fixed a search query timeout for long keywords (#145)
* Fixed a minor problem about version displaying

## v3.0.0

### Added
* Added handler to report celery exception errors
* Added password-reset feature
* Added perform client-side validation on users form

### Changed
* Update Django version from v1.11 to v2.2 (LTS)
* Droped Python 3.5 support

### Fixed
* Fixed not being redirected to the original URL after login
* Fixed some request logs not output
* Fixed the log message was not output to django.log
* Fixed the search form on the nav bar cannot handle whitespaces appropriately
* Fixed a bug at the background processing of creating Entry
* Fixed show error messages on create-user

## v2.7.0

### Changed
* Changed implementation of Entity to create, edit and delete it at Celery.
* Changed to show unauthorized entity on the dashboard

## v2.6.0

### Added
* Added param of entry refferal API to reduce filter execution time

### Changed
* Changing spec to show whole entity in the entity-list page regardless of thier permissions

### Refactored 
* Refactored the API handler for authentication to optimize DB query

## v2.5.1

### Fixed
* Fixed the Refer of EntityAttr failing to import
* Fixed the upper limit when using offset of GET entry API
* Fixed for API request without token results in exception error
* Fixed problems of profiler related with API request handlers

## v2.5.0

### Added
* Added docker-compose.yml

### Changed
* Changed custom_view before editing the entry

### Fixed
* Fixed for API request without token results in exception error
* Fixed "date" and "array_group" is not output in exporting CSV with advanced search
* Fixed a bug not to change referral values when entity was edited

## v2.4.0

### Changed
* Change implementation about editing Entity to disable to edit type of EntityAttr

## v2.3.1

### Fixed
* Fixed a problem that date value won't be shown at advanced search result

## v2.3.0

### Added
* Added new AttributeType `array group` that could contain multiple Group referral in an Attribute value

## v2.2.0

### Added
* Added a method in Entry to get an AttributeValue from Entry object with a small number of SQL

## v2.1.0

### Added
* Added an API endpoint that returns change history of specific entry's attribute.
* Added a feature to be able to confirm job of deleting entry from Job list view (#10)

## v2.0.1

### Fixed
* Fixed a bug that mandatory parameter was able to be updated with empty value by specifying '- NOT SET -' value (#20)

## v2.0.0

### Added
* Added a new optional authentication feature which is able to authenticate user with LDAP server (#6)<|MERGE_RESOLUTION|>--- conflicted
+++ resolved
@@ -5,6 +5,8 @@
 ### Added
 
 ### Changed
+* Changed user model of django
+  Contributed by @hinashi
 
 ### Fixed
 
@@ -19,13 +21,8 @@
   Contributed by @hinashi
 
 ### Changed
-<<<<<<< HEAD
-* Changed user model of django
-  Contributed by @hinashi
-=======
 * Deny duplicated active entity attribute names
   Contributed by @syucream
->>>>>>> 3f9eea7f
 
 ### Fixed
 * Fixed by validate length of entity/attr name
