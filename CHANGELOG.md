--- conflicted
+++ resolved
@@ -7,11 +7,8 @@
 ### Changed
 
 ### Fixed
-<<<<<<< HEAD
 * Fixed bug not to be able to login because of CSRF token failure at the login page.
-=======
 * Prevent to showing both adding user and importing user/group pages by ordinary user.
->>>>>>> 4fff4c78
   Contributed by @userlocalhost, @hinashi
 
 ## v3.88.0
