--- conflicted
+++ resolved
@@ -7,6 +7,9 @@
 ### Changed
 
 ### Fixed
+* Fixed problem that duplicate named Entries might be created
+  when multiple requests were coming at the exact same time.
+  Contributed by @userlocalhost, @hinashi
 
 ## v3.18.0
 
@@ -31,17 +34,6 @@
 * Changed to update job status to error when celery exception error
   Contributed by @hinashi
 
-<<<<<<< HEAD
-=======
-### Fixed
-* Fixed an error in getting data_value in advanced search.
-  Contributed by @hinashi
-
-* Fixed problem that duplicate named Entries might be created
-  when multiple requests were coming at the exact same time.
-  Contributed by @userlocalhost, @hinashi
-
->>>>>>> 945dba3c
 ## v3.16.0
 
 ### Changed
