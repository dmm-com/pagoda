--- conflicted
+++ resolved
@@ -2,20 +2,15 @@
 
 ## In development
 
-<<<<<<< HEAD
-=======
 ### Fixed
 * Fixed not being redirected to the original URL after login
+* Fixed some request logs not output
 
 ## v2.7.0
 
->>>>>>> c2ae870e
 ### Changed
 * Changed implementation of Entity to create, edit and delete it at Celery.
 * Changed to show unauthorized entity on the dashboard
-
-### Fixed
-* Fixed some request logs not output
 
 ## v2.6.0
 
