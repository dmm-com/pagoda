--- conflicted
+++ resolved
@@ -3,6 +3,9 @@
 ## In development
 
 ### Added
+* (New-UI) Implemented ACL configuration page for Entity, Entry
+  and EntityAttr.
+  Contributed by @hinashi, @syucream, @userlocalhost
 * Added exclude entity parameter in search_entries_for_simple.
   Contributed by @hinashi
 * Added exclude entity parameter in get_referred_objects.
@@ -26,12 +29,6 @@
   status between succeed and error.
   Contributed by @userlocalhost
 
-<<<<<<< HEAD
-* (New-UI) Implemented ACL configuration page for Entity, Entry
-  and EntityAttr.
-  Contributed by @hinashi, @syucream, @userlocalhost
-
-=======
 ## v3.15.0
 
 ### Fixed
@@ -41,7 +38,6 @@
 ## v3.14.0
 
 ### Changed
->>>>>>> f0025416
 * (New-UI) Show a shorten name if entity name is too long
   at Entity list view.
   Contributed by @syucream
