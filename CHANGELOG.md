# Changelog

## In development

### Added

### Changed

### Fixed

## v3.22.0

### Added
* Added airone error code to APIv2 for frontend.
  Contributed by @syucream, @userlocalhost, @hinashi

* Added new parameter "as_member" at the Role.is_belonged_to() method to be able to
  confirm that specified user is belonged to this role as member.
  Contributed by @userlocalhost

<<<<<<< HEAD
### Changed
* Changed not to use memcached.
  Contributed by @hinashi

### Fixed

=======
>>>>>>> ec1ecb5b
## v3.21.0

### Added
* Added new Attribute-types ("role" and "array_role") that
  could refer Role instance from AttributeValue.
  Contributed by @userlocalhost

### Changed
* Upgrade flower version from 1.1.0 to 1.2.0

### Fixed
* Fixed Elasticsearch not updating when updating Group and Role.
  Contributed by @Ravie403
* Fixed showing deleted attributes in entry restore.
  Contributed by @Ravie403
* Fixed value not being displayed due to javascript error in entry edit.
  Contributed by @ritsuxis
* Fixed duplicate entries in entry restore.
  Contributed by @ritsuxis
* Fixed a problem that an exception will be occurred at edit Entry page.
  Contributed by @ritsuxis
* Fixed entity's page paginate.
  Contributed by @ritsuxis

## v3.20.0

### Added
* Added entity name at dashboard search result page.
  Contributed by @Ravie403

### Fixed
* Escaped single quote data will be shown at Entry edit page (#603)
  Contributed by @Ravie403
* Fixed value being displayed as null at advanced search results page.
  Contributed by @Ravie403
* Fixed referral entries not displayed at restore entry page.
  Contributed by @Ravie403
* Fixed value being displayed as null at restore entry page.
  Contributed by @Ravie403
* Fixed an error when there is no named_entry attribute value in advanced search.
  Contributed by @Ravie403

## v3.19.0

### Added
* Added special search character to get Entries
  that have substantial attribute values.
  Contributed by @userlocalhost

### Fixed
* Fixed problem that duplicate named Entries might be created
  when multiple requests were coming at the exact same time.
  Contributed by @userlocalhost, @hinashi

## v3.18.0

### Added
* (New-UI) Implemented ACL configuration page for Entity, Entry
  and EntityAttr.
  Contributed by @hinashi, @syucream, @userlocalhost
* Added exclude entity parameter in search_entries_for_simple.
  Contributed by @hinashi
* Added exclude entity parameter in get_referred_objects.
  Contributed by @hinashi

### Fixed
* Fixed an error in getting data_value in advanced search.
  Contributed by @hinashi

## v3.17.0

### Changed
* Changed to allow parallel execution some job.
  Contributed by @hinashi
* Changed to update job status to error when celery exception error
  Contributed by @hinashi

## v3.16.0

### Changed
* Introduced new Job's status WARNING, that is intermediate
  status between succeed and error.
  Contributed by @userlocalhost

## v3.15.0

### Fixed
* Fixed custom_view not applied when importing multiple entities
  Contributed by @hinashi

## v3.14.0

### Changed
* (New-UI) Show a shorten name if entity name is too long
  at Entity list view.
  Contributed by @syucream

### Fixed
* (New-UI) Perform animation when reordering entity attribute
  to highlight moved attribute on the form.
  Contributed by @syucream
* (New-UI) Fix bugs that failed to delete unsubmitted attribute.
  Contributed by @syucream
* (New-UI) Fix not to occur a warning on entity referral auto
  complete field.
  Contributed by @syucream

## v3.13.0

### Added
* (New-UI) Implemented creating/editing an Entry page that comply with
  new design.
  Contributed by @hinashi, @syucream, @userlocalhost

### Changed
* Upgrade django version from 3.2.13 to 3.2.14

## v3.12.0

### Added
* Added a new feature for Group, that can represent parent Group.
  This feature enables to make hierarchical tree Group construction.
  Contributed by @userlocalhost

### Changed
* Upgrade flower version from v1.0.0 to v1.1.0

### Fixed
* Fixed empty display of array type in advanced search result
  Contributed by @hinashi
* Fixed an issue where None was displayed in array_named_entry attribute
  Contributed by @hinashi
* Fixed the header of webhook is not set
  Contributed by @hinashi
* Fixed entry recovery and attribute value revert not sending webhooks
  Contributed by @hinashi

## v3.11.0

### Changed
* (New-UI) Added movable Atttribute button at editing Entity page
  Contributed by @hinashi, @syucream, @userlocalhost

## v3.10.0

### Added
* (New-UI) Implemented a new page that shows referral Entries
  Contributed by @syucream

### Fixed
* Fixed raising exception on validating URL
  Contributed by @syucream

## v3.9.0

### Changed
* Changed entity import to import entries belonging to multiple entities
  Contributed by @syucream

### Fixed
* Fixed model and UI problems that are related with Role
  Contributed by @userlocalhost
* Fixed an error when copying a lot of entries
  Contributed by @hinashi
* Fixed some model and UI problems related with new added Role feature
  Contributed by @userlocalhost
* Added URL validation processing when user specify webhook configuration
  for Entity
  Contributed by @syucream

## v3.8.0

### Changed
* Changed user model of django
  Contributed by @hinashi

## v3.7.0

### Added
* Added add and remove attributes depending on entity in get entry api v2
  Contributed by @hinashi
* Added custom processing when after delete entry
  Contributed by @hinashi
* Added new feature Role that has permissions which users (and groups)
  that are belonged to Role could access to information (#462)
  contributed by @userlocalhost
* Added create, update, delete, restore entry api in APIv2
  Contributed by @hinashi

### Changed
* Deny duplicated active entity attribute names
  Contributed by @syucream

### Fixed
* Fixed by validate length of entity/attr name
  Contributed by @syucream

## v3.6.0

### Changed
* Set entry-id for each entry columns in the list entry page
* Changed the logging method from airone profile to logging middleware
  Contributed by @hinashi
* Changed to separate settings for each environment by django-configrations
  Contributed by @hinashi

### Fixed
* Fixed problems that changing values for group won't be shown correctly
  in the changing entry's attribute page
* Fixed problem to return attribute information that has already been
  deleted (#400)
* Fixed exception error in /entry/do_edit/ (#443)
  Contributed by @hinashi
* Fixed problem that none of AttributeValue have is_latest is True (#441)
  Contributed by @hinashi
* Fixed that can be retrieved without permission in Entry API v2
  Contributed by @hinashi
* Fixed request even if the password is empty on change ldap auth (#465)
  Contributed by @hinashi

## v3.5.0

### Added
* Added to be able to insert custom javascript

### Changed
* Updated Django version that fixed security bug (CVE-2021-44420)
* Droped Python 3.6 support
* Upgrade celery version from v4.4.7 to v5.2.2
* Upgrade kombu version from v4.6.11 to v5.2.2
* Upgrade flower version from v0.9.7 to v1.0.0
* Upgrade django-filter version from v1.1.0 to v2.4.0

### Fixed
* Fixed an issue where advanced search narrow down was slow (#321)
* Fixed not being able to use regexp in entry names in the entry search API (#314)
* Fixed an exception error when specifying an invalid parameter in advanced search (#327)
* Fixed the order of entities when is_all_entities is specified in advanced search (#330)
* Fixed that cannot be retried after error when narrowing down in advanced search (#332)
* Fixed an issue with array type attributes when copying entries (#342)
* Fixed take a long time to create entry (#352)

### Refactored
* Refactored referral param in advanced search (#326)
* Refactored the process of check permission
* Refactored the process of get_available_attrs in Entry
* Refactored drf response format and default settings

## v3.4.1

## Fixed
* Fixed an error when specifying old parameters in advanced search (#323)
* Fixed different count of ret_values in advanced search results (#324)

## v3.4.0

### Added
* Added param of editting user for ldap (#256)
* Added attach referring entries on yaml export
* (WIP) Added a new UI in React

### Changed
* Changed redirect authenticated users to the top page
* Changed cookie of session to secure attribute, and to return HSTS header (#257)

### Fixed
* Fixed that the entry being created cannot be deleted (#242)
* Fixed update history of TOP page (#258)
* Fixed unused URL settings (#278)
* Fixed Escape \ on ES query
* Fixed a missing null check on the deleted list entry page
* Fixed an issue that caused redirects by incorrect URL links
* Fixed implementation for ACL inheritance for Attribute
* Fixed no permission check in advanced search and simple search(#282)
* Fixed a different number of entries displayed on the entity dashboard (#308)

### Refactored
* Refactored the entry list page

## v3.3.1

### Fixed
* Fixed bug AttributeValue.parent_attr is different with child's one (#272)

## v3.3.0

### Added
* Added the django-replicated library (#166)
* Added job function that cannot be canceled (#199)

### Changed
* Changed to remove complement_attrs when requesting show entry page (#166)
* Changed the logout from GET to POST (#166)
* Changed the HTTP method on the entry.export page from GET to POST (#166)
* Changed not to create tokens with GET user.access_token API (#166)
* Changed the behavior of token refresh (#208)
* Upgrade Django version from v3.2.4 to v3.2.5 (#254)

### Fixed
* Fixed the problem that the URL of Webhook API is different (#202)
* Fixed some attributes are not updated in advanced search results (#230)

## v3.2.0

### Changed
* Update Django to version 3.2.4 LTS (#153)

### Fixed
* Fixed the result being different depending on the hint_attr_value of
  search_entries (#158)
* Fixed a problem in the processing of import entry (#159)
* Fixed `urls` to avoid some warnings (#174)
* Fixed LDAP error output due to authentication failed (#179)
* Fixed a warning log with an SSL connection to the extarnal (#182)
* Fixed an exception error when specifying an invalid offset in GET entry API (#183)
* Fixed a bug that raises an exception at API handler of update entry (#186)

## v3.1.0

### Added
* Added `^` and `$` operators on filtering attribute values in advanced search
  result (#97). But there is a limitation that it could available only for
  'text' and 'string' typed attributes (see also #129).
* Added a new feature to be able to notify 3rd party systems through with
  calling webhook endpoints when Entry is created, edited and deleted.
  (NOTE: This requires to change DB schema. see also #135)
* Added a feature to be able to pagenate Entries in the list page for each
  Entities (#114).
* Added "django.contrib.humanize" to the INSTALLED_APPS to be able to handle
  data as a human touched one.
* Expanded Entry.to_dict to be able to more detail information.

### Changed
* Replace ldap3 with python-ldap for solving license problem (#134).
* Support Python 3.8
  * Update Celery and Kombu version
    * Celery from v4.2.0 to v4.4.7
    * Kombu  from v4.2.1 to v4.6.11

### Fixed
* Fixed a bug that entries which are searched in an editing page's form would
  not be found (#124).
* Fixed a search query timeout for long keywords (#145)
* Fixed a minor problem about version displaying

## v3.0.0

### Added
* Added handler to report celery exception errors
* Added password-reset feature
* Added perform client-side validation on users form

### Changed
* Update Django version from v1.11 to v2.2 (LTS)
* Droped Python 3.5 support

### Fixed
* Fixed not being redirected to the original URL after login
* Fixed some request logs not output
* Fixed the log message was not output to django.log
* Fixed the search form on the nav bar cannot handle whitespaces appropriately
* Fixed a bug at the background processing of creating Entry
* Fixed show error messages on create-user

## v2.7.0

### Changed
* Changed implementation of Entity to create, edit and delete it at Celery.
* Changed to show unauthorized entity on the dashboard

## v2.6.0

### Added
* Added param of entry refferal API to reduce filter execution time

### Changed
* Changing spec to show whole entity in the entity-list page regardless of thier permissions

### Refactored 
* Refactored the API handler for authentication to optimize DB query

## v2.5.1

### Fixed
* Fixed the Refer of EntityAttr failing to import
* Fixed the upper limit when using offset of GET entry API
* Fixed for API request without token results in exception error
* Fixed problems of profiler related with API request handlers

## v2.5.0

### Added
* Added docker-compose.yml

### Changed
* Changed custom_view before editing the entry

### Fixed
* Fixed for API request without token results in exception error
* Fixed "date" and "array_group" is not output in exporting CSV with advanced search
* Fixed a bug not to change referral values when entity was edited

## v2.4.0

### Changed
* Change implementation about editing Entity to disable to edit type of EntityAttr

## v2.3.1

### Fixed
* Fixed a problem that date value won't be shown at advanced search result

## v2.3.0

### Added
* Added new AttributeType `array group` that could contain multiple Group referral in an Attribute value

## v2.2.0

### Added
* Added a method in Entry to get an AttributeValue from Entry object with a small number of SQL

## v2.1.0

### Added
* Added an API endpoint that returns change history of specific entry's attribute.
* Added a feature to be able to confirm job of deleting entry from Job list view (#10)

## v2.0.1

### Fixed
* Fixed a bug that mandatory parameter was able to be updated with empty value by specifying '- NOT SET -' value (#20)

## v2.0.0

### Added
* Added a new optional authentication feature which is able to authenticate user with LDAP server (#6)<|MERGE_RESOLUTION|>--- conflicted
+++ resolved
@@ -5,6 +5,8 @@
 ### Added
 
 ### Changed
+* Changed not to use memcached.
+  Contributed by @hinashi
 
 ### Fixed
 
@@ -18,15 +20,6 @@
   confirm that specified user is belonged to this role as member.
   Contributed by @userlocalhost
 
-<<<<<<< HEAD
-### Changed
-* Changed not to use memcached.
-  Contributed by @hinashi
-
-### Fixed
-
-=======
->>>>>>> ec1ecb5b
 ## v3.21.0
 
 ### Added
