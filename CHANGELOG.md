--- conflicted
+++ resolved
@@ -5,13 +5,8 @@
 ### Added
 
 ### Changed
-<<<<<<< HEAD
-* Changed not to use memcached.
-  Contributed by @hinashi
 * Changed not to execute notify job when there is no update in entry import
   Contributed by @hinashi
-=======
->>>>>>> 811e1f48
 
 ### Fixed
 
