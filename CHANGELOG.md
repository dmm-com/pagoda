--- conflicted
+++ resolved
@@ -17,13 +17,10 @@
   Contributed by @syucream
 
 ### Fixed
-<<<<<<< HEAD
 * Fixed empty display of array type in advanced search result
   Contributed by @hinashi
-=======
 * Fixed raising exception on validating URL
   Contributed by @syucream
->>>>>>> fea154b4
 
 ## v3.9.0
 
