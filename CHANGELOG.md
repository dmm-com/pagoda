# Changelog

## In development

### Added
* Added add and remove attributes depending on entity in get entry api v2
  Contributed by @hinashi
* Added custom processing when after delete entry
  Contributed by @hinashi
<<<<<<< HEAD
* Added new feature Role that has permissions which users (and groups)
  that are belonged to Role could access to information (#462)
  contributed by @userlocalhost

=======
* Added create, update, delete, restore entry api in APIv2
  Contributed by @hinashi
>>>>>>> 3cba9974
### Changed

### Fixed

## v3.6.0

### Changed
* Set entry-id for each entry columns in the list entry page
* Changed the logging method from airone profile to logging middleware
  Contributed by @hinashi
* Changed to separate settings for each environment by django-configrations
  Contributed by @hinashi

### Fixed
* Fixed problems that changing values for group won't be shown correctly
  in the changing entry's attribute page
* Fixed problem to return attribute information that has already been
  deleted (#400)
* Fixed exception error in /entry/do_edit/ (#443)
  Contributed by @hinashi
* Fixed problem that none of AttributeValue have is_latest is True (#441)
  Contributed by @hinashi
* Fixed that can be retrieved without permission in Entry API v2
  Contributed by @hinashi
* Fixed request even if the password is empty on change ldap auth (#465)
  Contributed by @hinashi

## v3.5.0

### Added
* Added to be able to insert custom javascript

### Changed
* Updated Django version that fixed security bug (CVE-2021-44420)
* Droped Python 3.6 support
* Upgrade celery version from v4.4.7 to v5.2.2
* Upgrade kombu version from v4.6.11 to v5.2.2
* Upgrade flower version from v0.9.7 to v1.0.0
* Upgrade django-filter version from v1.1.0 to v2.4.0

### Fixed
* Fixed an issue where advanced search narrow down was slow (#321)
* Fixed not being able to use regexp in entry names in the entry search API (#314)
* Fixed an exception error when specifying an invalid parameter in advanced search (#327)
* Fixed the order of entities when is_all_entities is specified in advanced search (#330)
* Fixed that cannot be retried after error when narrowing down in advanced search (#332)
* Fixed an issue with array type attributes when copying entries (#342)
* Fixed take a long time to create entry (#352)

### Refactored
* Refactored referral param in advanced search (#326)
* Refactored the process of check permission
* Refactored the process of get_available_attrs in Entry
* Refactored drf response format and default settings

## v3.4.1

## Fixed
* Fixed an error when specifying old parameters in advanced search (#323)
* Fixed different count of ret_values in advanced search results (#324)

## v3.4.0

### Added
* Added param of editting user for ldap (#256)
* Added attach referring entries on yaml export
* (WIP) Added a new UI in React

### Changed
* Changed redirect authenticated users to the top page
* Changed cookie of session to secure attribute, and to return HSTS header (#257)

### Fixed
* Fixed that the entry being created cannot be deleted (#242)
* Fixed update history of TOP page (#258)
* Fixed unused URL settings (#278)
* Fixed Escape \ on ES query
* Fixed a missing null check on the deleted list entry page
* Fixed an issue that caused redirects by incorrect URL links
* Fixed implementation for ACL inheritance for Attribute
* Fixed no permission check in advanced search and simple search(#282)
* Fixed a different number of entries displayed on the entity dashboard (#308)

### Refactored
* Refactored the entry list page

## v3.3.1

### Fixed
* Fixed bug AttributeValue.parent_attr is different with child's one (#272)

## v3.3.0

### Added
* Added the django-replicated library (#166)
* Added job function that cannot be canceled (#199)

### Changed
* Changed to remove complement_attrs when requesting show entry page (#166)
* Changed the logout from GET to POST (#166)
* Changed the HTTP method on the entry.export page from GET to POST (#166)
* Changed not to create tokens with GET user.access_token API (#166)
* Changed the behavior of token refresh (#208)
* Upgrade Django version from v3.2.4 to v3.2.5 (#254)

### Fixed
* Fixed the problem that the URL of Webhook API is different (#202)
* Fixed some attributes are not updated in advanced search results (#230)

## v3.2.0

### Changed
* Update Django to version 3.2.4 LTS (#153)

### Fixed
* Fixed the result being different depending on the hint_attr_value of
  search_entries (#158)
* Fixed a problem in the processing of import entry (#159)
* Fixed `urls` to avoid some warnings (#174)
* Fixed LDAP error output due to authentication failed (#179)
* Fixed a warning log with an SSL connection to the extarnal (#182)
* Fixed an exception error when specifying an invalid offset in GET entry API (#183)
* Fixed a bug that raises an exception at API handler of update entry (#186)

## v3.1.0

### Added
* Added `^` and `$` operators on filtering attribute values in advanced search
  result (#97). But there is a limitation that it could available only for
  'text' and 'string' typed attributes (see also #129).
* Added a new feature to be able to notify 3rd party systems through with
  calling webhook endpoints when Entry is created, edited and deleted.
  (NOTE: This requires to change DB schema. see also #135)
* Added a feature to be able to pagenate Entries in the list page for each
  Entities (#114).
* Added "django.contrib.humanize" to the INSTALLED_APPS to be able to handle
  data as a human touched one.
* Expanded Entry.to_dict to be able to more detail information.

### Changed
* Replace ldap3 with python-ldap for solving license problem (#134).
* Support Python 3.8
  * Update Celery and Kombu version
    * Celery from v4.2.0 to v4.4.7
    * Kombu  from v4.2.1 to v4.6.11

### Fixed
* Fixed a bug that entries which are searched in an editing page's form would
  not be found (#124).
* Fixed a search query timeout for long keywords (#145)
* Fixed a minor problem about version displaying

## v3.0.0

### Added
* Added handler to report celery exception errors
* Added password-reset feature
* Added perform client-side validation on users form

### Changed
* Update Django version from v1.11 to v2.2 (LTS)
* Droped Python 3.5 support

### Fixed
* Fixed not being redirected to the original URL after login
* Fixed some request logs not output
* Fixed the log message was not output to django.log
* Fixed the search form on the nav bar cannot handle whitespaces appropriately
* Fixed a bug at the background processing of creating Entry
* Fixed show error messages on create-user

## v2.7.0

### Changed
* Changed implementation of Entity to create, edit and delete it at Celery.
* Changed to show unauthorized entity on the dashboard

## v2.6.0

### Added
* Added param of entry refferal API to reduce filter execution time

### Changed
* Changing spec to show whole entity in the entity-list page regardless of thier permissions

### Refactored 
* Refactored the API handler for authentication to optimize DB query

## v2.5.1

### Fixed
* Fixed the Refer of EntityAttr failing to import
* Fixed the upper limit when using offset of GET entry API
* Fixed for API request without token results in exception error
* Fixed problems of profiler related with API request handlers

## v2.5.0

### Added
* Added docker-compose.yml

### Changed
* Changed custom_view before editing the entry

### Fixed
* Fixed for API request without token results in exception error
* Fixed "date" and "array_group" is not output in exporting CSV with advanced search
* Fixed a bug not to change referral values when entity was edited

## v2.4.0

### Changed
* Change implementation about editing Entity to disable to edit type of EntityAttr

## v2.3.1

### Fixed
* Fixed a problem that date value won't be shown at advanced search result

## v2.3.0

### Added
* Added new AttributeType `array group` that could contain multiple Group referral in an Attribute value

## v2.2.0

### Added
* Added a method in Entry to get an AttributeValue from Entry object with a small number of SQL

## v2.1.0

### Added
* Added an API endpoint that returns change history of specific entry's attribute.
* Added a feature to be able to confirm job of deleting entry from Job list view (#10)

## v2.0.1

### Fixed
* Fixed a bug that mandatory parameter was able to be updated with empty value by specifying '- NOT SET -' value (#20)

## v2.0.0

### Added
* Added a new optional authentication feature which is able to authenticate user with LDAP server (#6)<|MERGE_RESOLUTION|>--- conflicted
+++ resolved
@@ -7,15 +7,12 @@
   Contributed by @hinashi
 * Added custom processing when after delete entry
   Contributed by @hinashi
-<<<<<<< HEAD
 * Added new feature Role that has permissions which users (and groups)
   that are belonged to Role could access to information (#462)
   contributed by @userlocalhost
-
-=======
 * Added create, update, delete, restore entry api in APIv2
   Contributed by @hinashi
->>>>>>> 3cba9974
+
 ### Changed
 
 ### Fixed
