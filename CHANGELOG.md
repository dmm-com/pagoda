# Changelog

## In development

### Added

### Changed

### Fixed
<<<<<<< HEAD
* Fixed not being able to use regexp in entry names in the entry search API (#314)
* Fixed an exception error when specifying an invalid parameter in advanced search (#327)
=======
* Fixed an issue where advanced search narrow down was slow (#321)

## v3.4.1

## Fixed
* Fixed an error when specifying old parameters in advanced search (#323)
* Fixed different count of ret_values in advanced search results (#324)
>>>>>>> a87ad240

## v3.4.0

### Added
* Added param of editting user for ldap (#256)
* Added attach referring entries on yaml export
* (WIP) Added a new UI in React

### Changed
* Changed redirect authenticated users to the top page
* Changed cookie of session to secure attribute, and to return HSTS header (#257)

### Fixed
* Fixed that the entry being created cannot be deleted (#242)
* Fixed update history of TOP page (#258)
* Fixed unused URL settings (#278)
* Fixed Escape \ on ES query
* Fixed a missing null check on the deleted list entry page
* Fixed an issue that caused redirects by incorrect URL links
* Fixed implementation for ACL inheritance for Attribute
* Fixed no permission check in advanced search and simple search(#282)
* Fixed a different number of entries displayed on the entity dashboard (#308)

### Refactored
* Refactored the entry list page

## v3.3.1

### Fixed
* Fixed bug AttributeValue.parent_attr is different with child's one (#272)

## v3.3.0

### Added
* Added the django-replicated library (#166)
* Added job function that cannot be canceled (#199)

### Changed
* Changed to remove complement_attrs when requesting show entry page (#166)
* Changed the logout from GET to POST (#166)
* Changed the HTTP method on the entry.export page from GET to POST (#166)
* Changed not to create tokens with GET user.access_token API (#166)
* Changed the behavior of token refresh (#208)
* Upgrade Django version from v3.2.4 to v3.2.5 (#254)

### Fixed
* Fixed the problem that the URL of Webhook API is different (#202)
* Fixed some attributes are not updated in advanced search results (#230)

## v3.2.0

### Changed
* Update Django to version 3.2.4 LTS (#153)

### Fixed
* Fixed the result being different depending on the hint_attr_value of
  search_entries (#158)
* Fixed a problem in the processing of import entry (#159)
* Fixed `urls` to avoid some warnings (#174)
* Fixed LDAP error output due to authentication failed (#179)
* Fixed a warning log with an SSL connection to the extarnal (#182)
* Fixed an exception error when specifying an invalid offset in GET entry API (#183)
* Fixed a bug that raises an exception at API handler of update entry (#186)

## v3.1.0

### Added
* Added `^` and `$` operators on filtering attribute values in advanced search
  result (#97). But there is a limitation that it could available only for
  'text' and 'string' typed attributes (see also #129).
* Added a new feature to be able to notify 3rd party systems through with
  calling webhook endpoints when Entry is created, edited and deleted.
  (NOTE: This requires to change DB schema. see also #135)
* Added a feature to be able to pagenate Entries in the list page for each
  Entities (#114).
* Added "django.contrib.humanize" to the INSTALLED_APPS to be able to handle
  data as a human touched one.
* Expanded Entry.to_dict to be able to more detail information.

### Changed
* Replace ldap3 with python-ldap for solving license problem (#134).
* Support Python 3.8
  * Update Celery and Kombu version
    * Celery from v4.2.0 to v4.4.7
    * Kombu  from v4.2.1 to v4.6.11

### Fixed
* Fixed a bug that entries which are searched in an editing page's form would
  not be found (#124).
* Fixed a search query timeout for long keywords (#145)
* Fixed a minor problem about version displaying

## v3.0.0

### Added
* Added handler to report celery exception errors
* Added password-reset feature
* Added perform client-side validation on users form

### Changed
* Update Django version from v1.11 to v2.2 (LTS)
* Droped Python 3.5 support

### Fixed
* Fixed not being redirected to the original URL after login
* Fixed some request logs not output
* Fixed the log message was not output to django.log
* Fixed the search form on the nav bar cannot handle whitespaces appropriately
* Fixed a bug at the background processing of creating Entry
* Fixed show error messages on create-user

## v2.7.0

### Changed
* Changed implementation of Entity to create, edit and delete it at Celery.
* Changed to show unauthorized entity on the dashboard

## v2.6.0

### Added
* Added param of entry refferal API to reduce filter execution time

### Changed
* Changing spec to show whole entity in the entity-list page regardless of thier permissions

### Refactored 
* Refactored the API handler for authentication to optimize DB query

## v2.5.1

### Fixed
* Fixed the Refer of EntityAttr failing to import
* Fixed the upper limit when using offset of GET entry API
* Fixed for API request without token results in exception error
* Fixed problems of profiler related with API request handlers

## v2.5.0

### Added
* Added docker-compose.yml

### Changed
* Changed custom_view before editing the entry

### Fixed
* Fixed for API request without token results in exception error
* Fixed "date" and "array_group" is not output in exporting CSV with advanced search
* Fixed a bug not to change referral values when entity was edited

## v2.4.0

### Changed
* Change implementation about editing Entity to disable to edit type of EntityAttr

## v2.3.1

### Fixed
* Fixed a problem that date value won't be shown at advanced search result

## v2.3.0

### Added
* Added new AttributeType `array group` that could contain multiple Group referral in an Attribute value

## v2.2.0

### Added
* Added a method in Entry to get an AttributeValue from Entry object with a small number of SQL

## v2.1.0

### Added
* Added an API endpoint that returns change history of specific entry's attribute.
* Added a feature to be able to confirm job of deleting entry from Job list view (#10)

## v2.0.1

### Fixed
* Fixed a bug that mandatory parameter was able to be updated with empty value by specifying '- NOT SET -' value (#20)

## v2.0.0

### Added
* Added a new optional authentication feature which is able to authenticate user with LDAP server (#6)<|MERGE_RESOLUTION|>--- conflicted
+++ resolved
@@ -7,18 +7,15 @@
 ### Changed
 
 ### Fixed
-<<<<<<< HEAD
+* Fixed an issue where advanced search narrow down was slow (#321)
 * Fixed not being able to use regexp in entry names in the entry search API (#314)
 * Fixed an exception error when specifying an invalid parameter in advanced search (#327)
-=======
-* Fixed an issue where advanced search narrow down was slow (#321)
 
 ## v3.4.1
 
 ## Fixed
 * Fixed an error when specifying old parameters in advanced search (#323)
 * Fixed different count of ret_values in advanced search results (#324)
->>>>>>> a87ad240
 
 ## v3.4.0
 
