# Changelog

## In development

### Added

### Changed

### Fixed
* Fixed an issue that caused redirects by incorrect URL links
<<<<<<< HEAD
* Fixed no permission check in advanced search and simple search(#282)
=======
* Fixed a different number of entries displayed on the entity dashboard (#308)
>>>>>>> 78476d73

## v3.3.1

### Fixed
* Fixed bug AttributeValue.parent_attr is different with child's one (#272)

## v3.3.0

### Added
* Added the django-replicated library (#166)
* Added job function that cannot be canceled (#199)
* Added param of editting user for ldap (#256)

### Changed
* Changed to remove complement_attrs when requesting show entry page (#166)
* Changed the logout from GET to POST (#166)
* Changed the HTTP method on the entry.export page from GET to POST (#166)
* Changed not to create tokens with GET user.access_token API (#166)
* Changed the behavior of token refresh (#208)
* Upgrade Django version from v3.2.4 to v3.2.5 (#254)
* Changed cookie of session to secure attribute, and to return HSTS header (#257)

### Fixed
* Fixed the problem that the URL of Webhook API is different (#202)
* Fixed some attributes are not updated in advanced search results (#230)
* Fixed that the entry being created cannot be deleted (#242)
* Fixed update history of TOP page (#258)
* Fixed unused URL settings (#278)

### Refactored
* Refactored the entry list page

## v3.2.0

### Changed
* Update Django to version 3.2.4 LTS (#153)

### Fixed
* Fixed the result being different depending on the hint_attr_value of
  search_entries (#158)
* Fixed a problem in the processing of import entry (#159)
* Fixed `urls` to avoid some warnings (#174)
* Fixed LDAP error output due to authentication failed (#179)
* Fixed a warning log with an SSL connection to the extarnal (#182)
* Fixed an exception error when specifying an invalid offset in GET entry API (#183)
* Fixed a bug that raises an exception at API handler of update entry (#186)

## v3.1.0

### Added
* Added `^` and `$` operators on filtering attribute values in advanced search
  result (#97). But there is a limitation that it could available only for
  'text' and 'string' typed attributes (see also #129).
* Added a new feature to be able to notify 3rd party systems through with
  calling webhook endpoints when Entry is created, edited and deleted.
  (NOTE: This requires to change DB schema. see also #135)
* Added a feature to be able to pagenate Entries in the list page for each
  Entities (#114).
* Added "django.contrib.humanize" to the INSTALLED_APPS to be able to handle
  data as a human touched one.
* Expanded Entry.to_dict to be able to more detail information.

### Changed
* Replace ldap3 with python-ldap for solving license problem (#134).
* Support Python 3.8
  * Update Celery and Kombu version
    * Celery from v4.2.0 to v4.4.7
    * Kombu  from v4.2.1 to v4.6.11

### Fixed
* Fixed a bug that entries which are searched in an editing page's form would
  not be found (#124).
* Fixed a search query timeout for long keywords (#145)
* Fixed a minor problem about version displaying

## v3.0.0

### Added
* Added handler to report celery exception errors
* Added password-reset feature
* Added perform client-side validation on users form

### Changed
* Update Django version from v1.11 to v2.2 (LTS)
* Droped Python 3.5 support

### Fixed
* Fixed not being redirected to the original URL after login
* Fixed some request logs not output
* Fixed the log message was not output to django.log
* Fixed the search form on the nav bar cannot handle whitespaces appropriately
* Fixed a bug at the background processing of creating Entry
* Fixed show error messages on create-user

## v2.7.0

### Changed
* Changed implementation of Entity to create, edit and delete it at Celery.
* Changed to show unauthorized entity on the dashboard

## v2.6.0

### Added
* Added param of entry refferal API to reduce filter execution time

### Changed
* Changing spec to show whole entity in the entity-list page regardless of thier permissions

### Refactored 
* Refactored the API handler for authentication to optimize DB query

## v2.5.1

### Fixed
* Fixed the Refer of EntityAttr failing to import
* Fixed the upper limit when using offset of GET entry API
* Fixed for API request without token results in exception error
* Fixed problems of profiler related with API request handlers

## v2.5.0

### Added
* Added docker-compose.yml

### Changed
* Changed custom_view before editing the entry

### Fixed
* Fixed for API request without token results in exception error
* Fixed "date" and "array_group" is not output in exporting CSV with advanced search
* Fixed a bug not to change referral values when entity was edited

## v2.4.0

### Changed
* Change implementation about editing Entity to disable to edit type of EntityAttr

## v2.3.1

### Fixed
* Fixed a problem that date value won't be shown at advanced search result

## v2.3.0

### Added
* Added new AttributeType `array group` that could contain multiple Group referral in an Attribute value

## v2.2.0

### Added
* Added a method in Entry to get an AttributeValue from Entry object with a small number of SQL

## v2.1.0

### Added
* Added an API endpoint that returns change history of specific entry's attribute.
* Added a feature to be able to confirm job of deleting entry from Job list view (#10)

## v2.0.1

### Fixed
* Fixed a bug that mandatory parameter was able to be updated with empty value by specifying '- NOT SET -' value (#20)

## v2.0.0

### Added
* Added a new optional authentication feature which is able to authenticate user with LDAP server (#6)<|MERGE_RESOLUTION|>--- conflicted
+++ resolved
@@ -8,11 +8,8 @@
 
 ### Fixed
 * Fixed an issue that caused redirects by incorrect URL links
-<<<<<<< HEAD
 * Fixed no permission check in advanced search and simple search(#282)
-=======
 * Fixed a different number of entries displayed on the entity dashboard (#308)
->>>>>>> 78476d73
 
 ## v3.3.1
 
