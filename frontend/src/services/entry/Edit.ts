import {
  AttributeData,
  EntityDetail,
  EntryAttributeTypeTypeEnum,
  EntryAttributeValue,
  EntryAttributeValueObject,
  EntryRetrieve,
} from "@dmm-com/airone-apiclient-typescript-fetch";
import {
  EditableEntryAttrValue,
  EditableEntryAttrs,
} from "components/entry/entryForm/EditableEntry";
import { Schema } from "components/entry/entryForm/EntryFormSchema";

type SchemaAttrs = Schema["attrs"] extends Record<string, infer U> ? U : never;

export type EntryAttributeValueType =
  | string
  | boolean
  | number
  | null
  | undefined
  | Array<string>
  | Array<number>
  | Array<number | null>
  | { id: number | null; name: string }
  | Array<{ id: number | null; name: string }>
  | Array<{ id: number | null; name: string; _boolean: boolean }>;

// Convert Entry information from server-side value to presentation format.
// (NOTE) It might be needed to be refactored because if server returns proper format with frontend, this is not necessary.
export function formalizeEntryInfo(
  entry: EntryRetrieve | undefined,
  entity: EntityDetail,
  excludeAttrs: string[],
): Schema {
  return {
    name: entry ? entry.name : "",
    schema: {
      id: entity.id,
      name: entity.name,
    },
    attrs: entity.attrs
      .filter((attr) => !excludeAttrs.includes(attr.name))
      .filter((attr) => attr.id != 0)
      .reduce((acc: Record<string, SchemaAttrs>, attr) => {
        function getAttrValue(
          attrType: (typeof EntryAttributeTypeTypeEnum)[keyof typeof EntryAttributeTypeTypeEnum],
          value: EntryAttributeValue | undefined,
          attrDetail: EntityDetail["attrs"][0],
        ): EditableEntryAttrValue {
          if (!value) {
            // Use defaultValue from EntityAttr if available
            // Backend returns raw primitive values (string, boolean, null)
            // Auto-generated types show it as object but it's actually scalar values
            const defaultValue = attrDetail.defaultValue;

            // Default values for when no default is specified
            const defaults = {
              asString: "",
              asBoolean: false,
              asArrayString: [{ value: "" }],
              asArrayObject: [],
              asArrayGroup: [],
              asArrayRole: [],
              asArrayNamedObject: [{ name: "", object: null, _boolean: false }],
              asObject: null,
              asGroup: null,
              asRole: null,
              asNamedObject: { name: "", object: null },
<<<<<<< HEAD
              asNumber: null,
              asArrayNumber: [{ value: null }],
=======
              asNumber: null as number | null,
>>>>>>> 95b3d424
            };

            // Apply defaultValue for supported types (backend returns raw primitive values)
            if (defaultValue !== null && defaultValue !== undefined) {
              switch (attrType) {
                case EntryAttributeTypeTypeEnum.STRING:
                case EntryAttributeTypeTypeEnum.TEXT:
                  // Handle both string values and potential object wrappers
                  if (typeof defaultValue === "string") {
                    defaults.asString = defaultValue;
                  } else if (
                    typeof defaultValue === "object" &&
                    defaultValue !== null &&
                    "asString" in defaultValue
                  ) {
                    defaults.asString = (
                      defaultValue as { asString: string }
                    ).asString;
                  }
                  break;
                case EntryAttributeTypeTypeEnum.BOOLEAN:
                  // Handle both boolean values and potential object wrappers
                  if (typeof defaultValue === "boolean") {
                    defaults.asBoolean = defaultValue;
                  } else if (
                    typeof defaultValue === "object" &&
                    defaultValue !== null &&
                    "asBoolean" in defaultValue
                  ) {
                    defaults.asBoolean = (
                      defaultValue as { asBoolean: boolean }
                    ).asBoolean;
                  }
                  break;
                case EntryAttributeTypeTypeEnum.NUMBER:
                  // Handle both number values and potential object wrappers
                  if (typeof defaultValue === "number") {
                    defaults.asNumber = defaultValue;
                  } else if (
                    typeof defaultValue === "object" &&
                    defaultValue !== null &&
                    "asNumber" in defaultValue
                  ) {
                    defaults.asNumber = (
                      defaultValue as { asNumber: number }
                    ).asNumber;
                  }
                  break;
              }
            }

            return defaults;
          }

          switch (attrType) {
            case EntryAttributeTypeTypeEnum.ARRAY_STRING:
              return (value?.asArrayString?.length ?? 0 > 0)
                ? {
                    asArrayString: value.asArrayString?.map((value) => {
                      return { value: value };
                    }),
                  }
                : { asArrayString: [{ value: "" }] };
            case EntryAttributeTypeTypeEnum.ARRAY_NUMBER:
              return (value?.asArrayNumber?.length ?? 0 > 0)
                ? {
                    asArrayNumber: value.asArrayNumber?.map((item) => {
                      return { value: item };
                    }),
                  }
                : { asArrayNumber: [{ value: null }] };
            case EntryAttributeTypeTypeEnum.ARRAY_NAMED_OBJECT:
            case EntryAttributeTypeTypeEnum.ARRAY_NAMED_OBJECT_BOOLEAN:
              return (value?.asArrayNamedObject?.length ?? 0 > 0)
                ? {
                    asArrayNamedObject: value.asArrayNamedObject?.map(
                      (item) => ({
                        name: item.name,
                        object: item.object,
                        _boolean: item._boolean,
                      }),
                    ),
                  }
                : {
                    asArrayNamedObject: [
                      { name: "", object: null, _boolean: false },
                    ],
                  };
            default:
              // u4ed6u306eu578bu306eu5834u5408u306fu9069u5207u306bu5909u63db
              const result: EditableEntryAttrValue = {};

              if (value.asBoolean !== undefined) {
                result.asBoolean = value.asBoolean;
              }

              if (value.asString !== undefined) {
                result.asString = value.asString;
              }

              if (value.asObject !== undefined) {
                result.asObject = value.asObject;
              }

              if (value.asGroup !== undefined) {
                result.asGroup = value.asGroup;
              }

              if (value.asRole !== undefined) {
                result.asRole = value.asRole;
              }

              if (value.asNamedObject !== undefined) {
                result.asNamedObject = value.asNamedObject;
              }

              if (value.asArrayObject !== undefined) {
                result.asArrayObject = value.asArrayObject;
              }

              if (value.asArrayGroup !== undefined) {
                result.asArrayGroup = value.asArrayGroup;
              }

              if (value.asArrayRole !== undefined) {
                result.asArrayRole = value.asArrayRole;
              }

              if (value.asNumber !== undefined) {
                result.asNumber = value.asNumber;
              }

              return result;
          }
        }

        const value = entry?.attrs.find((a) => a.schema.id == attr.id)?.value;

        acc[String(attr.id)] = {
          index: attr.index,
          type: attr.type as (typeof EntryAttributeTypeTypeEnum)[keyof typeof EntryAttributeTypeTypeEnum],
          isMandatory: attr.isMandatory,
          schema: {
            id: attr.id,
            name: attr.name,
          },
          value: getAttrValue(
            attr.type as (typeof EntryAttributeTypeTypeEnum)[keyof typeof EntryAttributeTypeTypeEnum],
            value,
            attr,
          ),
        };
        return acc;
      }, {}),
  };
}

export function convertAttrsFormatCtoS(
  attrs: Record<string, EditableEntryAttrs>,
): AttributeData[] {
  return Object.entries(attrs).map(([{}, attr]) => {
    function getAttrValue(
      attrType: (typeof EntryAttributeTypeTypeEnum)[keyof typeof EntryAttributeTypeTypeEnum],
      attrValue: EditableEntryAttrValue,
    ): EntryAttributeValueType {
      switch (attrType) {
        case EntryAttributeTypeTypeEnum.STRING:
        case EntryAttributeTypeTypeEnum.TEXT:
        case EntryAttributeTypeTypeEnum.DATE:
        case EntryAttributeTypeTypeEnum.DATETIME:
          return attrValue.asString;

        case EntryAttributeTypeTypeEnum.BOOLEAN:
          return attrValue.asBoolean;

        case EntryAttributeTypeTypeEnum.NUMBER:
          return attrValue.asNumber;

        case EntryAttributeTypeTypeEnum.OBJECT:
          return attrValue.asObject?.id ?? null;

        case EntryAttributeTypeTypeEnum.GROUP:
          return attrValue.asGroup?.id ?? null;

        case EntryAttributeTypeTypeEnum.ROLE:
          return attrValue.asRole?.id ?? null;

        case EntryAttributeTypeTypeEnum.NAMED_OBJECT:
          return {
            id: attrValue.asNamedObject?.object?.id ?? null,
            name: attrValue.asNamedObject?.name ?? "",
          };

        case EntryAttributeTypeTypeEnum.ARRAY_STRING:
          return attrValue.asArrayString?.map((x) => x.value);

        case EntryAttributeTypeTypeEnum.ARRAY_NUMBER:
          return attrValue.asArrayNumber?.map((x) => x.value);

        case EntryAttributeTypeTypeEnum.ARRAY_OBJECT:
          return attrValue.asArrayObject?.map((x) => x.id);

        case EntryAttributeTypeTypeEnum.ARRAY_GROUP:
          return attrValue.asArrayGroup?.map((x) => x.id);

        case EntryAttributeTypeTypeEnum.ARRAY_ROLE:
          return attrValue.asArrayRole?.map((x) => x.id);

        case EntryAttributeTypeTypeEnum.ARRAY_NAMED_OBJECT:
          return attrValue.asArrayNamedObject?.map((x) => {
            return {
              id: x.object?.id ?? null,
              name: x.name,
            };
          });

        case EntryAttributeTypeTypeEnum.ARRAY_NAMED_OBJECT_BOOLEAN:
          return (
            attrValue.asArrayNamedObject as {
              name: string;
              object: EntryAttributeValueObject;
              _boolean: boolean;
            }[]
          )?.map((x) => {
            return {
              id: x.object?.id ?? null,
              name: x.name,
              boolean: x._boolean,
            };
          });

        default:
          throw new Error(`unknown attribute type ${attrType}`);
      }
    }

    return {
      id: attr.schema.id,
      value: getAttrValue(attr.type, attr.value),
    };
  });
}<|MERGE_RESOLUTION|>--- conflicted
+++ resolved
@@ -68,12 +68,8 @@
               asGroup: null,
               asRole: null,
               asNamedObject: { name: "", object: null },
-<<<<<<< HEAD
-              asNumber: null,
+              asNumber: null as number | null,
               asArrayNumber: [{ value: null }],
-=======
-              asNumber: null as number | null,
->>>>>>> 95b3d424
             };
 
             // Apply defaultValue for supported types (backend returns raw primitive values)
