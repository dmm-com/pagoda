import Grid from "@material-ui/core/Grid";
import React from "react";
import ReactDOM from "react-dom";
import { BrowserRouter as Router, Switch, Route } from "react-router-dom";
<<<<<<< HEAD
import Grid from "@material-ui/core/Grid";
import LeftMenu from "./components/LeftMenu";
import Header from "./components/Header";
import Entity from "./pages/Entity";
import Entry from "./pages/Entry";
import Dashboard from "./pages/Dashboard";
import User from "./pages/User";
import Group from "./pages/Group";
import Job from "./pages/Job";
import SearchResults from "./pages/SearchResults";
import AdvancedSearch from "./pages/AdvancedSearch";
import EditEntity from "./pages/EditEntity";
import EditEntry from "./pages/EditEntry";
import OperationHistory from "./pages/OperationHistory";
import ACL from "./pages/ACL";
import Import from "./pages/Import";
import EditUser from "./pages/EditUser";
import EditUserPassword from "./pages/EditUserPassword";
import EditGroup from "./pages/EditGroup";
import ShowEntry from "./pages/ShowEntry";
=======

import { Header } from "./components/Header";
import { LeftMenu } from "./components/LeftMenu";
import { ACL } from "./pages/ACL";
import { AdvancedSearch } from "./pages/AdvancedSearch";
import { Dashboard } from "./pages/Dashboard";
import { EditEntity } from "./pages/EditEntity";
import { EditEntry } from "./pages/EditEntry";
import { EditGroup } from "./pages/EditGroup";
import { EditUser } from "./pages/EditUser";
import { EditUserPassword } from "./pages/EditUserPassword";
import { Entity } from "./pages/Entity";
import { Entry } from "./pages/Entry";
import { Group } from "./pages/Group";
import { ImportEntity } from "./pages/ImportEntity";
import { ImportEntry } from "./pages/ImportEntry";
import { ImportGroup } from "./pages/ImportGroup";
import { ImportUser } from "./pages/ImportUser";
import { Job } from "./pages/Job";
import { OperationHistory } from "./pages/OperationHistory";
import { SearchResults } from "./pages/SearchResults";
import { User } from "./pages/User";
>>>>>>> 9bab1153

const basePath = "/new-ui/";

function App() {
  return (
    <Router>
      <Grid container>
        <Grid item xs={12}>
          <Header />
        </Grid>

        <Grid item xs={2}>
          <LeftMenu />
        </Grid>

        <Grid item xs={10}>
          <Switch>
            <Route
              path={basePath + "advanced_search"}
              component={AdvancedSearch}
            />
            <Route
              path={basePath + "entities/:entityId/entries/new"}
              component={EditEntry}
            />
            <Route
<<<<<<< HEAD
              path={basePath + "entities/:entityId/entries/:entryId/show"}
              component={ShowEntry}
=======
              path={basePath + "entities/:entityId/entries/import"}
              component={ImportEntry}
>>>>>>> 9bab1153
            />
            <Route
              path={basePath + "entities/:entityId/entries/:entryId"}
              component={EditEntry}
            />
            <Route
              path={basePath + "entities/:entityId/entries"}
              component={Entry}
            />
            <Route
              path={basePath + "entities/:entityId/history"}
              component={OperationHistory}
            />
            <Route path={basePath + "entities/new"} component={EditEntity} />
            <Route
              path={basePath + "entities/import"}
              component={ImportEntity}
            />
            <Route
              path={basePath + "entities/:entityId"}
              component={EditEntity}
            />
            <Route path={basePath + "entities"} component={Entity} />
            <Route path={basePath + "groups/new"} component={EditGroup} />
            <Route path={basePath + "groups/import"} component={ImportGroup} />
            <Route path={basePath + "groups/:groupId"} component={EditGroup} />
            <Route path={basePath + "groups"} component={Group} />
            <Route path={basePath + "jobs"} component={Job} />
            <Route path={basePath + "acl/:entityId"} component={ACL} />
            <Route path={basePath + "search"} component={SearchResults} />
            <Route path={basePath + "users/new"} component={EditUser} />
            <Route path={basePath + "users/import"} component={ImportUser} />
            <Route
              path={basePath + "users/:userId/password"}
              component={EditUserPassword}
            />
            <Route path={basePath + "users/:userId"} component={EditUser} />
            <Route path={basePath + "users"} component={User} />
            <Route path="/" component={Dashboard} />
          </Switch>
        </Grid>
      </Grid>
    </Router>
  );
}

ReactDOM.render(<App />, document.getElementById("app"));<|MERGE_RESOLUTION|>--- conflicted
+++ resolved
@@ -2,28 +2,6 @@
 import React from "react";
 import ReactDOM from "react-dom";
 import { BrowserRouter as Router, Switch, Route } from "react-router-dom";
-<<<<<<< HEAD
-import Grid from "@material-ui/core/Grid";
-import LeftMenu from "./components/LeftMenu";
-import Header from "./components/Header";
-import Entity from "./pages/Entity";
-import Entry from "./pages/Entry";
-import Dashboard from "./pages/Dashboard";
-import User from "./pages/User";
-import Group from "./pages/Group";
-import Job from "./pages/Job";
-import SearchResults from "./pages/SearchResults";
-import AdvancedSearch from "./pages/AdvancedSearch";
-import EditEntity from "./pages/EditEntity";
-import EditEntry from "./pages/EditEntry";
-import OperationHistory from "./pages/OperationHistory";
-import ACL from "./pages/ACL";
-import Import from "./pages/Import";
-import EditUser from "./pages/EditUser";
-import EditUserPassword from "./pages/EditUserPassword";
-import EditGroup from "./pages/EditGroup";
-import ShowEntry from "./pages/ShowEntry";
-=======
 
 import { Header } from "./components/Header";
 import { LeftMenu } from "./components/LeftMenu";
@@ -45,8 +23,8 @@
 import { Job } from "./pages/Job";
 import { OperationHistory } from "./pages/OperationHistory";
 import { SearchResults } from "./pages/SearchResults";
+import { ShowEntry } from "./pages/ShowEntry";
 import { User } from "./pages/User";
->>>>>>> 9bab1153
 
 const basePath = "/new-ui/";
 
@@ -73,13 +51,12 @@
               component={EditEntry}
             />
             <Route
-<<<<<<< HEAD
               path={basePath + "entities/:entityId/entries/:entryId/show"}
               component={ShowEntry}
-=======
+            />
+            <Route
               path={basePath + "entities/:entityId/entries/import"}
               component={ImportEntry}
->>>>>>> 9bab1153
             />
             <Route
               path={basePath + "entities/:entityId/entries/:entryId"}
