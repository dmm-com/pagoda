--- conflicted
+++ resolved
@@ -2,32 +2,12 @@
 import React from "react";
 import ReactDOM from "react-dom";
 import { BrowserRouter as Router, Switch, Route } from "react-router-dom";
-<<<<<<< HEAD
-import Grid from "@material-ui/core/Grid";
-import LeftMenu from "./components/LeftMenu";
-import Header from "./components/Header";
-import Entity from "./pages/Entity";
-import Entry from "./pages/Entry";
-import Dashboard from "./pages/Dashboard";
-import User from "./pages/User";
-import Group from "./pages/Group";
-import Job from "./pages/Job";
-import AdvancedSearchResults from "./pages/AdvancedSearchResults";
-import AdvancedSearch from "./pages/AdvancedSearch";
-import EditEntity from "./pages/EditEntity";
-import EditEntry from "./pages/EditEntry";
-import OperationHistory from "./pages/OperationHistory";
-import ACL from "./pages/ACL";
-import Import from "./pages/Import";
-import EditUser from "./pages/EditUser";
-import EditUserPassword from "./pages/EditUserPassword";
-import EditGroup from "./pages/EditGroup";
-=======
 
 import { Header } from "./components/Header";
 import { LeftMenu } from "./components/LeftMenu";
 import { ACL } from "./pages/ACL";
 import { AdvancedSearch } from "./pages/AdvancedSearch";
+import { AdvancedSearchResults } from "./pages/AdvancedSearchResults";
 import { Dashboard } from "./pages/Dashboard";
 import { EditEntity } from "./pages/EditEntity";
 import { EditEntry } from "./pages/EditEntry";
@@ -43,10 +23,8 @@
 import { ImportGroup } from "./pages/ImportGroup";
 import { ImportUser } from "./pages/ImportUser";
 import { Job } from "./pages/Job";
-import { SearchResults } from "./pages/SearchResults";
 import { ShowEntry } from "./pages/ShowEntry";
 import { User } from "./pages/User";
->>>>>>> 0b3b4aa4
 
 const basePath = "/new-ui/";
 
@@ -107,16 +85,11 @@
             <Route path={basePath + "groups/:groupId"} component={EditGroup} />
             <Route path={basePath + "groups"} component={Group} />
             <Route path={basePath + "jobs"} component={Job} />
-<<<<<<< HEAD
-            <Route path={basePath + "acl/:objectId"} component={ACL} />
+            <Route path={basePath + "acl/:entityId"} component={ACL} />
             <Route
               path={basePath + "search"}
               component={AdvancedSearchResults}
             />
-=======
-            <Route path={basePath + "acl/:entityId"} component={ACL} />
-            <Route path={basePath + "search"} component={SearchResults} />
->>>>>>> 0b3b4aa4
             <Route path={basePath + "users/new"} component={EditUser} />
             <Route path={basePath + "users/import"} component={ImportUser} />
             <Route
