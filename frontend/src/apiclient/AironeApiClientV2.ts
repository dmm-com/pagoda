import Cookies from "js-cookie";
import fileDownload from "js-file-download";

import {
  ACL,
  AclApi,
  Attribute,
  Configuration,
  EntityDetail,
  EntityApi,
  EntryApi,
  EntryCreate,
  EntryRetrieve,
  EntryUpdate,
  EntryBase,
  EntryCopy,
  Group,
  GroupApi,
  PaginatedEntryBaseList,
  PaginatedEntityListList,
  EntityAttrCreate,
  EntityCreate,
  EntityUpdate,
  EntityApiV2ListRequest,
  Role,
  RoleApi,
  UserApi,
  UserRetrieve,
  Webhook,
  EntityAttrUpdate,
  GetEntryAttrReferral,
  PaginatedJobSerializersList,
  JobApi,
  JobSerializers,
  PaginatedUserListList,
  UserCreate,
  UserUpdate,
  UserToken,
  RoleCreateUpdate,
  GroupTree as _GroupTree,
  GroupCreateUpdate,
  PaginatedEntryHistoryList,
  PaginatedEntityHistoryList,
  AdvancedSearchResultExportAttrInfo,
} from "apiclient/autogenerated";
import {
  EntityHistoryList,
  EntityList as ConstEntityList,
  EntryHistoryList,
  EntryReferralList,
  JobList,
} from "utils/Constants";

export type GroupTree = Pick<_GroupTree, "id" | "name"> & {
  children: Array<GroupTree>;
};

// Get CSRF Token from Cookie set by Django
// see https://docs.djangoproject.com/en/3.2/ref/csrf/
function getCsrfToken(): string {
  return Cookies.get("csrftoken");
}

/**
 * A rich API client with using auto-generated client with openapi-generator.
 */
class AironeApiClientV2 {
  private acl: AclApi;
  private entity: EntityApi;
  private entry: EntryApi;
  private group: GroupApi;
  private user: UserApi;
  private role: RoleApi;
  private job: JobApi;

  constructor() {
    const config = new Configuration({ basePath: "" });
    this.acl = new AclApi(config);
    this.entity = new EntityApi(config);
    this.entry = new EntryApi(config);
    // "GroupApi" is associated with "GroupAPI" (~/airone/group/api_v2/views.py)
    this.group = new GroupApi(config);
    this.user = new UserApi(config);
    this.role = new RoleApi(config);
    this.job = new JobApi(config);
  }

  async getAcl(id: number): Promise<ACL> {
    return this.acl.aclApiV2AclsRetrieve({ id });
  }

  async createUser(
    username: string,
    email: string,
    password: string,
    isSuperuser: boolean
  ): Promise<UserCreate> {
    return await this.user.userApiV2Create(
      {
        userCreate: {
          username: username,
          email: email,
          password: password,
          isSuperuser: isSuperuser,
        },
      },
      {
        headers: {
          "Content-Type": "application/json;charset=utf-8",
          "X-CSRFToken": getCsrfToken(),
        },
      }
    );
  }

  async getUserToken(): Promise<UserToken> {
    return await this.user.userApiV2TokenRetrieve({
      headers: {
        "Content-Type": "application/json;charset=utf-8",
        "X-CSRFToken": getCsrfToken(),
      },
    });
  }

  async updateUserToken(): Promise<UserToken> {
    return await this.user.userApiV2TokenCreate(
      {},
      {
        headers: {
          "Content-Type": "application/json;charset=utf-8",
          "X-CSRFToken": getCsrfToken(),
        },
      }
    );
  }

  async updateUser(
    userId: number,
    username: string,
    email: string,
    isSuperuser: boolean
  ): Promise<UserUpdate> {
    return await this.user.userApiV2Update(
      {
        id: userId,
        userUpdate: {
          username,
          email,
          isSuperuser,
        },
      },
      {
        headers: {
          "Content-Type": "application/json;charset=utf-8",
          "X-CSRFToken": getCsrfToken(),
        },
      }
    );
  }

  async updateAcl(
    id: number,
    name: string,
    objectType: number,
    isPublic: boolean,
    defaultPermission: number,
    acl: any[]
  ): Promise<void> {
    await this.acl.aclApiV2AclsUpdate(
      {
        id,
        aCL: {
          id: id,
          name: name,
          isPublic: isPublic,
          defaultPermission: defaultPermission,
          objtype: objectType,
          acl: acl,
          // readonly
          parent: undefined,
          acltypes: undefined,
          members: undefined,
          roles: undefined,
        },
      },
      {
        headers: {
          "Content-Type": "application/json;charset=utf-8",
          "X-CSRFToken": getCsrfToken(),
        },
      }
    );
  }

  async getEntities(
    page?: number,
    search?: string,
    isToplevel?: boolean
  ): Promise<PaginatedEntityListList> {
    const params: EntityApiV2ListRequest = page
      ? {
          offset: (page - 1) * ConstEntityList.MAX_ROW_COUNT,
          limit: ConstEntityList.MAX_ROW_COUNT,
          search: search,
          isToplevel: isToplevel,
        }
      : {
          // Any better way to get all the entities?
          limit: Number.MAX_SAFE_INTEGER,
          search: search,
          isToplevel: isToplevel,
        };

    return await this.entity.entityApiV2List(params);
  }

  async getEntity(id: number): Promise<EntityDetail> {
    return await this.entity.entityApiV2Retrieve({ id });
  }

  async createEntity(
    name: string,
    note: string,
    isToplevel: boolean,
    attrs: Array<EntityAttrCreate>,
    webhooks: Array<Webhook>
  ): Promise<EntityCreate> {
    return await this.entity.entityApiV2Create(
      {
        entityCreate: {
          id: undefined,
          name: name,
          note: note,
          isToplevel: isToplevel,
          attrs: attrs,
          webhooks: webhooks,
        },
      },
      {
        headers: {
          "Content-Type": "application/json;charset=utf-8",
          "X-CSRFToken": getCsrfToken(),
        },
      }
    );
  }

  async updateEntity(
    id: number,
    name: string,
    note: string,
    isToplevel: boolean,
    attrs: Array<EntityAttrUpdate>,
    webhooks: Array<Webhook>
  ): Promise<EntityUpdate> {
    return await this.entity.entityApiV2Update(
      {
        id: id,
        entityUpdate: {
          id: undefined,
          name: name,
          note: note,
          isToplevel: isToplevel,
          attrs: attrs,
          webhooks: webhooks,
        },
      },
      {
        headers: {
          "Content-Type": "application/json;charset=utf-8",
          "X-CSRFToken": getCsrfToken(),
        },
      }
    );
  }

  async deleteEntity(id: number): Promise<void> {
    return await this.entity.entityApiV2Destroy(
      { id },
      {
        headers: {
          "Content-Type": "application/json;charset=utf-8",
          "X-CSRFToken": getCsrfToken(),
        },
      }
    );
  }

  async getEntityHistories(
    id: number,
    page: number
  ): Promise<PaginatedEntityHistoryList> {
    return await this.entity.entityApiV2HistoriesList({
      entityId: id,
      offset: (page - 1) * EntityHistoryList.MAX_ROW_COUNT,
      limit: EntityHistoryList.MAX_ROW_COUNT,
    });
  }

  async importEntities(data: string | ArrayBuffer): Promise<void> {
    return await this.entity.entityApiV2ImportCreate({
      headers: {
        "Content-Type": "application/yaml",
        "X-CSRFToken": getCsrfToken(),
      },
      body: data,
    });
  }

  async exportEntities(filename: string): Promise<void> {
    const resp = await this.entity.entityApiV2ExportRetrieveRaw();
    const data = await resp.raw.text();
    fileDownload(data, filename);
  }

  async getEntityAttrs(
    entityIds: number[],
    searchAllEntities = false
  ): Promise<Array<string>> {
    return await this.entity.entityApiV2AttrsList({
      entityIds: searchAllEntities
        ? ""
        : entityIds.map((id) => id.toString()).join(","),
    });
  }

  async getEntry(id: number): Promise<EntryRetrieve> {
    return await this.entry.entryApiV2Retrieve({ id });
  }

  async getEntryReferral(
    id: number,
    page: number,
    keyword?: string
  ): Promise<PaginatedEntryBaseList> {
    return await this.entry.entryApiV2ReferralList({
      id: id,
      keyword: keyword,
      offset: (page - 1) * EntryReferralList.MAX_ROW_COUNT,
      limit: EntryReferralList.MAX_ROW_COUNT,
    });
  }

  async createEntry(
    entityId: number,
    name: string,
    attrs: Attribute[]
  ): Promise<EntryCreate> {
    return await this.entity.entityApiV2EntriesCreate(
      { entityId, entryCreate: { id: undefined, name, attrs } },
      {
        headers: {
          "Content-Type": "application/json;charset=utf-8",
          "X-CSRFToken": getCsrfToken(),
        },
      }
    );
  }

  async updateEntry(
    id: number,
    name: string,
    attrs: Attribute[]
  ): Promise<EntryUpdate> {
    return await this.entry.entryApiV2Update(
      { id, entryUpdate: { id: undefined, name, attrs } },
      {
        headers: {
          "Content-Type": "application/json;charset=utf-8",
          "X-CSRFToken": getCsrfToken(),
        },
      }
    );
  }

  async destroyEntry(id: number): Promise<void> {
    return await this.entry.entryApiV2Destroy(
      { id },
      {
        headers: {
          "Content-Type": "application/json;charset=utf-8",
          "X-CSRFToken": getCsrfToken(),
        },
      }
    );
  }

  async restoreEntry(id: number): Promise<EntryBase> {
    return await this.entry.entryApiV2RestoreCreate(
      { id },
      {
        headers: {
          "Content-Type": "application/json;charset=utf-8",
          "X-CSRFToken": getCsrfToken(),
        },
      }
    );
  }

  async copyEntry(
    id: number,
    copyEntryNames: Array<string>
  ): Promise<EntryCopy> {
    return await this.entry.entryApiV2CopyCreate(
      {
        id,
        entryCopy: {
          copyEntryNames: copyEntryNames,
        },
      },
      {
        headers: {
          "Content-Type": "application/json;charset=utf-8",
          "X-CSRFToken": getCsrfToken(),
        },
      }
    );
  }

  async getEntryHistories(
    id: number,
    page: number
  ): Promise<PaginatedEntryHistoryList> {
    return await this.entry.entryApiV2HistoriesList({
      id: id,
      offset: (page - 1) * EntryHistoryList.MAX_ROW_COUNT,
      limit: EntryHistoryList.MAX_ROW_COUNT,
    });
  }

  async restoreEntryHistory(attrValueId: number): Promise<void> {
    return await this.entry.entryApiV2AttrvRestorePartialUpdate(
      {
        id: attrValueId,
      },
      {
        headers: {
          "X-CSRFToken": getCsrfToken(),
        },
      }
    );
  }

  async getGroups(): Promise<Group[]> {
    return await this.group.groupApiV2GroupsList();
  }

  async getGroup(id: number): Promise<Group> {
    // groupApiV2GroupsRetrieve: associated with
    return await this.group.groupApiV2GroupsRetrieve({ id });
  }

  async createGroup(group: GroupCreateUpdate): Promise<void> {
    await this.group.groupApiV2GroupsCreate(
      { groupCreateUpdate: group },
      {
        headers: {
          "Content-Type": "application/json;charset=utf-8",
          "X-CSRFToken": getCsrfToken(),
        },
      }
    );
  }

  async updateGroup(id: number, group: GroupCreateUpdate): Promise<void> {
    await this.group.groupApiV2GroupsUpdate(
      { id: id, groupCreateUpdate: group },
      {
        headers: {
          "Content-Type": "application/json;charset=utf-8",
          "X-CSRFToken": getCsrfToken(),
        },
      }
    );
  }

  async deleteGroup(groupId: number): Promise<void> {
    await this.group.groupApiV2GroupsDestroy(
      {
        id: groupId,
      },
      {
        headers: {
          "Content-Type": "application/json;charset=utf-8",
          "X-CSRFToken": getCsrfToken(),
        },
      }
    );
  }

  async getGroupTrees(): Promise<GroupTree[]> {
    const groupTrees = await this.group.groupApiV2GroupsTreeList();

    // typing children here because API side type definition will break API client generation.
    const toTyped = (groupTree: { [key: string]: any }): GroupTree => ({
      id: groupTree["id"],
      name: groupTree["name"],
      children: groupTree["children"].map((child: { [key: string]: any }) =>
        toTyped(child)
      ),
    });

    return groupTrees.map((groupTree) => ({
      id: groupTree.id,
      name: groupTree.name,
      children: groupTree.children.map((child: { [key: string]: any }) =>
        toTyped(child)
      ),
    }));
  }

  async importGroups(data: string | ArrayBuffer): Promise<void> {
    return await this.group.groupApiV2GroupsImportCreate({
      headers: {
        "Content-Type": "application/yaml",
        "X-CSRFToken": getCsrfToken(),
      },
      body: data,
    });
  }

  async exportGroups(filename: string): Promise<void> {
    const resp = await this.group.groupApiV2GroupsExportListRaw();
    const data = await resp.raw.text();
    fileDownload(data, filename);
  }

  async getRoles(): Promise<Role[]> {
    return await this.role.roleApiV2List();
  }

  async getRole(roleId: number): Promise<Role> {
    return await this.role.roleApiV2Retrieve({ id: roleId });
  }

  async createRole(role: RoleCreateUpdate): Promise<void> {
    await this.role.roleApiV2Create(
      {
        roleCreateUpdate: role,
      },
      {
        headers: {
          "Content-Type": "application/json;charset=utf-8",
          "X-CSRFToken": getCsrfToken(),
        },
      }
    );
  }

  async updateRole(roleId: number, role: RoleCreateUpdate): Promise<void> {
    await this.role.roleApiV2Update(
      {
        id: roleId,
        roleCreateUpdate: role,
      },
      {
        headers: {
          "Content-Type": "application/json;charset=utf-8",
          "X-CSRFToken": getCsrfToken(),
        },
      }
    );
  }

  async deleteRole(roleId: number): Promise<void> {
    return await this.role.roleApiV2Destroy(
      {
        id: roleId,
      },
      {
        headers: {
          "Content-Type": "application/json;charset=utf-8",
          "X-CSRFToken": getCsrfToken(),
        },
      }
    );
  }

  async importRoles(data: string | ArrayBuffer): Promise<void> {
    await this.role.roleApiV2ImportCreate({
      headers: {
        "Content-Type": "application/yaml",
        "X-CSRFToken": getCsrfToken(),
      },
      body: data,
    });
  }

  async exportRoles(filename: string): Promise<void> {
    const resp = await this.role.roleApiV2ExportListRaw();
    const data = await resp.raw.text();
    fileDownload(data, filename);
  }

  async getEntries(
    entityId: number,
    isActive = true,
    pageNumber = 1,
    keyword: string
  ): Promise<PaginatedEntryBaseList> {
    //return await this.entry.entryApiV2EntriesList(entityId, isActive, pageNumber);
    // ToDo: This method must pass "isActive" parameter by manupirating DRF API's declaration.
    return await this.entity.entityApiV2EntriesList({
      entityId,
      page: pageNumber,
      isActive: isActive,
      search: keyword,
      ordering: "name",
    });
  }

  async getSearchEntries(query: string): Promise<Array<EntryBase>> {
    return await this.entry.entryApiV2SearchList({
      query: query,
    });
  }

  async exportEntries(entityId: number, format: string): Promise<void> {
    await this.entry.entryApiV2ExportCreate(
      {
        entityId,
        entryExport: {
          format,
        },
      },
      {
        headers: {
          "Content-Type": "application/json;charset=utf-8",
          "X-CSRFToken": getCsrfToken(),
        },
      }
    );
  }

  async getEntryAttrReferrals(
    attrId: number,
    keyword?: string
  ): Promise<Array<GetEntryAttrReferral>> {
    return await this.entry.entryApiV2AttrReferralsList({
      attrId: attrId,
      keyword: keyword,
    });
  }

  // FIXME replace with auto-generated client code
  async advancedSearchEntries(
    entityIds: number[] = [],
    entryName = "",
    attrInfo: object[] = [],
    hasReferral = false,
    referralName = "",
    searchAllEntities = false,
    page: number
  ): Promise<Response> {
    const limit = 100;
    const offset = (page - 1) * limit;
    return fetch(`/entry/api/v2/advanced_search/`, {
      method: "POST",
      headers: {
        "X-CSRFToken": getCsrfToken(),
        "Content-Type": "application/json;charset=utf-8",
      },
      body: JSON.stringify({
        entities: entityIds,
        entry_name: entryName,
        attrinfo: attrInfo,
        has_referral: hasReferral,
        is_all_entities: searchAllEntities,
        referral_name: referralName,
        entry_limit: limit,
        is_output_all: false,
        entry_offset: offset,
      }),
    });
  }

  async exportAdvancedSearchResults(
    entityIds: number[],
    attrinfo: Array<AdvancedSearchResultExportAttrInfo>,
    entryName: string,
    hasReferral: boolean,
    format: "yaml" | "csv"
  ): Promise<void> {
    await this.entry.entryApiV2AdvancedSearchResultExportCreate(
      {
        advancedSearchResultExport: {
          entities: entityIds,
          attrinfo: attrinfo,
          entryName: entryName,
          hasReferral: hasReferral,
          exportStyle: format,
        },
      },
      {
        headers: {
          "X-CSRFToken": getCsrfToken(),
          "Content-Type": "application/json;charset=utf-8",
        },
      }
    );
  }

  async getUser(userId: number): Promise<UserRetrieve> {
    return await this.user.userApiV2Retrieve({
      id: userId,
    });
  }

  async destroyUser(id: number): Promise<void> {
    return await this.user.userApiV2Destroy(
      {
        id: id,
      },
      {
        headers: {
          "Content-Type": "application/json;charset=utf-8",
          "X-CSRFToken": getCsrfToken(),
        },
      }
    );
  }

  async getUsers(page = 1, keyword?: string): Promise<PaginatedUserListList> {
    return await this.user.userApiV2List({
      page: page,
      search: keyword,
      ordering: "username",
    });
  }

  async importUsers(data: string | ArrayBuffer): Promise<void> {
    return await this.user.userApiV2ImportCreate({
      headers: {
        "Content-Type": "application/yaml",
        "X-CSRFToken": getCsrfToken(),
      },
      body: data,
    });
  }

  async exportUsers(filename: string): Promise<void> {
    const resp = await this.user.userApiV2ExportListRaw();
    const data = await resp.raw.text();
    fileDownload(data, filename);
  }

  async updateUserPassword(
    userId: number,
    oldPassword: string,
    newPassword: string,
    checkPassword: string
  ): Promise<void> {
    await this.user.userApiV2EditPasswdPartialUpdate(
      {
        id: userId,
        patchedUserPassword: {
          oldPasswd: oldPassword,
          newPasswd: newPassword,
          chkPasswd: checkPassword,
        },
      },
      {
        headers: {
          "Content-Type": "application/json;charset=utf-8",
          "X-CSRFToken": getCsrfToken(),
        },
      }
    );
  }

  async updateUserPasswordAsSuperuser(
    userId: number,
    newPassword: string,
    checkPassword: string
  ): Promise<void> {
    await this.user.userApiV2SuEditPasswdPartialUpdate(
      {
        id: userId,
        patchedUserPasswordBySuperuser: {
          newPasswd: newPassword,
          chkPasswd: checkPassword,
        },
      },
      {
        headers: {
          "Content-Type": "application/json;charset=utf-8",
          "X-CSRFToken": getCsrfToken(),
        },
      }
    );
  }

  async getJobs(page = 1): Promise<PaginatedJobSerializersList> {
    return await this.job.jobApiV2JobsList({
      offset: (page - 1) * JobList.MAX_ROW_COUNT,
      limit: JobList.MAX_ROW_COUNT,
    });
  }

  async getRecentJobs(): Promise<Array<JobSerializers>> {
    // 'recent' means now - 1 hour
    const createdAfter = new Date();
    createdAfter.setHours(createdAfter.getHours() - 1);

    const resp = await this.job.jobApiV2JobsList({
      offset: 0,
      limit: JobList.MAX_ROW_COUNT,
      createdAfter: createdAfter,
    });
    return resp.results;
  }

  async rerunJob(id: number): Promise<void> {
    await this.job.jobApiV2RerunPartialUpdate(
      { id: id },
      {
        headers: {
          "Content-Type": "application/yaml",
          "X-CSRFToken": getCsrfToken(),
        },
      }
    );
  }

  async cancelJob(id: number): Promise<void> {
    await this.job.jobApiV2Destroy(
      { id: id },
      {
        headers: {
          "Content-Type": "application/yaml",
          "X-CSRFToken": getCsrfToken(),
        },
      }
    );
  }

<<<<<<< HEAD
  async importEntries(formData: FormData): Promise<void> {
=======
  async importEntries(data: string | ArrayBuffer): Promise<void> {
>>>>>>> 3011b239
    return await this.entry.entryApiV2ImportCreate({
      headers: {
        "Content-Type": "application/yaml",
        "X-CSRFToken": getCsrfToken(),
      },
      body: data,
    });
  }

  async resetPassword(username: string): Promise<void> {
    await this.user.userApiV2PasswordResetCreate(
      {
        passwordReset: {
          username: username,
        },
      },
      {
        headers: {
          "Content-Type": "application/json;charset=utf-8",
          "X-CSRFToken": getCsrfToken(),
        },
      }
    );
  }

  async confirmResetPassword(
    uidb64: string,
    token: string,
    password1: string,
    password2: string
  ): Promise<void> {
    await this.user.userApiV2PasswordResetConfirmCreate(
      {
        passwordResetConfirm: {
          uidb64,
          token,
          password1,
          password2,
        },
      },
      {
        headers: {
          "Content-Type": "application/json;charset=utf-8",
          "X-CSRFToken": getCsrfToken(),
        },
      }
    );
  }
}

export const aironeApiClientV2 = new AironeApiClientV2();<|MERGE_RESOLUTION|>--- conflicted
+++ resolved
@@ -834,11 +834,7 @@
     );
   }
 
-<<<<<<< HEAD
-  async importEntries(formData: FormData): Promise<void> {
-=======
   async importEntries(data: string | ArrayBuffer): Promise<void> {
->>>>>>> 3011b239
     return await this.entry.entryApiV2ImportCreate({
       headers: {
         "Content-Type": "application/yaml",
