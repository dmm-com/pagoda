--- conflicted
+++ resolved
@@ -3,14 +3,9 @@
 import { FC } from "react";
 import ReactDOM from "react-dom";
 
-<<<<<<< HEAD
 import { AppRouter } from "AppRouter";
 import { ErrorHandler } from "ErrorHandler";
-=======
-import { AppRouter } from "./AppRouter";
-import { ErrorHandler } from "./ErrorHandler";
-import { theme } from "./Theme";
->>>>>>> 839cfee9
+import { theme } from "Theme";
 
 const App: FC = () => {
   return (
