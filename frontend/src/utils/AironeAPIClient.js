--- conflicted
+++ resolved
@@ -176,19 +176,16 @@
   });
 }
 
-<<<<<<< HEAD
 // NOTE it calls non-API endpoint
 export function exportEntries(entityId, format) {
   return fetch(`/entry/export/${entityId}?format=${format}`);
 }
 
 // FIXME implement internal API then call it
-=======
 export function getUser(userId) {
   return fetch(`/user/api/v2/users/${userId}`);
 }
 
->>>>>>> 000327c2
 export function getUsers() {
   return fetch("/user/api/v2/users");
 }
