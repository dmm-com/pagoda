--- conflicted
+++ resolved
@@ -149,24 +149,11 @@
 }
 
 export function getUser(userId) {
-    return fetch(`/user/api/v2/users/${userId}`);
+  return fetch(`/user/api/v2/users/${userId}`);
 }
 
 export function getUsers() {
-<<<<<<< HEAD
-    return fetch('/user/api/v2/users');
-=======
-  return new Promise((resolve, _) => {
-    resolve([
-      {
-        id: 1,
-        name: "test",
-        email: "test@example.com",
-        created_at: "",
-      },
-    ]);
-  });
->>>>>>> 0e958de7
+  return fetch("/user/api/v2/users");
 }
 
 // NOTE it calls non-API endpoint
