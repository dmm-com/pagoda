--- conflicted
+++ resolved
@@ -12,7 +12,6 @@
   MAX_ROW_COUNT: 30,
 };
 
-<<<<<<< HEAD
 export const BaseAttributeTypes = {
   object: 1 << 0,
   string: 1 << 1,
@@ -72,10 +71,10 @@
     name: "date",
     type: BaseAttributeTypes.date,
   },
-=======
+};
+
 export const EntryReferralList = {
   MAX_ROW_COUNT: 30,
->>>>>>> dcce14d2
 };
 
 /*
