--- conflicted
+++ resolved
@@ -52,19 +52,10 @@
   return fetch(`/api/v1/entity/attrs/${entityIds.join(",")}`);
 }
 
-<<<<<<< HEAD
-export function getEntrySearch(query: string): Promise<Response> {
-  return fetch(`/entry/api/v2/search?query=${query}`);
-}
-
 export function getAttrReferrals(attr_id, keyword?: string) {
   return fetch(
     `/entry/api/v1/get_attr_referrals/${attr_id}/?keyword=${keyword ?? ""}`
   );
-=======
-export function getAttrReferrals(attr_id) {
-  return fetch(`/entry/api/v1/get_attr_referrals/${attr_id}/`);
->>>>>>> 19ac31c6
 }
 
 export function importEntries(
