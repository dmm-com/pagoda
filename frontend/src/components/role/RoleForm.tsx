--- conflicted
+++ resolved
@@ -23,12 +23,8 @@
   UseFormSetValue,
 } from "react-hook-form";
 
-<<<<<<< HEAD
+import { useAsyncWithThrow } from "../../hooks/useAsyncWithThrow";
 import { aironeApiClient } from "../../repository/AironeApiClient";
-=======
-import { useAsyncWithThrow } from "../../hooks/useAsyncWithThrow";
-import { aironeApiClientV2 } from "../../repository/AironeApiClientV2";
->>>>>>> cbecbbf0
 
 import { Schema } from "./roleForm/RoleFormSchema";
 
@@ -44,46 +40,26 @@
   const [adminGroupUserKeyword, setGroupAdminUserKeyword] = useState("");
 
   // TODO implement pagination and incremental search
-<<<<<<< HEAD
-  const adminGroups = useAsync(async () => {
+  const adminGroups = useAsyncWithThrow(async () => {
     const _groups = await aironeApiClient.getGroups(1, adminGroupUserKeyword);
-=======
-  const adminGroups = useAsyncWithThrow(async () => {
-    const _groups = await aironeApiClientV2.getGroups(1, adminGroupUserKeyword);
->>>>>>> cbecbbf0
     return _groups.results?.map(
       (group): RoleGroup => ({ id: group.id, name: group.name })
     );
   }, [adminGroupUserKeyword]);
-<<<<<<< HEAD
-  const groups = useAsync(async () => {
+  const groups = useAsyncWithThrow(async () => {
     const _groups = await aironeApiClient.getGroups(1, groupUserKeyword);
-=======
-  const groups = useAsyncWithThrow(async () => {
-    const _groups = await aironeApiClientV2.getGroups(1, groupUserKeyword);
->>>>>>> cbecbbf0
     return _groups.results?.map(
       (group): RoleGroup => ({ id: group.id, name: group.name })
     );
   }, [groupUserKeyword]);
-<<<<<<< HEAD
-  const adminUsers = useAsync(async () => {
+  const adminUsers = useAsyncWithThrow(async () => {
     const _users = await aironeApiClient.getUsers(1, adminUserKeyword);
-=======
-  const adminUsers = useAsyncWithThrow(async () => {
-    const _users = await aironeApiClientV2.getUsers(1, adminUserKeyword);
->>>>>>> cbecbbf0
     return _users.results?.map(
       (user): RoleUser => ({ id: user.id, username: user.username })
     );
   }, [adminUserKeyword]);
-<<<<<<< HEAD
-  const users = useAsync(async () => {
+  const users = useAsyncWithThrow(async () => {
     const _users = await aironeApiClient.getUsers(1, userKeyword);
-=======
-  const users = useAsyncWithThrow(async () => {
-    const _users = await aironeApiClientV2.getUsers(1, userKeyword);
->>>>>>> cbecbbf0
     return _users.results?.map(
       (user): RoleUser => ({ id: user.id, username: user.username })
     );
