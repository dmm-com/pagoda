import React, { useEffect, useState } from "react";
import { makeStyles } from "@material-ui/core/styles";
import { List, ListItem, ListItemText } from "@material-ui/core";
import Box from "@material-ui/core/Box";
import { getEntities } from "../utils/AironeAPIClient";
import { EntityStatus } from "../utils/Constants";
import Typography from "@material-ui/core/Typography";
import { Link } from "react-router-dom";
<<<<<<< HEAD
import { useAsync } from "react-use";
=======
>>>>>>> 4d77309b

const useStyles = makeStyles((theme) => ({
  LeftMenu: {
    backgroundColor: "#d2d4d5",
    height: "100vh",
  },
}));

export default function LeftMenu({}) {
  const classes = useStyles();
<<<<<<< HEAD

  const entities = useAsync(async () => {
    return getEntities()
      .then((resp) => resp.json())
      .then((data) =>
        data.entities.filter((e) => e.status & EntityStatus.TOP_LEVEL)
      );
  });
=======
  const [entities, setEntities] = useState([]);

  useEffect(() => {
    getEntities()
      .then((resp) => resp.json())
      .then((data) =>
        setEntities(
          data.entities.filter((e) => e.status & EntityStatus.TOP_LEVEL)
        )
      );
  }, []);
>>>>>>> 4d77309b

  return (
    <Box className={classes.LeftMenu}>
      <List>
<<<<<<< HEAD
        {!entities.loading &&
          entities.value.map((entity) => {
            return (
              <ListItem component={Link} to={`/new-ui/entities/${entity.id}`}>
                <ListItemText primary={entity.name} />
              </ListItem>
            );
          })}
=======
        {entities.map((entity) => {
          return (
            <ListItem component={Link} to={`/new-ui/entities/${entity.id}`}>
              <ListItemText primary={entity.name} />
            </ListItem>
          );
        })}
>>>>>>> 4d77309b
      </List>
    </Box>
  );
}<|MERGE_RESOLUTION|>--- conflicted
+++ resolved
@@ -1,15 +1,11 @@
-import React, { useEffect, useState } from "react";
+import React from "react";
 import { makeStyles } from "@material-ui/core/styles";
 import { List, ListItem, ListItemText } from "@material-ui/core";
 import Box from "@material-ui/core/Box";
 import { getEntities } from "../utils/AironeAPIClient";
 import { EntityStatus } from "../utils/Constants";
-import Typography from "@material-ui/core/Typography";
 import { Link } from "react-router-dom";
-<<<<<<< HEAD
 import { useAsync } from "react-use";
-=======
->>>>>>> 4d77309b
 
 const useStyles = makeStyles((theme) => ({
   LeftMenu: {
@@ -20,7 +16,6 @@
 
 export default function LeftMenu({}) {
   const classes = useStyles();
-<<<<<<< HEAD
 
   const entities = useAsync(async () => {
     return getEntities()
@@ -29,24 +24,10 @@
         data.entities.filter((e) => e.status & EntityStatus.TOP_LEVEL)
       );
   });
-=======
-  const [entities, setEntities] = useState([]);
-
-  useEffect(() => {
-    getEntities()
-      .then((resp) => resp.json())
-      .then((data) =>
-        setEntities(
-          data.entities.filter((e) => e.status & EntityStatus.TOP_LEVEL)
-        )
-      );
-  }, []);
->>>>>>> 4d77309b
 
   return (
     <Box className={classes.LeftMenu}>
       <List>
-<<<<<<< HEAD
         {!entities.loading &&
           entities.value.map((entity) => {
             return (
@@ -55,15 +36,6 @@
               </ListItem>
             );
           })}
-=======
-        {entities.map((entity) => {
-          return (
-            <ListItem component={Link} to={`/new-ui/entities/${entity.id}`}>
-              <ListItemText primary={entity.name} />
-            </ListItem>
-          );
-        })}
->>>>>>> 4d77309b
       </List>
     </Box>
   );
