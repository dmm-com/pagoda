--- conflicted
+++ resolved
@@ -1,14 +1,4 @@
-<<<<<<< HEAD
-import React, { useEffect, useState } from "react";
-import { Link, useHistory } from "react-router-dom";
-import { grey } from "@material-ui/core/colors";
-import { fade, makeStyles } from "@material-ui/core/styles";
-import AccountBox from "@material-ui/icons/AccountBox";
-import FormatListBulletedIcon from "@material-ui/icons/FormatListBulleted";
-import SearchIcon from "@material-ui/icons/Search";
-=======
 import { Badge, Divider, Menu, MenuItem } from "@material-ui/core";
->>>>>>> 0b3b4aa4
 import AppBar from "@material-ui/core/AppBar";
 import Box from "@material-ui/core/Box";
 import Button from "@material-ui/core/Button";
@@ -21,8 +11,8 @@
 import AccountBox from "@material-ui/icons/AccountBox";
 import FormatListBulletedIcon from "@material-ui/icons/FormatListBulleted";
 import SearchIcon from "@material-ui/icons/Search";
-import React, { useState } from "react";
-import { Link } from "react-router-dom";
+import React, { useEffect, useState } from "react";
+import { Link, useHistory } from "react-router-dom";
 import { useAsync } from "react-use";
 
 import { getRecentJobs } from "../utils/AironeAPIClient";
@@ -81,10 +71,7 @@
 
 export function Header({}) {
   const classes = useStyles();
-<<<<<<< HEAD
   const history = useHistory();
-=======
->>>>>>> 0b3b4aa4
 
   const [userAnchorEl, setUserAnchorEl] = useState();
   const [jobAnchorEl, setJobAnchorEl] = useState();
