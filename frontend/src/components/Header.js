<<<<<<< HEAD
import React, { useState } from "react";
=======
import React, { useEffect, useState } from "react";
>>>>>>> 000327c2
import { Link } from "react-router-dom";
import { grey } from "@material-ui/core/colors";
import { fade, makeStyles } from "@material-ui/core/styles";
import AccountBox from "@material-ui/icons/AccountBox";
import FormatListBulletedIcon from "@material-ui/icons/FormatListBulleted";
import SearchIcon from "@material-ui/icons/Search";
import AppBar from "@material-ui/core/AppBar";
import Box from "@material-ui/core/Box";
import Button from "@material-ui/core/Button";
import IconButton from "@material-ui/core/IconButton";
import InputBase from "@material-ui/core/InputBase";
import Toolbar from "@material-ui/core/Toolbar";
import Typography from "@material-ui/core/Typography";
import { Badge, Divider, Menu, MenuItem } from "@material-ui/core";
import { getRecentJobs } from "../utils/AironeAPIClient";
import { useAsync } from "react-use";

const useStyles = makeStyles((theme) => ({
  root: {
    flexGrow: 1,
  },
  menu: {
    marginRight: theme.spacing(2),
  },
  title: {
    flexGrow: 1,
    color: "white",
  },

  search: {
    position: "relative",
    borderRadius: theme.shape.borderRadius,
    backgroundColor: fade(theme.palette.common.white, 0.15),
    "&:hover": {
      backgroundColor: fade(theme.palette.common.white, 0.25),
    },
    marginRight: theme.spacing(2),
    marginLeft: 0,
    width: "100%",
    [theme.breakpoints.up("sm")]: {
      marginLeft: theme.spacing(3),
      width: "auto",
    },
  },
  searchIcon: {
    padding: theme.spacing(0, 2),
    height: "100%",
    position: "absolute",
    pointerEvents: "none",
    display: "flex",
    alignItems: "center",
    justifyContent: "center",
  },
  inputRoot: {
    color: "inherit",
  },
  inputInput: {
    padding: theme.spacing(1, 1, 1, 0),
    // vertical padding + font size from searchIcon
    paddingLeft: `calc(1em + ${theme.spacing(4)}px)`,
    transition: theme.transitions.create("width"),
    width: "100%",
    [theme.breakpoints.up("md")]: {
      width: "20ch",
    },
  },
}));

export default function Header({}) {
  const classes = useStyles();
<<<<<<< HEAD
=======

  useEffect(() => {}, []);
>>>>>>> 000327c2

  const [userAnchorEl, setUserAnchorEl] = useState();
  const [jobAnchorEl, setJobAnchorEl] = useState();

  const recentJobs = useAsync(async () => {
    return getRecentJobs()
      .then((data) => data.json())
      .then((data) => data["result"]);
  });

  return (
    <div className={classes.root}>
      <AppBar position="static">
        <Toolbar>
          <Typography
            variant="h6"
            className={classes.title}
            component={Link}
            to="/new-ui/"
          >
            AirOne(New UI) {django_context.version}
          </Typography>

          <Box className={classes.menu}>
            <IconButton
              aria-controls="user-menu"
              aria-haspopup="true"
              onClick={(e) => setUserAnchorEl(e.currentTarget)}
              style={{ color: grey[50] }}
            >
              <AccountBox />
            </IconButton>
            <Menu
              id="user-menu"
              anchorEl={userAnchorEl}
              open={Boolean(userAnchorEl)}
              onClose={() => setUserAnchorEl(null)}
              keepMounted
            >
              <MenuItem>ユーザ設定</MenuItem>
              <MenuItem>
                <a href="/auth/logout/">ログアウト</a>
              </MenuItem>
            </Menu>

            <IconButton
              aria-controls="job-menu"
              aria-haspopup="true"
              onClick={(e) => setJobAnchorEl(e.currentTarget)}
              style={{ color: grey[50] }}
            >
              {!recentJobs.loading && (
                <Badge badgeContent={recentJobs.value.length} color="secondary">
                  <FormatListBulletedIcon />
                </Badge>
              )}
            </IconButton>
            <Menu
              id="job-menu"
              anchorEl={jobAnchorEl}
              open={Boolean(jobAnchorEl)}
              onClose={(e) => setJobAnchorEl(null)}
              keepMounted
            >
<<<<<<< HEAD
              {!recentJobs.loading && recentJobs.value.length > 0 ? (
=======
              {!recentJobs.loading &&
>>>>>>> 000327c2
                recentJobs.value.map((recentJob) => (
                  <MenuItem>
                    <Typography
                      component={Link}
                      to={`/new-ui/jobs/${recentJob.id}`}
                    >
                      {recentJob.target.name}
                    </Typography>
                  </MenuItem>
<<<<<<< HEAD
                ))
              ) : (
                <MenuItem>
                  <Typography>実行タスクなし</Typography>
                </MenuItem>
              )}
=======
                ))}
>>>>>>> 000327c2
              <Divider light />
              <MenuItem>
                <Typography component={Link} to={`/new-ui/jobs`}>
                  ジョブ一覧
                </Typography>
              </MenuItem>
            </Menu>
          </Box>

          <div className={classes.search}>
            <div className={classes.searchIcon}>
              <SearchIcon />
            </div>
            <InputBase
              placeholder="Search…"
              classes={{
                root: classes.inputRoot,
                input: classes.inputInput,
              }}
              inputProps={{ "aria-label": "search" }}
            />
            <Button variant="contained" component={Link} to={`/new-ui/search`}>
              検索
            </Button>
          </div>
        </Toolbar>
      </AppBar>
    </div>
  );
}<|MERGE_RESOLUTION|>--- conflicted
+++ resolved
@@ -1,8 +1,4 @@
-<<<<<<< HEAD
 import React, { useState } from "react";
-=======
-import React, { useEffect, useState } from "react";
->>>>>>> 000327c2
 import { Link } from "react-router-dom";
 import { grey } from "@material-ui/core/colors";
 import { fade, makeStyles } from "@material-ui/core/styles";
@@ -73,11 +69,6 @@
 
 export default function Header({}) {
   const classes = useStyles();
-<<<<<<< HEAD
-=======
-
-  useEffect(() => {}, []);
->>>>>>> 000327c2
 
   const [userAnchorEl, setUserAnchorEl] = useState();
   const [jobAnchorEl, setJobAnchorEl] = useState();
@@ -142,11 +133,7 @@
               onClose={(e) => setJobAnchorEl(null)}
               keepMounted
             >
-<<<<<<< HEAD
               {!recentJobs.loading && recentJobs.value.length > 0 ? (
-=======
-              {!recentJobs.loading &&
->>>>>>> 000327c2
                 recentJobs.value.map((recentJob) => (
                   <MenuItem>
                     <Typography
@@ -156,16 +143,12 @@
                       {recentJob.target.name}
                     </Typography>
                   </MenuItem>
-<<<<<<< HEAD
                 ))
               ) : (
                 <MenuItem>
                   <Typography>実行タスクなし</Typography>
                 </MenuItem>
               )}
-=======
-                ))}
->>>>>>> 000327c2
               <Divider light />
               <MenuItem>
                 <Typography component={Link} to={`/new-ui/jobs`}>
