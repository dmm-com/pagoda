--- conflicted
+++ resolved
@@ -1,9 +1,5 @@
-import React, { useEffect, useState } from "react";
-<<<<<<< HEAD
+import React, { useState } from "react";
 import { Link } from "react-router-dom";
-=======
-import { Link, useHistory, useLocation } from "react-router-dom";
->>>>>>> 4d77309b
 import { grey } from "@material-ui/core/colors";
 import { fade, makeStyles } from "@material-ui/core/styles";
 import AccountBox from "@material-ui/icons/AccountBox";
@@ -16,14 +12,9 @@
 import InputBase from "@material-ui/core/InputBase";
 import Toolbar from "@material-ui/core/Toolbar";
 import Typography from "@material-ui/core/Typography";
-<<<<<<< HEAD
 import { Badge, Divider, Menu, MenuItem } from "@material-ui/core";
 import { getRecentJobs } from "../utils/AironeAPIClient";
 import { useAsync } from "react-use";
-=======
-import { Badge, Divider, Menu, MenuItem, TableCell } from "@material-ui/core";
-import { getEntry, getRecentJobs } from "../utils/AironeAPIClient";
->>>>>>> 4d77309b
 
 const useStyles = makeStyles((theme) => ({
   root: {
@@ -43,7 +34,6 @@
     backgroundColor: fade(theme.palette.common.white, 0.15),
     "&:hover": {
       backgroundColor: fade(theme.palette.common.white, 0.25),
-<<<<<<< HEAD
     },
     marginRight: theme.spacing(2),
     marginLeft: 0,
@@ -52,16 +42,6 @@
       marginLeft: theme.spacing(3),
       width: "auto",
     },
-=======
-    },
-    marginRight: theme.spacing(2),
-    marginLeft: 0,
-    width: "100%",
-    [theme.breakpoints.up("sm")]: {
-      marginLeft: theme.spacing(3),
-      width: "auto",
-    },
->>>>>>> 4d77309b
   },
   searchIcon: {
     padding: theme.spacing(0, 2),
@@ -89,9 +69,6 @@
 
 export default function Header({}) {
   const classes = useStyles();
-<<<<<<< HEAD
-
-  useEffect(() => {}, []);
 
   const [userAnchorEl, setUserAnchorEl] = useState();
   const [jobAnchorEl, setJobAnchorEl] = useState();
@@ -172,120 +149,6 @@
                   <Typography>実行タスクなし</Typography>
                 </MenuItem>
               )}
-=======
-  const history = useHistory();
-
-  const [recentJobs, setRecentJobs] = useState([]);
-  useEffect(() => {
-    getRecentJobs()
-      .then((data) => data.json())
-      .then((data) => setRecentJobs(data["result"]));
-  }, []);
-
-  const handleChange = (event, value) => {
-    history.push(value);
-  };
-
-  const [userAnchorEl, setUserAnchorEl] = useState();
-  const handleClickUser = (event) => {
-    setUserAnchorEl(event.currentTarget);
-  };
-  const handleCloseUser = (event) => {
-    setUserAnchorEl(null);
-  };
-
-  const [jobAnchorEl, setJobAnchorEl] = useState();
-  const handleClickJob = (event) => {
-    setJobAnchorEl(event.currentTarget);
-  };
-  const handleCloseJob = (event) => {
-    setJobAnchorEl(null);
-  };
-
-  return (
-    <div className={classes.root}>
-      <AppBar position="static">
-        <Toolbar>
-          <Typography
-            variant="h6"
-            className={classes.title}
-            component={Link}
-            to="/new-ui/"
-          >
-            AirOne(New UI)
-          </Typography>
-
-          {/*
-                    <Tabs
-                        value={location.pathname}
-                        onChange={handleChange}
-                        variant="scrollable"
-                        scrollButtons="on"
-                        indicatorColor="primary"
-                        textColor="primary"
-                        aria-label="scrollable force tabs example"
-                    >
-                        <Tab label="エンティティ・エントリ一覧" value="/new-ui/" icon={<ViewListIcon/>}
-                             style={{color: grey[50]}}/>
-                        <Tab label="高度な検索" value="/new-ui/advanced_search" icon={<FindInPageIcon/>}
-                             style={{color: grey[50]}}/>
-                        <Tab label="ユーザ管理" value="/new-ui/user" icon={<PersonIcon/>}
-                             style={{color: grey[50]}}/>
-                        <Tab label="グループ管理" value="/new-ui/group" icon={<GroupIcon/>}
-                             style={{color: grey[50]}}/>
-                    </Tabs>
-                    */}
-
-          <Box className={classes.menu}>
-            <IconButton
-              aria-controls="user-menu"
-              aria-haspopup="true"
-              onClick={handleClickUser}
-              style={{ color: grey[50] }}
-            >
-              <AccountBox />
-            </IconButton>
-            <Menu
-              id="user-menu"
-              anchorEl={userAnchorEl}
-              open={Boolean(userAnchorEl)}
-              onClose={handleCloseUser}
-              keepMounted
-            >
-              <MenuItem>ユーザ設定</MenuItem>
-              <MenuItem>
-                <a href="/auth/logout/">ログアウト</a>
-              </MenuItem>
-            </Menu>
-
-            <IconButton
-              aria-controls="job-menu"
-              aria-haspopup="true"
-              onClick={handleClickJob}
-              style={{ color: grey[50] }}
-            >
-              <Badge badgeContent={recentJobs.length} color="secondary">
-                <FormatListBulletedIcon />
-              </Badge>
-            </IconButton>
-            <Menu
-              id="job-menu"
-              anchorEl={jobAnchorEl}
-              open={Boolean(jobAnchorEl)}
-              onClose={handleCloseJob}
-              keepMounted
-            >
-              {recentJobs.map((recentJob) => (
-                <MenuItem>
-                  <Typography
-                    component={Link}
-                    to={`/new-ui/jobs/${recentJob.id}`}
-                  >
-                    {recentJob.target.name}
-                  </Typography>
-                </MenuItem>
-              ))}
->>>>>>> 4d77309b
               <Divider light />
               <MenuItem>
                 <Typography component={Link} to={`/new-ui/jobs`}>
