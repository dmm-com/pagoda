--- conflicted
+++ resolved
@@ -10,17 +10,14 @@
 import Paper from "@material-ui/core/Paper";
 import Typography from "@material-ui/core/Typography";
 import { makeStyles } from "@material-ui/core/styles";
+import RestoreIcon from "@material-ui/icons/Restore";
 import PropTypes from "prop-types";
-<<<<<<< HEAD
-import { deleteEntry, restoreEntry } from "../../utils/AironeAPIClient";
-import ConfirmableButton from "../common/ConfirmableButton";
-import RestoreIcon from "@material-ui/icons/Restore";
-=======
 import React, { useRef, useState } from "react";
 import { Link, useHistory } from "react-router-dom";
 
+import { deleteEntry, restoreEntry } from "../../utils/AironeAPIClient";
+import { ConfirmableButton } from "../common/ConfirmableButton";
 import { DeleteButton } from "../common/DeleteButton";
->>>>>>> 9bab1153
 
 const useStyles = makeStyles((theme) => ({
   button: {
@@ -31,11 +28,7 @@
   },
 }));
 
-<<<<<<< HEAD
-export default function EntryList({ entityId, entries, restoreMode = false }) {
-=======
-export function EntryList({ entityId, entries }) {
->>>>>>> 9bab1153
+export function EntryList({ entityId, entries, restoreMode = false }) {
   const classes = useStyles();
   const history = useHistory();
 
@@ -55,15 +48,11 @@
     deleteEntry(entryId).then((_) => history.go(0));
   };
 
-<<<<<<< HEAD
   const handleRestore = (event, entryId) => {
     restoreEntry(entryId).then((_) => history.go(0));
   };
 
-  const handleChangePage = (event, newPage) => {
-=======
   const handlePageChange = (event, newPage) => {
->>>>>>> 9bab1153
     setPage(newPage);
   };
 
@@ -149,15 +138,11 @@
 
 EntryList.propTypes = {
   entityId: PropTypes.string.isRequired,
-<<<<<<< HEAD
-  entries: PropTypes.array.isRequired,
-  restoreMode: PropTypes.bool,
-=======
   entries: PropTypes.arrayOf(
     PropTypes.shape({
       id: PropTypes.number.isRequired,
       name: PropTypes.string.isRequired,
     })
   ).isRequired,
->>>>>>> 9bab1153
+  restoreMode: PropTypes.bool,
 };