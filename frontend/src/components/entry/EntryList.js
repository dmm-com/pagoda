--- conflicted
+++ resolved
@@ -14,12 +14,9 @@
 import Paper from "@material-ui/core/Paper";
 import DeleteButton from "../common/DeleteButton";
 import PropTypes from "prop-types";
-<<<<<<< HEAD
 import { deleteEntry, restoreEntry } from "../../utils/AironeAPIClient";
 import ConfirmableButton from "../common/ConfirmableButton";
 import RestoreIcon from "@material-ui/icons/Restore";
-=======
->>>>>>> a56817f1
 
 const useStyles = makeStyles((theme) => ({
   button: {
@@ -100,7 +97,6 @@
                     </Typography>
                   </TableCell>
                   <TableCell align="right">
-<<<<<<< HEAD
                     {restoreMode ? (
                       <ConfirmableButton
                         variant="contained"
@@ -115,18 +111,11 @@
                       </ConfirmableButton>
                     ) : (
                       <DeleteButton
-                        onConfirmed={(e) => handleDelete(e, entry.id)}
+                        handleDelete={(e) => handleDelete(e, entry.id)}
                       >
                         削除
                       </DeleteButton>
                     )}
-=======
-                    <DeleteButton
-                      handleDelete={(e) => handleDelete(e, entry.id)}
-                    >
-                      削除
-                    </DeleteButton>
->>>>>>> a56817f1
                   </TableCell>
                 </TableRow>
               ))}
