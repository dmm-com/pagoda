import AddIcon from "@mui/icons-material/Add";
import MoreVertIcon from "@mui/icons-material/MoreVert";
import SearchIcon from "@mui/icons-material/Search";
import {
  Box,
  Card,
  CardActionArea,
  CardHeader,
  Fab,
  Grid,
  IconButton,
  InputAdornment,
  Menu,
  MenuItem,
  Pagination,
  Stack,
  TextField,
  Theme,
  Typography,
} from "@mui/material";
import { makeStyles } from "@mui/styles";
import React, { FC, useState } from "react";
import { Link, useHistory } from "react-router-dom";

<<<<<<< HEAD
import {
  aclPath,
  entryPath,
  newEntryPath,
  showEntryHistoryPath,
  showEntryPath,
} from "../../Routes";
import { deleteEntry, restoreEntry } from "../../utils/AironeAPIClient";
import { EntryList as ConstEntryList } from "../../utils/Constants";
import { Confirmable } from "../common/Confirmable";
=======
import { showEntryPath } from "Routes";
import { ConfirmableButton } from "components/common/ConfirmableButton";
import { DeleteButton } from "components/common/DeleteButton";
import { PaginatedTable } from "components/common/PaginatedTable";
import { deleteEntry, restoreEntry } from "utils/AironeAPIClient";
>>>>>>> e0c088fd

const useStyles = makeStyles<Theme>((theme) => ({
  button: {
    margin: theme.spacing(1),
  },
  entryName: {
    margin: theme.spacing(1),
  },
}));

interface Props {
  entityId: string;
  entries: {
    id: number;
    name: string;
  }[];
  restoreMode: boolean;
}

interface EntryControlProps {
  entryId: number;
  anchorElem: HTMLButtonElement | null;
  handleClose: (entryId: number) => void;
}

const EntryControlMenu: FC<EntryControlProps> = ({
  entryId,
  anchorElem,
  handleClose,
}) => {
  const history = useHistory();

  const handleDelete = async (event, entryId) => {
    await deleteEntry(entryId), history.go(0);
  };

  return (
    <Menu
      id={`entityControlMenu-${entryId}`}
      open={Boolean(anchorElem)}
      onClose={() => handleClose(entryId)}
      anchorEl={anchorElem}
    >
      <MenuItem component={Link} to={entryPath(entryId)}>
        <Typography>編集</Typography>
      </MenuItem>
      <Confirmable
        componentGenerator={(handleOpen) => (
          <MenuItem onClick={handleOpen}>
            <Typography>削除</Typography>
          </MenuItem>
        )}
        dialogTitle="本当に削除しますか？"
        onClickYes={(e) => handleDelete(e, entryId)}
      />
      {/* This is a temporary configuration until
          Entry's edit page will be divided from showing Page */}
      <MenuItem component={Link} to={aclPath(entryId)}>
        <Typography>ACL 設定</Typography>
      </MenuItem>
      {/* This is a temporary configuration until
          Entry's history page will be divided from showing Page */}
      <MenuItem component={Link} to={showEntryHistoryPath(entryId)}>
        <Typography>変更履歴</Typography>
      </MenuItem>
    </Menu>
  );
};

export const EntryList: FC<Props> = ({ entityId, entries, restoreMode }) => {
  const classes = useStyles();
  const history = useHistory();

  const [keyword, setKeyword] = useState("");
  const [page, setPage] = React.useState(1);

  const handleChange = (event, value) => {
    setPage(value);
  };

  const handleDelete = async (entryId: number) => {
    await deleteEntry(entryId);
    history.go(0);
  };

  const handleRestore = async (entryId: number) => {
    await restoreEntry(entryId);
    history.go(0);
  };

  const filteredEntries = entries.filter((e) => {
    return e.name.indexOf(keyword) !== -1;
  });

  const displayedEntries = filteredEntries.slice(
    (page - 1) * ConstEntryList.MAX_ROW_COUNT,
    page * ConstEntryList.MAX_ROW_COUNT
  );

  const totalPageCount = Math.ceil(
    filteredEntries.length / ConstEntryList.MAX_ROW_COUNT
  );

  const [entryAnchorEls, setEntryAnchorEls] = useState<{
    [key: number]: HTMLButtonElement;
  } | null>({});

  return (
    <Box>
      {/* This box shows search box and create button */}
      <Box display="flex" justifyContent="space-between" mb={8}>
        <Box className={classes.search} width={500}>
          <TextField
            InputProps={{
              startAdornment: (
                <InputAdornment position="start">
                  <SearchIcon />
                </InputAdornment>
              ),
            }}
            variant="outlined"
            size="small"
            placeholder="エントリを絞り込む"
            sx={{
              background: "#0000000B",
            }}
            fullWidth={true}
            value={keyword}
            onChange={(e) => {
              setKeyword(e.target.value);

              /* Reset page number to prevent vanishing entities from display
               * when user move other page */
              setPage(1);
            }}
          />
        </Box>
        <Fab
          color="secondary"
          aria-label="add"
          variant="extended"
          component={Link}
          to={newEntryPath(entityId)}
        >
          <AddIcon />
          新規エントリを作成
        </Fab>
      </Box>

      {/* This box shows each entry Cards */}
      <Grid container spacing={2}>
        {displayedEntries.map((entry) => {
          return (
            <Grid item xs={4} key={entry.id}>
              <Card sx={{ height: "100%" }}>
                <CardHeader
                  sx={{
                    p: "0px",
                    mt: "24px",
                    mx: "16px",
                    mb: "16px",
                  }}
                  title={
                    <CardActionArea
                      component={Link}
                      to={showEntryPath(entry.id)}
                    >
                      <Typography variant="h6">{entry.name}</Typography>
                    </CardActionArea>
                  }
                  action={
                    <>
                      <IconButton
                        onClick={(e) => {
                          setEntryAnchorEls({
                            ...entryAnchorEls,
                            [entry.id]: e.currentTarget,
                          });
                        }}
                      >
                        <MoreVertIcon />
                      </IconButton>
                      <EntryControlMenu
                        entryId={entry.id}
                        anchorElem={entryAnchorEls[entry.id]}
                        handleClose={(entryId: number) =>
                          setEntryAnchorEls({
                            ...entryAnchorEls,
                            [entryId]: null,
                          })
                        }
                      />
                    </>
                  }
                />
              </Card>
            </Grid>
          );
        })}
      </Grid>
      <Box display="flex" justifyContent="center" my="30px">
        <Stack spacing={2}>
          <Pagination
            count={totalPageCount}
            page={page}
            onChange={handleChange}
            color="primary"
          />
        </Stack>
      </Box>
    </Box>
  );
};<|MERGE_RESOLUTION|>--- conflicted
+++ resolved
@@ -22,24 +22,16 @@
 import React, { FC, useState } from "react";
 import { Link, useHistory } from "react-router-dom";
 
-<<<<<<< HEAD
 import {
   aclPath,
   entryPath,
   newEntryPath,
   showEntryHistoryPath,
   showEntryPath,
-} from "../../Routes";
-import { deleteEntry, restoreEntry } from "../../utils/AironeAPIClient";
-import { EntryList as ConstEntryList } from "../../utils/Constants";
-import { Confirmable } from "../common/Confirmable";
-=======
-import { showEntryPath } from "Routes";
-import { ConfirmableButton } from "components/common/ConfirmableButton";
-import { DeleteButton } from "components/common/DeleteButton";
-import { PaginatedTable } from "components/common/PaginatedTable";
+} from "Routes";
+import { Confirmable } from "components/common/Confirmable";
 import { deleteEntry, restoreEntry } from "utils/AironeAPIClient";
->>>>>>> e0c088fd
+import { EntryList as ConstEntryList } from "utils/Constants";
 
 const useStyles = makeStyles<Theme>((theme) => ({
   button: {
