import {
  Box,
  Button,
  Input,
  Table,
  TableBody,
  TableCell,
  TableHead,
  TableRow,
<<<<<<< HEAD
} from "@mui/material";
import { makeStyles } from "@mui/styles";
=======
} from "@material-ui/core";
import { makeStyles } from "@material-ui/core/styles";
>>>>>>> 8fdc5010
import PropTypes from "prop-types";
import React, { useState } from "react";
import { useHistory } from "react-router-dom";

import {
  getAttrReferrals,
  getGroups,
  updateEntry,
} from "../../utils/AironeAPIClient";
import { DjangoContext } from "../../utils/DjangoContext";

import { EditAttributeValue } from "./EditAttributeValue";

const useStyles = makeStyles((theme) => ({
  button: {
    margin: theme.spacing(1),
  },
}));

// FIXME handle attribute types
export function EntryForm({
  entityId,
  entryId,
  initName = "",
  initAttributes = {},
}) {
  const djangoContext = DjangoContext.getInstance();
  const classes = useStyles();
  const history = useHistory();

  /* FIXME attach checked flag to entry-like types
   */
  const changedInitAttr = Object.keys(initAttributes)
    .map((attrName) => {
      const attrValue = initAttributes[attrName];
      switch (attrValue.type) {
        case djangoContext.attrTypeValue.group:
        case djangoContext.attrTypeValue.object:
          return {
            name: attrName,
            value: {
              id: attrValue.id,
              type: attrValue.type,
              schema_id: attrValue.schema_id,
              value: [
                {
                  ...attrValue.value,
                  checked: true,
                },
              ],
            },
          };

        case djangoContext.attrTypeValue.named_object:
          const name = Object.keys(attrValue.value)[0];
          const value = attrValue.value[name];

          return {
            name: attrName,
            value: {
              id: attrValue.id,
              type: attrValue.type,
              schema_id: attrValue.schema_id,
              value: {
                [name]: [
                  {
                    id: value.id,
                    name: value.name,
                    checked: true,
                  },
                ],
              },
            },
          };

        case djangoContext.attrTypeValue.array_group:
        case djangoContext.attrTypeValue.array_object:
          return {
            name: attrName,
            value: {
              id: attrValue.id,
              type: attrValue.type,
              schema_id: attrValue.schema_id,
              value: attrValue.value.map((val) => {
                return [
                  {
                    ...val,
                    checked: true,
                  },
                ];
              }),
            },
          };

        case djangoContext.attrTypeValue.array_named_object:
          return {
            name: attrName,
            value: {
              id: attrValue.id,
              type: attrValue.type,
              schema_id: attrValue.schema_id,
              value: attrValue.value.map((val) => {
                const name = Object.keys(val)[0];
                const value = val[name];
                return {
                  [name]: [
                    {
                      ...value,
                      checked: true,
                    },
                  ],
                };
              }),
            },
          };

        default:
          return {
            name: attrName,
            value: attrValue,
          };
      }
    })
    .reduce((acc, elem) => {
      acc[elem.name] = elem.value;
      return acc;
    }, {});

  const [name, setName] = useState(initName);
  const [attributes, setAttributes] = useState(changedInitAttr);

  const handleChangeAttribute = (event, name, valueInfo) => {
    switch (valueInfo.type) {
      case djangoContext.attrTypeValue.string:
        attributes[name].value = valueInfo.value;
        setAttributes({ ...attributes });
        break;

      case djangoContext.attrTypeValue.object:
      case djangoContext.attrTypeValue.group:
        attributes[name].value = attributes[name].value.map((x) => {
          return {
            ...x,
            checked: x.id == valueInfo.id && valueInfo.checked ? true : false,
          };
        });
        setAttributes({ ...attributes });
        break;

      case djangoContext.attrTypeValue.array_string:
        attributes[name].value[valueInfo.index] = valueInfo.value;
        setAttributes({ ...attributes });
        break;

      case djangoContext.attrTypeValue.array_object:
      case djangoContext.attrTypeValue.array_group:
        // In this case, new blank co-Attribute value will be added
        if (valueInfo.index >= attributes[name].value.length) {
          attributes[name].value.push(valueInfo.value);
        } else {
          attributes[name].value[valueInfo.index] = attributes[name].value[
            valueInfo.index
          ].map((x) => {
            return {
              ...x,
              checked: x.id == valueInfo.id && valueInfo.checked ? true : false,
            };
          });
        }

        setAttributes({ ...attributes });
        break;

      case djangoContext.attrTypeValue.named_object:
        if (event.target.type === "text") {
          attributes[name].value = {
            [valueInfo.key]: Object.values(attributes[name].value)[0],
          };
        }
        if (event.target.type === "radio") {
          const key = Object.keys(attributes[name].value)[0];
          attributes[name].value[key] = attributes[name].value[key].map((x) => {
            return {
              ...x,
              checked: x.id == valueInfo.id && valueInfo.checked ? true : false,
            };
          });
        }
        setAttributes({ ...attributes });
        break;

      case djangoContext.attrTypeValue.array_named_object:
        // In this case, new blank co-Attribute value will be added
        if (valueInfo.index >= attributes[name].value.length) {
          attributes[name].value.push(valueInfo.value);
        } else {
          if (event.target.type === "text") {
            attributes[name].value[valueInfo.index] = {
              [valueInfo.key]: Object.values(
                attributes[name].value[valueInfo.index]
              )[0],
            };
          }
          if (event.target.type === "radio") {
            const key = Object.keys(attributes[name].value[valueInfo.index])[0];
            attributes[name].value[valueInfo.index][key] = attributes[
              name
            ].value[valueInfo.index][key].map((x) => {
              return {
                ...x,
                checked:
                  x.id == valueInfo.id && valueInfo.checked ? true : false,
              };
            });
          }
        }

        setAttributes({ ...attributes });
        break;

      case djangoContext.attrTypeValue.boolean:
        attributes[name].value = valueInfo.checked;
        setAttributes({ ...attributes });
        break;

      case djangoContext.attrTypeValue.date:
        attributes[name].value = valueInfo.value;
        setAttributes({ ...attributes });
        break;

      case djangoContext.attrTypeValue.text:
        attributes[name].value = valueInfo.value;
        setAttributes({ ...attributes });
        break;
    }
  };

  const handleClickDeleteListItem = (e, attrName, index) => {
    if (index !== undefined) {
      attributes[attrName].value.splice(index, 1);
      setAttributes({ ...attributes });
    }
  };

  const handleNarrowDownGroups = async (e, attrName, attrType) => {
    const resp = await getGroups();
    const refs = await resp.json();
    const userInputValue = e.target.value;

    function _getUpdatedValues(currentValue) {
      return refs
        .filter((r) => {
          return (
            r.name.includes(userInputValue) ||
            currentValue.find((x) => x.id === r.id && x.checked)
          );
        })
        .map((r) => {
          // return refs.map((r) => {
          return {
            id: r.id,
            name: r.name,
            checked: currentValue.find((x) => x.id == r.id)?.checked
              ? true
              : false,
          };
        });
    }

    switch (attrType) {
      case djangoContext.attrTypeValue.group:
        attributes[attrName].value = _getUpdatedValues(
          attributes[attrName].value
        );

        setAttributes({ ...attributes });
        break;

      case djangoContext.attrTypeValue.array_group:
        attributes[attrName].value = attributes[attrName].value.map((curr) => {
          return _getUpdatedValues(curr);
        });

        setAttributes({ ...attributes });
        break;
    }
  };

  const handleNarrowDownEntries = async (e, attrId, attrName, attrType) => {
    const resp = await getAttrReferrals(attrId);
    const refs = await resp.json();
    const userInputValue = e.target.value;

    function _getUpdatedValues(currentValue) {
      return refs.results
        .filter((r) => {
          return (
            r.name.includes(userInputValue) ||
            currentValue.find((x) => x.id === r.id && x.checked)
          );
        })
        .map((r) => {
          return {
            id: r.id,
            name: r.name,
            checked: currentValue.find((x) => x.id == r.id)?.checked
              ? true
              : false,
          };
        });
    }

    switch (attrType) {
      case djangoContext.attrTypeValue.object:
        attributes[attrName].value = _getUpdatedValues(
          attributes[attrName].value
        );

        setAttributes({ ...attributes });
        break;

      case djangoContext.attrTypeValue.array_object:
        attributes[attrName].value = attributes[attrName].value.map((curr) => {
          return _getUpdatedValues(curr);
        });

        setAttributes({ ...attributes });
        break;

      case djangoContext.attrTypeValue.named_object:
        let attrKey = Object.keys(attributes[attrName].value)[0];
        attributes[attrName].value[attrKey] = _getUpdatedValues(
          attributes[attrName].value[attrKey]
        );

        setAttributes({ ...attributes });
        break;

      case djangoContext.attrTypeValue.array_named_object:
        attributes[attrName].value = attributes[attrName].value.map((curr) => {
          let attrKey = Object.keys(curr)[0];
          return { [attrKey]: _getUpdatedValues(curr[attrKey]) };
        });

        setAttributes({ ...attributes });
        break;
    }
  };

  const handleSubmit = (event) => {
    const updatedAttr = Object.entries(attributes).map(
      ([attrName, attrValue]) => {
        switch (attrValue.type) {
          case djangoContext.attrTypeValue.string:
          case djangoContext.attrTypeValue.text:
          case djangoContext.attrTypeValue.boolean:
          case djangoContext.attrTypeValue.date:
            return {
              entity_attr_id: String(attrValue.schema_id),
              id: String(attrValue.id),
              type: attrValue.type,
              value: [
                {
                  data: attrValue.value,
                },
              ],
              referral_key: [],
            };

          case djangoContext.attrTypeValue.array_string:
            return {
              entity_attr_id: String(attrValue.schema_id),
              id: String(attrValue.id),
              type: attrValue.type,
              value: attrValue.value.map((x, index) => {
                return {
                  data: x,
                  index: index,
                };
              }),
              referral_key: [],
            };

          case djangoContext.attrTypeValue.object:
          case djangoContext.attrTypeValue.group:
            return {
              entity_attr_id: String(attrValue.schema_id),
              id: String(attrValue.id),
              type: attrValue.type,
              value: [
                {
                  data: attrValue.value.filter((x) => x.checked)[0].id ?? "",
                  index: String(0),
                },
              ],
              referral_key: [],
            };

          case djangoContext.attrTypeValue.named_object:
            return {
              entity_attr_id: String(attrValue.schema_id),
              id: String(attrValue.id),
              type: attrValue.type,
              value: [
                {
                  data:
                    Object.values(attrValue.value)[0].filter(
                      (x) => x.checked
                    )[0].id ?? "",
                  index: String(0),
                },
              ],
              referral_key: [
                {
                  data: Object.keys(attrValue.value)[0],
                  index: String(0),
                },
              ],
            };

          case djangoContext.attrTypeValue.array_named_object:
            return {
              entity_attr_id: String(attrValue.schema_id),
              id: String(attrValue.id),
              type: attrValue.type,
              value: attrValue.value.map((x, index) => {
                return {
                  data:
                    Object.values(x)[0].filter((y) => y.checked)[0]?.id ?? "",
                  index: index,
                };
              }),
              referral_key: attrValue.value.map((x, index) => {
                return {
                  data: Object.keys(x)[0],
                  index: index,
                };
              }),
            };

          case djangoContext.attrTypeValue.array_object:
          case djangoContext.attrTypeValue.array_group:
            return {
              entity_attr_id: String(attrValue.schema_id),
              id: String(attrValue.id),
              type: attrValue.type,
              value: attrValue.value.map((x, index) => {
                return {
                  data: x.filter((y) => y.checked)[0]?.id ?? "",
                  index: index,
                };
              }),
              referral_key: [],
            };
        }
      }
    );

    if (entryId === undefined) {
      createEntry(entityId, name, attrs)
        .then((resp) => resp.json())
        .then((_) => history.push(entityEntriesPath(entityId)));
    } else {
      updateEntry(entryId, name, updatedAttr)
        .then((resp) => resp.json())
        // go(n) - (function) Moves the pointer in the history stack by n entries
        .then((_) => history.go(0));
    }
  };

  return (
    <div>
      {/* ^ FIXME form??? */}
      <button onClick={handleSubmit}>submit</button>
      <Box className="row">
        <Box className="col">
          <Table className="table table-bordered">
            <TableBody>
              <TableRow>
                <TableCell>エントリ名</TableCell>
                <TableCell>
                  <Input
                    type="text"
                    value={name}
                    onChange={(e) => setName(e.target.value)}
                  />
                </TableCell>
              </TableRow>
            </TableBody>
          </Table>
        </Box>
      </Box>
      <Table className="table table-bordered">
        <TableHead>
          <TableRow>
            <TableCell>属性</TableCell>
            <TableCell>属性値</TableCell>
          </TableRow>
        </TableHead>
        <TableBody>
          {Object.keys(attributes).map((attributeName, index) => (
            <TableRow key={index}>
              <TableCell>{attributeName}</TableCell>
              <TableCell>
                <EditAttributeValue
                  attrName={attributeName}
                  attrInfo={attributes[attributeName]}
                  handleChangeAttribute={handleChangeAttribute}
                  handleNarrowDownEntries={handleNarrowDownEntries}
                  handleNarrowDownGroups={handleNarrowDownGroups}
                  handleClickDeleteListItem={handleClickDeleteListItem}
                />
              </TableCell>
            </TableRow>
          ))}
        </TableBody>
      </Table>
      <strong>(*)</strong> は必須項目
    </div>
  );
}

EntryForm.propTypes = {
  entityId: PropTypes.number.isRequired,
  initName: PropTypes.string,
  initAttributes: PropTypes.object,
};<|MERGE_RESOLUTION|>--- conflicted
+++ resolved
@@ -7,13 +7,9 @@
   TableCell,
   TableHead,
   TableRow,
-<<<<<<< HEAD
 } from "@mui/material";
 import { makeStyles } from "@mui/styles";
-=======
-} from "@material-ui/core";
-import { makeStyles } from "@material-ui/core/styles";
->>>>>>> 8fdc5010
+
 import PropTypes from "prop-types";
 import React, { useState } from "react";
 import { useHistory } from "react-router-dom";
