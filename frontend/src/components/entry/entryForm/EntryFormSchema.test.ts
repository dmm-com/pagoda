/**
 * @jest-environment jsdom
 */

import { AttributeTypes } from "../../../services/Constants";

import { schema, Schema } from "./EntryFormSchema";

describe("schema", () => {
  const baseValue: Schema = {
    name: "entry",
    schema: {
      id: 2,
      name: "entity",
    },
    attrs: {
      string: {
<<<<<<< HEAD
        type: AttributeTypes.string.type,
=======
        index: 0,
        type: djangoContext?.attrTypeValue.string ?? 0,
>>>>>>> 2fc2105c
        isMandatory: false,
        schema: {
          id: 1,
          name: "string",
        },
        value: {
          asString: "string",
        },
      },
      arrayString: {
        type: AttributeTypes.array_string.type,
        isMandatory: false,
        schema: {
          id: 1,
          name: "array_string",
        },
        value: {
          asArrayString: ["string"],
        },
      },
      object: {
        type: AttributeTypes.object.type,
        isMandatory: false,
        schema: {
          id: 1,
          name: "object",
        },
        value: {
          asObject: {
            id: 1,
            name: "object",
            _boolean: false,
          },
        },
      },
      arrayObject: {
        type: AttributeTypes.array_object.type,
        isMandatory: false,
        schema: {
          id: 1,
          name: "array_object",
        },
        value: {
          asArrayObject: [
            {
              id: 1,
              name: "object",
              _boolean: false,
            },
          ],
        },
      },
      namedObject: {
        type: AttributeTypes.named_object.type,
        isMandatory: false,
        schema: {
          id: 1,
          name: "named_object",
        },
        value: {
          asNamedObject: {
            name: {
              id: 1,
              name: "object",
              _boolean: false,
            },
          },
        },
      },
      arrayNamedObject: {
        type: AttributeTypes.array_named_object.type,
        isMandatory: false,
        schema: {
          id: 1,
          name: "array_named_object",
        },
        value: {
          asArrayNamedObject: [
            {
              name: {
                id: 1,
                name: "object",
                _boolean: false,
              },
            },
          ],
        },
      },
      group: {
        type: AttributeTypes.group.type,
        isMandatory: false,
        schema: {
          id: 1,
          name: "group",
        },
        value: {
          asGroup: {
            id: 1,
            name: "group",
          },
        },
      },
      arrayGroup: {
        type: AttributeTypes.array_group.type,
        isMandatory: false,
        schema: {
          id: 1,
          name: "array_group",
        },
        value: {
          asArrayGroup: [
            {
              id: 1,
              name: "group",
            },
          ],
        },
      },
      role: {
        type: AttributeTypes.role.type,
        isMandatory: false,
        schema: {
          id: 1,
          name: "role",
        },
        value: {
          asRole: {
            id: 1,
            name: "role",
          },
        },
      },
      arrayRole: {
        type: AttributeTypes.array_role.type,
        isMandatory: false,
        schema: {
          id: 1,
          name: "role",
        },
        value: {
          asArrayRole: [
            {
              id: 1,
              name: "role",
            },
          ],
        },
      },
    },
  };

  test("validation succeeds for a valid value", () => {
    const value = { ...baseValue };
    expect(schema.parse(value)).toEqual(value);
  });

  test("validation fails if name is empty", () => {
    const value = {
      ...baseValue,
      name: "",
    };

    expect(() => schema.parse(value)).toThrow();
  });

  test("validation fails if string attr value is mandatory and empty", () => {
    const value = {
      ...baseValue,
      attrs: {
        string: {
          ...baseValue.attrs.string,
          isMandatory: true,
          value: {
            asString: "",
          },
        },
      },
    };

    expect(() => schema.parse(value)).toThrow();
  });

  test("validation fails if array-string attr value is mandatory and empty", () => {
    const value = {
      ...baseValue,
      attrs: {
        arrayString: {
          ...baseValue.attrs.arrayString,
          isMandatory: true,
          value: {
            asArrayString: [],
          },
        },
      },
    };

    expect(() => schema.parse(value)).toThrow();
  });

  test("validation fails if object attr value is mandatory and empty", () => {
    const value = {
      ...baseValue,
      attrs: {
        object: {
          ...baseValue.attrs.object,
          isMandatory: true,
          value: {
            asObject: null,
          },
        },
      },
    };

    expect(() => schema.parse(value)).toThrow();
  });

  test("validation fails if array-object attr value is mandatory and empty", () => {
    const value = {
      ...baseValue,
      attrs: {
        object: {
          ...baseValue.attrs.object,
          isMandatory: true,
          value: {
            asArrayObject: [null],
          },
        },
      },
    };

    expect(() => schema.parse(value)).toThrow();
  });

  test("validation fails if named-object attr value is mandatory and empty", () => {
    const value = {
      ...baseValue,
      attrs: {
        namedObject: {
          ...baseValue.attrs.namedObject,
          isMandatory: true,
          value: {
            asNamedObject: { name: null },
          },
        },
      },
    };

    expect(() => schema.parse(value)).toThrow();
  });

  test("validation fails if array-named-object attr value is mandatory and empty", () => {
    const value = {
      ...baseValue,
      attrs: {
        arrayNamedObject: {
          ...baseValue.attrs.arrayNamedObject,
          isMandatory: true,
          value: {
            asArrayNamedObject: [{ name: null }],
          },
        },
      },
    };

    expect(() => schema.parse(value)).toThrow();
  });

  test("validation fails if group attr value is mandatory and empty", () => {
    const value = {
      ...baseValue,
      attrs: {
        group: {
          ...baseValue.attrs.group,
          isMandatory: true,
          value: {
            asGroup: null,
          },
        },
      },
    };

    expect(() => schema.parse(value)).toThrow();
  });

  test("validation fails if array-group attr value is mandatory and empty", () => {
    const value = {
      ...baseValue,
      attrs: {
        arrayGroup: {
          ...baseValue.attrs.arrayGroup,
          isMandatory: true,
          value: {
            asArrayGroup: [null],
          },
        },
      },
    };

    expect(() => schema.parse(value)).toThrow();
  });

  test("validation fails if role attr value is mandatory and empty", () => {
    const value = {
      ...baseValue,
      attrs: {
        role: {
          ...baseValue.attrs.role,
          isMandatory: true,
          value: {
            asRole: null,
          },
        },
      },
    };

    expect(() => schema.parse(value)).toThrow();
  });

  test("validation fails if array-role attr value is mandatory and empty", () => {
    const value = {
      ...baseValue,
      attrs: {
        arrayRole: {
          ...baseValue.attrs.arrayRole,
          isMandatory: true,
          value: {
            asArrayRole: [null],
          },
        },
      },
    };

    expect(() => schema.parse(value)).toThrow();
  });
});<|MERGE_RESOLUTION|>--- conflicted
+++ resolved
@@ -15,12 +15,8 @@
     },
     attrs: {
       string: {
-<<<<<<< HEAD
         type: AttributeTypes.string.type,
-=======
         index: 0,
-        type: djangoContext?.attrTypeValue.string ?? 0,
->>>>>>> 2fc2105c
         isMandatory: false,
         schema: {
           id: 1,
