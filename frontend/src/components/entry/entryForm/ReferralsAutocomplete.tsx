--- conflicted
+++ resolved
@@ -7,12 +7,9 @@
 } from "@mui/material";
 import React, { FC, useState } from "react";
 
-<<<<<<< HEAD
 import { aironeApiClient } from "../../../repository/AironeApiClient";
-=======
-import { useAsyncWithThrow } from "../../../hooks/useAsyncWithThrow";
-import { aironeApiClientV2 } from "../../../repository/AironeApiClientV2";
->>>>>>> cbecbbf0
+
+import { useAsyncWithThrow } from "hooks/useAsyncWithThrow";
 
 interface Props {
   attrId: number;
@@ -35,13 +32,8 @@
     !multiple ? (value as GetEntryAttrReferral | null)?.name ?? "" : ""
   );
 
-<<<<<<< HEAD
-  const referrals = useAsync(async () => {
+  const referrals = useAsyncWithThrow(async () => {
     return await aironeApiClient.getEntryAttrReferrals(attrId, inputValue);
-=======
-  const referrals = useAsyncWithThrow(async () => {
-    return await aironeApiClientV2.getEntryAttrReferrals(attrId, inputValue);
->>>>>>> cbecbbf0
   }, [attrId, inputValue]);
 
   const _handleChange = (
