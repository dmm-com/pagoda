import { Autocomplete, Box, TextField, Typography } from "@mui/material";
import { styled } from "@mui/material/styles";
import React, { FC } from "react";
import { Control, Controller } from "react-hook-form";
import { UseFormSetValue } from "react-hook-form/dist/types/form";

<<<<<<< HEAD
import { aironeApiClient } from "../../../repository/AironeApiClient";
=======
import { useAsyncWithThrow } from "../../../hooks/useAsyncWithThrow";
import { aironeApiClientV2 } from "../../../repository/AironeApiClientV2";
>>>>>>> cbecbbf0

import { Schema } from "./EntryFormSchema";

const StyledTypography = styled(Typography)(({}) => ({
  color: "rgba(0, 0, 0, 0.6)",
}));

const StyledBox = styled(Box)(({}) => ({
  display: "flex",
  alignItems: "center",
}));

interface Props {
  attrId: number;
  control: Control<Schema>;
  setValue: UseFormSetValue<Schema>;
  multiple?: boolean;
}

export const RoleAttributeValueField: FC<Props> = ({
  multiple,
  attrId,
  control,
  setValue,
}) => {
<<<<<<< HEAD
  const roles = useAsync(async () => {
    const _roles = await aironeApiClient.getRoles();
=======
  const roles = useAsyncWithThrow(async () => {
    const _roles = await aironeApiClientV2.getRoles();
>>>>>>> cbecbbf0
    return _roles.map((g) => ({ id: g.id, name: g.name }));
  }, []);

  const handleChange = (
    value: { id: number; name: string } | { id: number; name: string }[] | null
  ) => {
    if (multiple === true) {
      if (value != null && !Array.isArray(value)) {
        throw new Error("value must be an array");
      }
      setValue(`attrs.${attrId}.value.asArrayRole`, value ?? [], {
        shouldDirty: true,
        shouldValidate: true,
      });
    } else {
      if (value != null && Array.isArray(value)) {
        throw new Error("value must not be an array");
      }
      setValue(`attrs.${attrId}.value.asRole`, value, {
        shouldDirty: true,
        shouldValidate: true,
      });
    }
  };

  return (
    <Box>
      <StyledTypography variant="caption">ロールを選択</StyledTypography>
      <StyledBox>
        <Controller
          name={
            multiple === true
              ? `attrs.${attrId}.value.asArrayRole`
              : `attrs.${attrId}.value.asRole`
          }
          control={control}
          render={({ field, fieldState: { error } }) => (
            <Autocomplete
              fullWidth
              multiple={multiple}
              loading={roles.loading}
              options={roles.value ?? []}
              value={field.value}
              getOptionLabel={(option: { id: number; name: string }) =>
                option.name
              }
              isOptionEqualToValue={(option, value) => option.id === value.id}
              onChange={(_e, value) => handleChange(value)}
              renderInput={(params) => (
                <TextField
                  {...params}
                  error={error != null}
                  helperText={error?.message}
                  size="small"
                  placeholder={multiple ? "" : "-NOT SET-"}
                />
              )}
            />
          )}
        />
      </StyledBox>
    </Box>
  );
};<|MERGE_RESOLUTION|>--- conflicted
+++ resolved
@@ -4,12 +4,8 @@
 import { Control, Controller } from "react-hook-form";
 import { UseFormSetValue } from "react-hook-form/dist/types/form";
 
-<<<<<<< HEAD
+import { useAsyncWithThrow } from "../../../hooks/useAsyncWithThrow";
 import { aironeApiClient } from "../../../repository/AironeApiClient";
-=======
-import { useAsyncWithThrow } from "../../../hooks/useAsyncWithThrow";
-import { aironeApiClientV2 } from "../../../repository/AironeApiClientV2";
->>>>>>> cbecbbf0
 
 import { Schema } from "./EntryFormSchema";
 
@@ -35,13 +31,8 @@
   control,
   setValue,
 }) => {
-<<<<<<< HEAD
-  const roles = useAsync(async () => {
+  const roles = useAsyncWithThrow(async () => {
     const _roles = await aironeApiClient.getRoles();
-=======
-  const roles = useAsyncWithThrow(async () => {
-    const _roles = await aironeApiClientV2.getRoles();
->>>>>>> cbecbbf0
     return _roles.map((g) => ({ id: g.id, name: g.name }));
   }, []);
 
