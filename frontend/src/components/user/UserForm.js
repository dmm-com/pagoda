import {
  Box,
  Button,
  Table,
  TableBody,
  TableCell,
  TableRow,
  Typography,
} from "@material-ui/core";
import { makeStyles } from "@material-ui/core/styles";
import PropTypes from "prop-types";
import React, { useState } from "react";
import { useHistory } from "react-router-dom";

import {
  createUser,
  refreshAccessToken,
  updateUser,
} from "../../utils/AironeAPIClient";
<<<<<<< HEAD
import { useHistory } from "react-router-dom";
import { DjangoContext } from "../../utils/DjangoContext";
=======
>>>>>>> 9bab1153

const useStyles = makeStyles((theme) => ({
  button: {
    margin: theme.spacing(1),
  },
  tokenLifetime: {
    display: "flex",
  },
}));

export function UserForm({ user }) {
  const classes = useStyles();
  const history = useHistory();

  const isCreateMode = user?.id === undefined;
  const [username, setUsername] = useState(user?.username ?? "");
  const [email, setEmail] = useState(user?.email ?? "");
  const [password, setPassword] = useState(isCreateMode ? "" : undefined);
  const [isSuperuser, setIsSuperuser] = useState(user?.is_superuser ?? false);
  const [tokenLifetime, setTokenLifetime] = useState(user?.token_lifetime);

  const djangoContext = DjangoContext.getInstance();

  const handleSubmit = (event) => {
    if (isCreateMode) {
      createUser(username, email, password, isSuperuser, tokenLifetime).then(
        () => history.replace("/new-ui/users")
      );
    } else {
      updateUser(user.id, username, email, isSuperuser, tokenLifetime).then(
        () => history.replace("/new-ui/users")
      );
    }
    event.preventDefault();
  };

  const handleRefreshAccessToken = () => {
    refreshAccessToken().then(() => history.go(0));
  };

  return (
    <form onSubmit={handleSubmit}>
      <Typography>ユーザ編集</Typography>
      <Button
        className={classes.button}
        type="submit"
        variant="contained"
        color="secondary"
      >
        保存
      </Button>
      <Table className="table table-bordered">
        <TableBody>
          <TableRow>
            <TableCell>
              <Typography>名前</Typography>
            </TableCell>
            <TableCell>
              {djangoContext.user.is_superuser ? (
                <input
                  type="text"
                  name="name"
                  value={username}
                  onChange={(e) => setUsername(e.target.value)}
                  required="required"
                />
              ) : (
                <Typography>{username}</Typography>
              )}
            </TableCell>
          </TableRow>
          <TableRow>
            <TableCell>
              <Typography>メールアドレス</Typography>
            </TableCell>
            <TableCell>
              {djangoContext.user.is_superuser ? (
                <input
                  type="email"
                  name="email"
                  value={email}
                  onChange={(e) => setEmail(e.target.value)}
                  required="required"
                />
              ) : (
                <Typography>{email}</Typography>
              )}
            </TableCell>
          </TableRow>
          {djangoContext.user.is_superuser ? (
            <TableRow>
              <TableCell>
                <Typography>管理者権限を付与</Typography>
              </TableCell>
              <TableCell>
                <input
                  type="checkbox"
                  name="is_superuser"
                  value={isSuperuser}
                  onChange={(e) => setIsSuperuser(e.target.value)}
                />
              </TableCell>
            </TableRow>
          ) : null}
          {isCreateMode ? (
            <TableRow>
              <TableCell>
                <Typography>パスワード</Typography>
              </TableCell>
              <TableCell>
                <input
                  type="password"
                  name="password"
                  value={password}
                  onChange={(e) => setPassword(e.target.value)}
                  required="required"
                />
              </TableCell>
            </TableRow>
          ) : (
            <>
              {user?.token !== undefined && user?.token !== "" ? (
                <TableRow>
                  <TableCell>
                    <Typography>AccessToken</Typography>
                  </TableCell>
                  <TableCell>
                    <p id="access_token">{user.token}</p>
                    <button
                      type="button"
                      id="refresh_token"
                      className="btn btn-primary btn-sm"
                      onChange={handleRefreshAccessToken}
                    >
                      Refresh
                    </button>
                  </TableCell>
                </TableRow>
              ) : null}
              <TableRow>
                <TableCell>
                  <Typography>AccessToken の有効期間 [sec]</Typography>
                </TableCell>
                <TableCell>
                  <Box className={classes.tokenLifetime}>
                    <input
                      type="text"
                      name="token_lifetime"
                      value={tokenLifetime}
                      onChange={(e) => setTokenLifetime(e.target.value)}
                    />
                    <Typography>
                      0 ~ 10^8
                      の範囲の整数を指定してください。0を入力した場合は期限は無期限になります
                    </Typography>
                  </Box>
                  {user?.token_created !== undefined && (
                    <Typography>作成日：{user.token_created}</Typography>
                  )}
                  {user?.token_expire !== undefined && (
                    <Typography>有効期限：{user.token_expire}</Typography>
                  )}
                </TableCell>
              </TableRow>
            </>
          )}
        </TableBody>
      </Table>
    </form>
  );
}

UserForm.propTypes = {
  user: PropTypes.shape({
    id: PropTypes.number.isRequired,
    username: PropTypes.string.isRequired,
    email: PropTypes.string.isRequired,
    is_superuser: PropTypes.bool,
    token: PropTypes.string,
    token_lifetime: PropTypes.number,
    token_created: PropTypes.string,
    token_expire: PropTypes.string,
  }),
};<|MERGE_RESOLUTION|>--- conflicted
+++ resolved
@@ -17,11 +17,7 @@
   refreshAccessToken,
   updateUser,
 } from "../../utils/AironeAPIClient";
-<<<<<<< HEAD
-import { useHistory } from "react-router-dom";
 import { DjangoContext } from "../../utils/DjangoContext";
-=======
->>>>>>> 9bab1153
 
 const useStyles = makeStyles((theme) => ({
   button: {
