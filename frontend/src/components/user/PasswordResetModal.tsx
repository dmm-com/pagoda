import { Box, Button, Input } from "@mui/material";
import { useSnackbar } from "notistack";
import React, { FC, useCallback, useState } from "react";

<<<<<<< HEAD
import { aironeApiClient } from "repository/AironeApiClient";

const StyledModal = styled(Modal)(({}) => ({
  display: "flex",
  alignItems: "center",
  justifyContent: "center",
}));
=======
import { AironeModal } from "../common/AironeModal";
>>>>>>> cbecbbf0

import { aironeApiClientV2 } from "repository/AironeApiClientV2";

interface Props {
  openModal: boolean;
  closeModal: () => void;
}

export const PasswordResetModal: FC<Props> = ({ openModal, closeModal }) => {
  const { enqueueSnackbar } = useSnackbar();

  const [username, setUsername] = useState("");

  const handleSubmit = useCallback(async () => {
    try {
      await aironeApiClient.resetPassword(username);
      enqueueSnackbar("パスワードリセットメールの送信に成功しました", {
        variant: "success",
      });
      closeModal();
    } catch (e) {
      enqueueSnackbar("パスワードリセットメールの送信に失敗しました", {
        variant: "error",
      });
    }
  }, [username, closeModal]);

  return (
    <AironeModal
      title={"パスワードリセット"}
      description={
        "パスワードリセットをメールで案内します。ユーザ名を入力してください。"
      }
      open={openModal}
      onClose={closeModal}
    >
      <Input
        placeholder="Username"
        value={username}
        onChange={(e) => setUsername(e.target.value)}
      />
      <Box display="flex" flexDirection="column">
        <Box display="flex" justifyContent="flex-end">
          <Button
            type="submit"
            variant="contained"
            color="secondary"
            onClick={handleSubmit}
            sx={{ m: "4px" }}
          >
            送信
          </Button>
          <Button
            variant="contained"
            color="info"
            onClick={closeModal}
            sx={{ m: "4px" }}
          >
            キャンセル
          </Button>
        </Box>
      </Box>
    </AironeModal>
  );
};<|MERGE_RESOLUTION|>--- conflicted
+++ resolved
@@ -2,19 +2,9 @@
 import { useSnackbar } from "notistack";
 import React, { FC, useCallback, useState } from "react";
 
-<<<<<<< HEAD
+import { AironeModal } from "../common/AironeModal";
+
 import { aironeApiClient } from "repository/AironeApiClient";
-
-const StyledModal = styled(Modal)(({}) => ({
-  display: "flex",
-  alignItems: "center",
-  justifyContent: "center",
-}));
-=======
-import { AironeModal } from "../common/AironeModal";
->>>>>>> cbecbbf0
-
-import { aironeApiClientV2 } from "repository/AironeApiClientV2";
 
 interface Props {
   openModal: boolean;
