import {
  UserRetrieve,
  UserRetrieveAuthenticateTypeEnum,
} from "@dmm-com/airone-apiclient-typescript-fetch";
import ContentCopyIcon from "@mui/icons-material/ContentCopy";
import {
  Box,
  Button,
  IconButton,
  InputAdornment,
  Paper,
  Table,
  TableContainer,
  TableBody,
  TableCell,
  TableHead,
  TableRow,
  TextField,
  Checkbox,
} from "@mui/material";
import { styled } from "@mui/material/styles";
<<<<<<< HEAD
import { useSnackbar } from "notistack";
import React, { BaseSyntheticEvent, FC, useCallback } from "react";
=======
import React, { BaseSyntheticEvent, FC, useState } from "react";
>>>>>>> 6e1a485b
import { CopyToClipboard } from "react-copy-to-clipboard";
import { Control, Controller } from "react-hook-form";

import { ChangeUserAuthModal } from "./ChangeUserAuthModal";
import { Schema } from "./userForm/UserFormSchema";

import { DjangoContext } from "services/DjangoContext";

const StyledTableRow = styled(TableRow)(() => ({
  "&:nth-of-type(odd)": {
    backgroundColor: "#607D8B0A",
  },
  "&:last-child td, &:last-child th": {
    border: 0,
  },
}));

interface Props {
  control: Control<Schema>;
}

interface ReadonlyProps {
  user: UserRetrieve;
}

const InputBox: FC<{ children: React.ReactNode }> = ({ children }) => {
  return (
    <Box
      component="form"
      sx={{
        m: 1,
        p: "2px 4px",
        display: "flex",
        alignItems: "center",
        width: "90%",
      }}
    >
      {children}
    </Box>
  );
};

const ElemAuthenticationMethod: FC<ReadonlyProps> = ({ user }) => {
  const [openModal, setOpenModal] = useState(false);

  return (
    <StyledTableRow>
      <TableCell sx={{ width: "400px", wordBreak: "break-word" }}>
        認証方法
      </TableCell>
      <TableCell sx={{ width: "750px", p: "0px", wordBreak: "break-word" }}>
        {user.authenticateType ===
        UserRetrieveAuthenticateTypeEnum.AUTH_TYPE_LOCAL ? (
          <Box sx={{ m: 1 }}>
            <Box sx={{ my: 1 }}>ローカル認証</Box>
            <Button variant="outlined" onClick={() => setOpenModal(true)}>
              AirOneの認証方法をLDAPに変更する
            </Button>
          </Box>
        ) : (
          <InputBox>LDAP 認証</InputBox>
        )}
      </TableCell>

      <ChangeUserAuthModal
        user={user}
        openModal={openModal}
        closeModal={() => setOpenModal(false)}
      />
    </StyledTableRow>
  );
};

const ElemAccessTokenConfiguration: FC<ReadonlyProps> = ({ user }) => {
  return (
    <StyledTableRow>
      <TableCell sx={{ width: "400px", wordBreak: "break-word" }}>
        アクセストークンの有効期限設定
      </TableCell>
      <TableCell sx={{ width: "750px", p: "0px", wordBreak: "break-word" }}>
        <InputBox>
          {user.token != null ? (
            <Box sx={{ flexDirecton: "column" }}>
              <Box sx={{ pb: "20px" }}>
                {/* This TextField only allow to accept numeric string */}
                <TextField
                  variant="standard"
                  label="アクセストークンが有効な期間"
                  id="outlined-start-adornment"
                  InputProps={{
                    type: "number",
                    endAdornment: (
                      <InputAdornment position="end">秒</InputAdornment>
                    ),
                    readOnly: true,
                  }}
                  value={user.token.lifetime}
                  disabled
                />
              </Box>

              <Box>
                <TextField
                  variant="standard"
                  label="作成日"
                  id="outlined-start-adornment"
                  InputProps={{ disableUnderline: true, readOnly: true }}
                  value={user.token.created}
                  disabled
                />

                <TextField
                  variant="standard"
                  label="有効期限"
                  id="outlined-start-adornment"
                  InputProps={{ disableUnderline: true, readOnly: true }}
                  value={
                    user.token.lifetime === 0 ? "無期限" : user.token.expire
                  }
                  disabled
                />
              </Box>
            </Box>
          ) : (
            <Box>アクセストークンが発行されていません</Box>
          )}
        </InputBox>
      </TableCell>
    </StyledTableRow>
  );
};

const ElemAccessToken: FC<ReadonlyProps> = ({ user }) => {
  const { enqueueSnackbar } = useSnackbar();

  const handleCopy = useCallback(() => {
    enqueueSnackbar("アクセストークンをクリップボードにコピーしました", {
      variant: "success",
    });
  }, [enqueueSnackbar]);

  return (
    <StyledTableRow>
      <TableCell sx={{ width: "400px", wordBreak: "break-word" }}>
        アクセストークン
      </TableCell>
      <TableCell sx={{ width: "750px", p: "0px", wordBreak: "break-word" }}>
        <InputBox>
          <TextField
            sx={{ width: "100%" }}
            placeholder="「ACCESS TOKEN をリフレッシュ」ボタンを押して発行してください"
            inputProps={{
              "aria-label": "search google maps",
              readOnly: true,
            }}
            value={user.token?.value}
            disabled
          />
          <IconButton type="button" sx={{ p: "10px" }} aria-label="search">
            <CopyToClipboard text={user.token?.value ?? ""} onCopy={handleCopy}>
              <ContentCopyIcon />
            </CopyToClipboard>
          </IconButton>
        </InputBox>
      </TableCell>
    </StyledTableRow>
  );
};

const ElemEmailAddress: FC<Props> = ({ control }) => {
  return (
    <StyledTableRow>
      <TableCell sx={{ width: "400px", wordBreak: "break-word" }}>
        メールアドレス
      </TableCell>
      <TableCell sx={{ width: "750px", p: "0px", wordBreak: "break-word" }}>
        <InputBox>
          <Controller
            name="email"
            control={control}
            defaultValue=""
            render={({ field, fieldState: { error } }) => (
              <TextField
                {...field}
                type="email"
                placeholder="メールアドレスを入力してください"
                error={error != null}
                helperText={error?.message}
                sx={{ width: "100%" }}
              />
            )}
          />
        </InputBox>
      </TableCell>
    </StyledTableRow>
  );
};

const ElemUserName: FC<Props> = ({ control }) => {
  return (
    <StyledTableRow>
      <TableCell sx={{ width: "400px", wordBreak: "break-word" }}>
        名前
      </TableCell>
      <TableCell sx={{ width: "750px", p: "0px", wordBreak: "break-word" }}>
        <InputBox>
          <Controller
            name="username"
            control={control}
            defaultValue=""
            render={({ field, fieldState: { error } }) => (
              <TextField
                {...field}
                type="text"
                placeholder="ユーザ名を入力してください"
                error={error != null}
                helperText={error?.message}
                sx={{ width: "100%" }}
              />
            )}
          />
        </InputBox>
      </TableCell>
    </StyledTableRow>
  );
};

const ElemUserPassword: FC<Props> = ({ control }) => {
  return (
    <StyledTableRow>
      <TableCell sx={{ width: "400px", wordBreak: "break-word" }}>
        パスワード
      </TableCell>
      <TableCell sx={{ width: "750px", p: "0px", wordBreak: "break-word" }}>
        <InputBox>
          <Controller
            name="password"
            control={control}
            defaultValue=""
            render={({ field, fieldState: { error } }) => (
              <TextField
                {...field}
                type="password"
                placeholder="パスワードを入力してください"
                error={error != null}
                helperText={error?.message}
                sx={{ width: "100%" }}
              />
            )}
          />
        </InputBox>
      </TableCell>
    </StyledTableRow>
  );
};

const ElemIsSuperuser: FC<Props> = ({ control }) => {
  const djangoContext = DjangoContext.getInstance();

  return (
    <StyledTableRow>
      <TableCell sx={{ width: "400px", wordBreak: "break-word" }}>
        管理者権限
      </TableCell>
      <TableCell sx={{ width: "750px", p: "0px", wordBreak: "break-word" }}>
        <Controller
          name="isSuperuser"
          control={control}
          defaultValue={false}
          render={({ field }) => (
            <Checkbox
              checked={field.value}
              onChange={(e) => field.onChange(e.target.checked)}
              disabled={!(djangoContext?.user?.isSuperuser ?? false)}
            />
          )}
        />
      </TableCell>
    </StyledTableRow>
  );
};

interface UserFormProps {
  user?: UserRetrieve;
  control: Control<Schema>;
  isCreateMode: boolean;
  isSuperuser: boolean;
  isMyself: boolean;
  isSubmittable: boolean;
  handleSubmit: (e?: BaseSyntheticEvent) => Promise<void>;
  handleCancel: () => void;
}

export const UserForm: FC<UserFormProps> = ({
  user,
  control,
  isCreateMode,
  isSuperuser,
  isMyself,
  isSubmittable,
  handleSubmit,
  handleCancel,
}) => {
  return (
    <Box>
      <Box display="flex" justifyContent="flex-end" pb="24px">
        <Box mx="4px">
          <Button
            variant="contained"
            color="secondary"
            disabled={!isSubmittable}
            onClick={handleSubmit}
          >
            保存
          </Button>
        </Box>
        <Box mx="4px">
          <Button variant="outlined" color="primary" onClick={handleCancel}>
            キャンセル
          </Button>
        </Box>
      </Box>
      <TableContainer component={Paper}>
        <Table className="table table-bordered">
          <TableHead>
            <TableRow sx={{ backgroundColor: "#455A64" }}>
              <TableCell sx={{ color: "#FFFFFF" }}>項目</TableCell>
              <TableCell sx={{ color: "#FFFFFF" }}>内容</TableCell>
            </TableRow>
          </TableHead>
          <TableBody>
            <ElemUserName control={control} />
            <ElemEmailAddress control={control} />
            {isSuperuser && <ElemIsSuperuser control={control} />}

            {isCreateMode && <ElemUserPassword control={control} />}

            {/* Hide other user's token information */}
            {!isCreateMode && isMyself && user != null && (
              <>
                <ElemAccessToken user={user} />
                <ElemAccessTokenConfiguration user={user} />
                <ElemAuthenticationMethod user={user} />
              </>
            )}
          </TableBody>
        </Table>
      </TableContainer>
    </Box>
  );
};<|MERGE_RESOLUTION|>--- conflicted
+++ resolved
@@ -19,12 +19,8 @@
   Checkbox,
 } from "@mui/material";
 import { styled } from "@mui/material/styles";
-<<<<<<< HEAD
 import { useSnackbar } from "notistack";
-import React, { BaseSyntheticEvent, FC, useCallback } from "react";
-=======
-import React, { BaseSyntheticEvent, FC, useState } from "react";
->>>>>>> 6e1a485b
+import React, { BaseSyntheticEvent, FC, useState, useCallback } from "react";
 import { CopyToClipboard } from "react-copy-to-clipboard";
 import { Control, Controller } from "react-hook-form";
 
