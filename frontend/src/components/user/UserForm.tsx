import {
  UserRetrieve,
  UserRetrieveAuthenticateTypeEnum,
} from "@dmm-com/airone-apiclient-typescript-fetch";
import ContentCopyIcon from "@mui/icons-material/ContentCopy";
import {
  Box,
  Button,
  Checkbox,
  IconButton,
  InputAdornment,
  Paper,
  Table,
  TableBody,
  TableCell,
  TableContainer,
  TableHead,
  TableRow,
  TextField,
} from "@mui/material";
import { styled } from "@mui/material/styles";
import { useSnackbar } from "notistack";
<<<<<<< HEAD
import {
  BaseSyntheticEvent,
  FC,
  ReactNode,
  useCallback,
  useState,
} from "react";
import { CopyToClipboard } from "react-copy-to-clipboard";
=======
import React, { BaseSyntheticEvent, FC, useCallback, useState } from "react";
>>>>>>> dd96033f
import { Control, Controller } from "react-hook-form";

import { ChangeUserAuthModal } from "./ChangeUserAuthModal";
import { Schema } from "./userForm/UserFormSchema";

import { ServerContext } from "services/ServerContext";

const StyledTableRow = styled(TableRow)(() => ({
  "&:nth-of-type(odd)": {
    backgroundColor: "#607D8B0A",
  },
  "&:last-child td, &:last-child th": {
    border: 0,
  },
}));

interface Props {
  control: Control<Schema>;
}

interface ReadonlyProps {
  user: UserRetrieve;
}

const InputBox: FC<{ children: ReactNode }> = ({ children }) => {
  return (
    <Box
      component="form"
      sx={{
        m: 1,
        p: "2px 4px",
        display: "flex",
        alignItems: "center",
        width: "90%",
      }}
    >
      {children}
    </Box>
  );
};

const ElemAuthenticationMethod: FC<ReadonlyProps> = ({ user }) => {
  const [openModal, setOpenModal] = useState(false);

  return (
    <StyledTableRow>
      <TableCell sx={{ width: "400px", wordBreak: "break-word" }}>
        認証方法
      </TableCell>
      <TableCell sx={{ width: "750px", p: "0px", wordBreak: "break-word" }}>
        {user.authenticateType ===
        UserRetrieveAuthenticateTypeEnum.AUTH_TYPE_LOCAL ? (
          <Box sx={{ m: 1 }}>
            <Box sx={{ my: 1 }}>ローカル認証</Box>
            <Button variant="outlined" onClick={() => setOpenModal(true)}>
              認証方法をLDAPに変更する
            </Button>
          </Box>
        ) : (
          <InputBox>LDAP 認証</InputBox>
        )}
      </TableCell>

      <ChangeUserAuthModal
        user={user}
        openModal={openModal}
        closeModal={() => setOpenModal(false)}
      />
    </StyledTableRow>
  );
};

const ElemAccessTokenConfiguration: FC<Props & ReadonlyProps> = ({
  control,
  user,
}) => {
  return (
    <StyledTableRow>
      <TableCell sx={{ width: "400px", wordBreak: "break-word" }}>
        アクセストークンの有効期限設定
      </TableCell>
      <TableCell sx={{ width: "750px", p: "0px", wordBreak: "break-word" }}>
        <InputBox>
          {user.token != null ? (
            <Box sx={{ flexDirection: "column", width: "100%" }}>
              <Box sx={{ pb: "20px" }}>
                <Controller
                  name="tokenLifetime"
                  control={control}
                  defaultValue={user.token?.lifetime ?? 0}
                  render={({ field, fieldState: { error } }) => (
                    <TextField
                      {...field}
                      type="number"
                      variant="standard"
                      label="アクセストークンが有効な期間"
                      InputProps={{
                        endAdornment: (
                          <InputAdornment position="end">秒</InputAdornment>
                        ),
                      }}
                      error={error != null}
                      helperText={
                        error?.message ??
                        "※0 を入力した場合は期限は無期限になります"
                      }
                      sx={{ width: "100%" }}
                      data-testid="token-lifetime"
                    />
                  )}
                />
              </Box>

              <Box>
                <TextField
                  variant="standard"
                  label="作成日"
                  id="token-created"
                  InputProps={{ disableUnderline: true, readOnly: true }}
                  value={user.token.created}
                  disabled
                  data-testid="token-created"
                  sx={{ mr: 2 }}
                />

                <TextField
                  variant="standard"
                  label="有効期限"
                  id="token-expire"
                  InputProps={{ disableUnderline: true, readOnly: true }}
                  value={
                    user.token.lifetime === 0 ? "無期限" : user.token.expire
                  }
                  disabled
                  data-testid="token-expire"
                />
              </Box>
            </Box>
          ) : (
            <Box>アクセストークンが発行されていません</Box>
          )}
        </InputBox>
      </TableCell>
    </StyledTableRow>
  );
};

const ElemAccessToken: FC<ReadonlyProps> = ({ user }) => {
  const { enqueueSnackbar } = useSnackbar();

  const handleCopy = useCallback(async () => {
    try {
      await navigator.clipboard.writeText(user.token?.value ?? "");
      enqueueSnackbar("アクセストークンをクリップボードにコピーしました", {
        variant: "success",
      });
    } catch (error) {
      enqueueSnackbar("クリップボードへのコピーに失敗しました", {
        variant: "error",
      });
    }
  }, [enqueueSnackbar, user.token?.value]);

  return (
    <StyledTableRow>
      <TableCell sx={{ width: "400px", wordBreak: "break-word" }}>
        アクセストークン
      </TableCell>
      <TableCell sx={{ width: "750px", p: "0px", wordBreak: "break-word" }}>
        <InputBox>
          <TextField
            sx={{ width: "100%" }}
            placeholder="「ACCESS TOKEN をリフレッシュ」ボタンを押して発行してください"
            inputProps={{
              "aria-label": "search google maps",
              readOnly: true,
            }}
            value={user.token?.value}
            disabled
          />
          <IconButton
            type="button"
            sx={{ p: "10px" }}
            aria-label="copy-token"
            onClick={handleCopy}
          >
            <ContentCopyIcon />
          </IconButton>
        </InputBox>
      </TableCell>
    </StyledTableRow>
  );
};

const ElemEmailAddress: FC<Props> = ({ control }) => {
  return (
    <StyledTableRow>
      <TableCell sx={{ width: "400px", wordBreak: "break-word" }}>
        メールアドレス
      </TableCell>
      <TableCell sx={{ width: "750px", p: "0px", wordBreak: "break-word" }}>
        <InputBox>
          <Controller
            name="email"
            control={control}
            defaultValue=""
            render={({ field, fieldState: { error } }) => (
              <TextField
                {...field}
                type="email"
                placeholder="メールアドレスを入力してください"
                error={error != null}
                helperText={error?.message}
                sx={{ width: "100%" }}
              />
            )}
          />
        </InputBox>
      </TableCell>
    </StyledTableRow>
  );
};

const ElemUserName: FC<Props> = ({ control }) => {
  return (
    <StyledTableRow>
      <TableCell sx={{ width: "400px", wordBreak: "break-word" }}>
        名前
      </TableCell>
      <TableCell sx={{ width: "750px", p: "0px", wordBreak: "break-word" }}>
        <InputBox>
          <Controller
            name="username"
            control={control}
            defaultValue=""
            render={({ field, fieldState: { error } }) => (
              <TextField
                {...field}
                type="text"
                placeholder="ユーザ名を入力してください"
                error={error != null}
                helperText={error?.message}
                sx={{ width: "100%" }}
              />
            )}
          />
        </InputBox>
      </TableCell>
    </StyledTableRow>
  );
};

const ElemUserPassword: FC<Props> = ({ control }) => {
  return (
    <StyledTableRow>
      <TableCell sx={{ width: "400px", wordBreak: "break-word" }}>
        パスワード
      </TableCell>
      <TableCell sx={{ width: "750px", p: "0px", wordBreak: "break-word" }}>
        <InputBox>
          <Controller
            name="password"
            control={control}
            defaultValue=""
            render={({ field, fieldState: { error } }) => (
              <TextField
                {...field}
                type="password"
                placeholder="パスワードを入力してください"
                error={error != null}
                helperText={error?.message}
                sx={{ width: "100%" }}
              />
            )}
          />
        </InputBox>
      </TableCell>
    </StyledTableRow>
  );
};

const ElemIsSuperuser: FC<Props> = ({ control }) => {
  const serverContext = ServerContext.getInstance();

  return (
    <StyledTableRow>
      <TableCell sx={{ width: "400px", wordBreak: "break-word" }}>
        管理者権限
      </TableCell>
      <TableCell sx={{ width: "750px", p: "0px", wordBreak: "break-word" }}>
        <Controller
          name="isSuperuser"
          control={control}
          defaultValue={false}
          render={({ field }) => (
            <Checkbox
              checked={field.value}
              onChange={(e) => field.onChange(e.target.checked)}
              disabled={!(serverContext?.user?.isSuperuser ?? false)}
            />
          )}
        />
      </TableCell>
    </StyledTableRow>
  );
};

interface UserFormProps {
  user?: UserRetrieve;
  control: Control<Schema>;
  isCreateMode: boolean;
  isSuperuser: boolean;
  isMyself: boolean;
  isSubmittable: boolean;
  handleSubmit: (e?: BaseSyntheticEvent) => Promise<void>;
  handleCancel: () => void;
}

export const UserForm: FC<UserFormProps> = ({
  user,
  control,
  isCreateMode,
  isSuperuser,
  isMyself,
  isSubmittable,
  handleSubmit,
  handleCancel,
}) => {
  return (
    <Box>
      <Box display="flex" justifyContent="flex-end" pb="24px">
        <Box mx="4px">
          <Button
            variant="contained"
            color="secondary"
            disabled={!isSubmittable}
            onClick={handleSubmit}
          >
            保存
          </Button>
        </Box>
        <Box mx="4px">
          <Button variant="outlined" color="primary" onClick={handleCancel}>
            キャンセル
          </Button>
        </Box>
      </Box>
      <TableContainer component={Paper}>
        <Table className="table table-bordered">
          <TableHead>
            <TableRow sx={{ backgroundColor: "#455A64" }}>
              <TableCell sx={{ color: "#FFFFFF" }}>項目</TableCell>
              <TableCell sx={{ color: "#FFFFFF" }}>内容</TableCell>
            </TableRow>
          </TableHead>
          <TableBody>
            <ElemUserName control={control} />
            <ElemEmailAddress control={control} />
            {isSuperuser && <ElemIsSuperuser control={control} />}

            {isCreateMode && <ElemUserPassword control={control} />}

            {/* Hide other user's token information */}
            {!isCreateMode && isMyself && user != null && (
              <>
                <ElemAccessToken user={user} />
                <ElemAccessTokenConfiguration user={user} control={control} />
                <ElemAuthenticationMethod user={user} />
              </>
            )}
          </TableBody>
        </Table>
      </TableContainer>
    </Box>
  );
};<|MERGE_RESOLUTION|>--- conflicted
+++ resolved
@@ -20,7 +20,6 @@
 } from "@mui/material";
 import { styled } from "@mui/material/styles";
 import { useSnackbar } from "notistack";
-<<<<<<< HEAD
 import {
   BaseSyntheticEvent,
   FC,
@@ -28,10 +27,6 @@
   useCallback,
   useState,
 } from "react";
-import { CopyToClipboard } from "react-copy-to-clipboard";
-=======
-import React, { BaseSyntheticEvent, FC, useCallback, useState } from "react";
->>>>>>> dd96033f
 import { Control, Controller } from "react-hook-form";
 
 import { ChangeUserAuthModal } from "./ChangeUserAuthModal";
