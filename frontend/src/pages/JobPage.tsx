--- conflicted
+++ resolved
@@ -21,13 +21,8 @@
 
   const [refresh, toggleRefresh] = useToggle(false);
 
-<<<<<<< HEAD
-  const jobs = useAsync(async () => {
+  const jobs = useAsyncWithThrow(async () => {
     return await aironeApiClient.getJobs(page);
-=======
-  const jobs = useAsyncWithThrow(async () => {
-    return await aironeApiClientV2.getJobs(page);
->>>>>>> cbecbbf0
   }, [page, refresh]);
 
   return (
