--- conflicted
+++ resolved
@@ -13,15 +13,9 @@
 import Button from "@material-ui/core/Button";
 import { Link, useHistory, useParams } from "react-router-dom";
 import DeleteIcon from "@material-ui/icons/Delete";
-<<<<<<< HEAD
-import {createEntity, getEntity} from "../utils/AironeAPIClient";
-import {AttributeTypes} from "../utils/Constants";
-import AironeBreadcrumbs from "../components/common/AironeBreadcrumbs";
-=======
 import { createEntity, getEntity } from "../utils/AironeAPIClient";
 import { AttributeTypes } from "../utils/Constants";
-import AironeBreadcrumbs from "../components/AironeBreadcrumbs";
->>>>>>> 0e958de7
+import AironeBreadcrumbs from "../components/common/AironeBreadcrumbs";
 import Typography from "@material-ui/core/Typography";
 
 const useStyles = makeStyles((theme) => ({
@@ -30,177 +24,7 @@
   },
 }));
 
-<<<<<<< HEAD
 export default function EditEntity({}) {
-    const classes = useStyles();
-    const history = useHistory();
-    const {entityId} = useParams();
-
-    const [name, setName] = useState("");
-    const [note, setNote] = useState("");
-    const [isTopLevel, setIsTopLevel] = useState(false);
-    const [attributes, setAttributes] = useState([]);
-
-    useEffect(() => {
-        if (entityId !== undefined) {
-            getEntity(entityId)
-                .then(data => {
-                    setName(data.name);
-                    setNote(data.note);
-                    setAttributes(data.attributes);
-                });
-        }
-    }, []);
-
-    const onChangeName = (event) => {
-        setName(event.target.value);
-    };
-
-    const onChangeNote = (event) => {
-        setNote(event.target.value);
-    };
-
-    const onChangeIsTopLevel = (event) => {
-        setIsTopLevel(event.target.value);
-    };
-
-    const onChangeAttributeValue = (event, index, key) => {
-        attributes[index][key] = event.target.value;
-        setAttributes([...attributes]);
-    };
-
-    const onSubmit = (event) => {
-        const attrs_with_index = attributes.map((attr, index) => {
-            attr['row_index'] = String(index);
-            attr['type'] = String(attr.type);
-            return attr;
-        });
-        createEntity(name, note, attrs_with_index)
-            .then(resp => resp.json())
-            .then(data => history.push('/new-ui/entities/' + data.entity_id));
-
-        event.preventDefault();
-    };
-
-    const appendAttribute = (event) => {
-        setAttributes([...attributes, {
-            name: "",
-            type: AttributeTypes.string,
-            is_mandatory: false,
-            is_delete_in_chain: false
-        }]);
-    };
-
-    const deleteAttribute = (event, index) => {
-        attributes.splice(index, 1);
-        setAttributes([...attributes]);
-    };
-
-    return (
-        <div>
-            <AironeBreadcrumbs>
-                <Typography component={Link} to='/new-ui/'>Top</Typography>
-                <Typography component={Link} to={`/new-ui/entities`}>エンティティ一覧</Typography>
-                <Typography color="textPrimary">エンティティ編集</Typography>
-            </AironeBreadcrumbs>
-
-            <form onSubmit={onSubmit}>
-                <div className="container-fluid">
-                    <div className="row">
-                        <div className="col">
-                            <div className="float-right">
-                                <Button className={classes.button} type="submit" variant="contained"
-                                        color="secondary">保存</Button>
-                            </div>
-                            <Table className="table table-bordered">
-                                <TableBody>
-                                    <TableRow>
-                                        <TableCell>エンティティ名</TableCell>
-                                        <TableCell><input type="text" name="name" value={name}
-                                                          onChange={onChangeName}/></TableCell>
-                                    </TableRow>
-                                    <TableRow>
-                                        <TableCell>備考</TableCell>
-                                        <TableCell><input type="text" name="note" size="50"
-                                                          value={note} onChange={onChangeNote}/></TableCell>
-                                    </TableRow>
-                                    <TableRow>
-                                        <TableCell>サイドバーに表示</TableCell>
-                                        <TableCell><input type="checkbox" value={isTopLevel}
-                                                          onChange={onChangeIsTopLevel}/></TableCell>
-                                    </TableRow>
-                                </TableBody>
-                            </Table>
-
-                            <Table className="table table-bordered">
-                                <TableHead>
-                                    <TableRow>
-                                        <TableCell>属性名</TableCell>
-                                        <TableCell>型</TableCell>
-                                        <TableCell>オプション</TableCell>
-                                        <TableCell/>
-                                    </TableRow>
-                                </TableHead>
-
-                                <TableBody id='sortdata'>
-                                    {
-                                        attributes.map((attr, index) =>
-                                            <TableRow className="attr">
-                                                <TableCell>
-                                                    <input type="text" className="attr_name" value={attr.name}
-                                                           onChange={(e) => onChangeAttributeValue(e, index, "name")}/>
-                                                </TableCell>
-                                                <TableCell>
-                                                    <Select value={attr.type}
-                                                            onChange={(e) => onChangeAttributeValue(e, index, "type")}>
-                                                        {
-                                                            Object.keys(AttributeTypes).map(typename => {
-                                                                return <MenuItem
-                                                                    value={AttributeTypes[typename]}>{typename}</MenuItem>;
-                                                            })
-                                                        }
-                                                    </Select>
-                                                </TableCell>
-
-                                                <TableCell>
-                                                    <div>
-                                                        <input type="checkbox" className="is_mandatory"
-                                                               onChange={(e) => onChangeAttributeValue(e, index, "is_mandatory")}/> 必須
-                                                    </div>
-                                                    <div>
-                                                        <input type="checkbox" className="is_delete_in_chain"
-                                                               onChange={(e) => onChangeAttributeValue(e, index, "is_delete_in_chain")}/> 関連削除
-                                                    </div>
-                                                </TableCell>
-
-                                                <TableCell>
-                                                    <Button
-                                                        variant="contained"
-                                                        color="secondary"
-                                                        className={classes.button}
-                                                        startIcon={<DeleteIcon/>}
-                                                        onClick={(e) => deleteAttribute(e, index)}>
-                                                        削除
-                                                    </Button>
-                                                </TableCell>
-                                            </TableRow>
-                                        )
-                                    }
-                                </TableBody>
-                            </Table>
-                        </div>
-                    </div>
-
-                    <div className="row">
-                        <div className="col">
-                            <Button className={classes.button} variant="outlined"
-                                    color="primary" onClick={appendAttribute}>属性追加</Button>
-                        </div>
-                    </div>
-                </div>
-            </form>
-=======
-export default function EditEntity(props) {
   const classes = useStyles();
   const history = useHistory();
   const { entityId } = useParams();
@@ -342,77 +166,75 @@
                 </TableHead>
 
                 <TableBody id="sortdata">
-                  {attributes.map((attr, index) => {
-                    return (
-                      <TableRow className="attr">
-                        <TableCell>
+                  {attributes.map((attr, index) => (
+                    <TableRow className="attr">
+                      <TableCell>
+                        <input
+                          type="text"
+                          className="attr_name"
+                          value={attr.name}
+                          onChange={(e) =>
+                            onChangeAttributeValue(e, index, "name")
+                          }
+                        />
+                      </TableCell>
+                      <TableCell>
+                        <Select
+                          value={attr.type}
+                          onChange={(e) =>
+                            onChangeAttributeValue(e, index, "type")
+                          }
+                        >
+                          {Object.keys(AttributeTypes).map((typename) => {
+                            return (
+                              <MenuItem value={AttributeTypes[typename]}>
+                                {typename}
+                              </MenuItem>
+                            );
+                          })}
+                        </Select>
+                      </TableCell>
+
+                      <TableCell>
+                        <div>
                           <input
-                            type="text"
-                            className="attr_name"
-                            value={attr.name}
+                            type="checkbox"
+                            className="is_mandatory"
                             onChange={(e) =>
-                              onChangeAttributeValue(e, index, "name")
+                              onChangeAttributeValue(e, index, "is_mandatory")
                             }
-                          />
-                        </TableCell>
-                        <TableCell>
-                          <Select
-                            value={attr.type}
+                          />{" "}
+                          必須
+                        </div>
+                        <div>
+                          <input
+                            type="checkbox"
+                            className="is_delete_in_chain"
                             onChange={(e) =>
-                              onChangeAttributeValue(e, index, "type")
+                              onChangeAttributeValue(
+                                e,
+                                index,
+                                "is_delete_in_chain"
+                              )
                             }
-                          >
-                            {Object.keys(AttributeTypes).map((typename) => {
-                              return (
-                                <MenuItem value={AttributeTypes[typename]}>
-                                  {typename}
-                                </MenuItem>
-                              );
-                            })}
-                          </Select>
-                        </TableCell>
-
-                        <TableCell>
-                          <div>
-                            <input
-                              type="checkbox"
-                              className="is_mandatory"
-                              onChange={(e) =>
-                                onChangeAttributeValue(e, index, "is_mandatory")
-                              }
-                            />{" "}
-                            必須
-                          </div>
-                          <div>
-                            <input
-                              type="checkbox"
-                              className="is_delete_in_chain"
-                              onChange={(e) =>
-                                onChangeAttributeValue(
-                                  e,
-                                  index,
-                                  "is_delete_in_chain"
-                                )
-                              }
-                            />{" "}
-                            関連削除
-                          </div>
-                        </TableCell>
-
-                        <TableCell>
-                          <Button
-                            variant="contained"
-                            color="secondary"
-                            className={classes.button}
-                            startIcon={<DeleteIcon />}
-                            onClick={(e) => deleteAttribute(e, index)}
-                          >
-                            削除
-                          </Button>
-                        </TableCell>
-                      </TableRow>
-                    );
-                  })}
+                          />{" "}
+                          関連削除
+                        </div>
+                      </TableCell>
+
+                      <TableCell>
+                        <Button
+                          variant="contained"
+                          color="secondary"
+                          className={classes.button}
+                          startIcon={<DeleteIcon />}
+                          onClick={(e) => deleteAttribute(e, index)}
+                        >
+                          削除
+                        </Button>
+                      </TableCell>
+                    </TableRow>
+                  ))}
                 </TableBody>
               </Table>
             </div>
@@ -430,7 +252,6 @@
               </Button>
             </div>
           </div>
->>>>>>> 0e958de7
         </div>
       </form>
     </div>
