--- conflicted
+++ resolved
@@ -25,13 +25,8 @@
   const [query, setQuery] = useState<string>(params.get("query") ?? "");
   const [toggle, setToggle] = useState(false);
 
-<<<<<<< HEAD
-  const entities = useAsync(async () => {
+  const entities = useAsyncWithThrow(async () => {
     return await aironeApiClient.getEntities(page, query);
-=======
-  const entities = useAsyncWithThrow(async () => {
-    return await aironeApiClientV2.getEntities(page, query);
->>>>>>> cbecbbf0
   }, [page, query, toggle]);
 
   const handleChangeQuery = (newQuery?: string) => {
