import AppsIcon from "@mui/icons-material/Apps";
import { Box, Container, IconButton } from "@mui/material";
import React, { FC, useState } from "react";

import { useAsyncWithThrow } from "../hooks/useAsyncWithThrow";

import { PageHeader } from "components/common/PageHeader";
import { EntityBreadcrumbs } from "components/entity/EntityBreadcrumbs";
import { EntityControlMenu } from "components/entity/EntityControlMenu";
import { EntryImportModal } from "components/entry/EntryImportModal";
import { RestorableEntryList } from "components/entry/RestorableEntryList";
import { useTypedParams } from "hooks/useTypedParams";
import { aironeApiClient } from "repository/AironeApiClient";

export const RestoreEntryPage: FC = () => {
  const { entityId } = useTypedParams<{ entityId: number }>();

  const [entityAnchorEl, setEntityAnchorEl] =
    useState<HTMLButtonElement | null>(null);
  const [openImportModal, setOpenImportModal] = React.useState(false);

<<<<<<< HEAD
  const entity = useAsync(async () => {
    return await aironeApiClient.getEntity(entityId);
=======
  const entity = useAsyncWithThrow(async () => {
    return await aironeApiClientV2.getEntity(entityId);
>>>>>>> cbecbbf0
  });

  return (
    <Box>
      <EntityBreadcrumbs entity={entity.value} title="復旧" />

      <PageHeader
        title={entity.value?.name ?? ""}
        description="削除エントリの復旧"
      >
        <Box width="50px">
          <IconButton
            id="entity_menu"
            onClick={(e) => {
              setEntityAnchorEl(e.currentTarget);
            }}
          >
            <AppsIcon />
          </IconButton>
          <EntityControlMenu
            entityId={entityId}
            anchorElem={entityAnchorEl}
            handleClose={() => setEntityAnchorEl(null)}
            setOpenImportModal={setOpenImportModal}
          />
          <EntryImportModal
            openImportModal={openImportModal}
            closeImportModal={() => setOpenImportModal(false)}
          />
        </Box>
      </PageHeader>

      <Container>
        <RestorableEntryList entityId={entityId} />
      </Container>
    </Box>
  );
};<|MERGE_RESOLUTION|>--- conflicted
+++ resolved
@@ -19,13 +19,8 @@
     useState<HTMLButtonElement | null>(null);
   const [openImportModal, setOpenImportModal] = React.useState(false);
 
-<<<<<<< HEAD
-  const entity = useAsync(async () => {
+  const entity = useAsyncWithThrow(async () => {
     return await aironeApiClient.getEntity(entityId);
-=======
-  const entity = useAsyncWithThrow(async () => {
-    return await aironeApiClientV2.getEntity(entityId);
->>>>>>> cbecbbf0
   });
 
   return (
