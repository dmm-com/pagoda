import { makeStyles } from "@material-ui/core/styles";
import React, { useEffect, useState } from "react";
import {
  List,
  ListItem,
  Table,
  TableBody,
  TableCell,
  TableContainer,
  TableHead,
  TableRow,
} from "@material-ui/core";
import Typography from "@material-ui/core/Typography";
import { Link } from "react-router-dom";
import Button from "@material-ui/core/Button";
import Paper from "@material-ui/core/Paper";
<<<<<<< HEAD
import { AironeBreadcrumbs } from "../components/common/AironeBreadcrumbs";
import { deleteGroup, getGroups } from "../utils/AironeAPIClient";
import { CreateButton } from "../components/common/CreateButton";
import { DeleteButton } from "../components/common/DeleteButton";
=======
import AironeBreadcrumbs from "../components/common/AironeBreadcrumbs";
import {
  deleteGroup,
  downloadExportedGroups,
  getGroups,
} from "../utils/AironeAPIClient";
import CreateButton from "../components/common/CreateButton";
import DeleteButton from "../components/common/DeleteButton";
>>>>>>> 340c9392

const useStyles = makeStyles((theme) => ({
  button: {
    margin: theme.spacing(1),
  },
  entityName: {
    margin: theme.spacing(1),
  },
}));

export function Group({}) {
  const classes = useStyles();
  const [groups, setGroups] = useState([]);
  const [updated, setUpdated] = useState(false);

  useEffect(() => {
    getGroups().then((data) => setGroups(data));
    setUpdated(true);
  }, []);

  const handleDelete = (event, groupId) => {
    deleteGroup(groupId).then((_) => setUpdated(true));
  };

  return (
    <div className="container-fluid">
      <AironeBreadcrumbs>
        <Typography component={Link} to="/new-ui/">
          Top
        </Typography>
        <Typography color="textPrimary">グループ管理</Typography>
      </AironeBreadcrumbs>

      <div className="row">
        <div className="col">
          <div className="float-left">
            <CreateButton to={`/new-ui/groups/new`}>新規作成</CreateButton>
            <Button
              className={classes.button}
              variant="outlined"
              color="secondary"
              onClick={() => downloadExportedGroups("user_group.yaml")}
            >
              エクスポート
            </Button>
            <Button
              variant="outlined"
              color="secondary"
              className={classes.button}
              component={Link}
              to={`/new-ui/groups/import`}
            >
              インポート
            </Button>
          </div>
          <div className="float-right"></div>
        </div>
      </div>

      <TableContainer component={Paper}>
        <Table>
          <TableHead>
            <TableRow>
              <TableCell>
                <Typography>名前</Typography>
              </TableCell>
              <TableCell align="right">
                <Typography align="left">メンバー</Typography>
              </TableCell>
              <TableCell align="right" />
            </TableRow>
          </TableHead>
          <TableBody>
            {groups.map((group) => {
              return (
                <TableRow key={group.id}>
                  <TableCell>
                    <Typography
                      component={Link}
                      to={`/new-ui/groups/${group.id}`}
                    >
                      {group.name}
                    </Typography>
                  </TableCell>
                  <TableCell align="right">
                    <List>
                      {group.members.map((member) => (
                        <ListItem key={member.name}>{member.name}</ListItem>
                      ))}
                    </List>
                  </TableCell>
                  <TableCell align="right">
                    <DeleteButton
                      handleDelete={(e) => handleDelete(e, group.id)}
                    >
                      削除
                    </DeleteButton>
                  </TableCell>
                </TableRow>
              );
            })}
          </TableBody>
        </Table>
      </TableContainer>
    </div>
  );
}<|MERGE_RESOLUTION|>--- conflicted
+++ resolved
@@ -14,21 +14,14 @@
 import { Link } from "react-router-dom";
 import Button from "@material-ui/core/Button";
 import Paper from "@material-ui/core/Paper";
-<<<<<<< HEAD
 import { AironeBreadcrumbs } from "../components/common/AironeBreadcrumbs";
-import { deleteGroup, getGroups } from "../utils/AironeAPIClient";
 import { CreateButton } from "../components/common/CreateButton";
 import { DeleteButton } from "../components/common/DeleteButton";
-=======
-import AironeBreadcrumbs from "../components/common/AironeBreadcrumbs";
 import {
   deleteGroup,
   downloadExportedGroups,
   getGroups,
 } from "../utils/AironeAPIClient";
-import CreateButton from "../components/common/CreateButton";
-import DeleteButton from "../components/common/DeleteButton";
->>>>>>> 340c9392
 
 const useStyles = makeStyles((theme) => ({
   button: {
