--- conflicted
+++ resolved
@@ -17,31 +17,17 @@
             <div
               class="MuiBox-root css-1m3p9o7"
             >
-<<<<<<< HEAD
-              <nav
-                aria-label="breadcrumb"
-                class="MuiTypography-root MuiTypography-body1 MuiBreadcrumbs-root css-5cvx94-MuiTypography-root-MuiBreadcrumbs-root"
-              >
-                <ol
-                  class="MuiBreadcrumbs-ol css-1uwp4ue-MuiBreadcrumbs-ol"
-=======
               <div
                 class="MuiFormControl-root MuiFormControl-fullWidth MuiTextField-root css-miwl14-MuiFormControl-root-MuiTextField-root"
               >
                 <div
                   class="MuiInputBase-root MuiOutlinedInput-root MuiInputBase-colorPrimary MuiInputBase-fullWidth MuiInputBase-formControl MuiInputBase-adornedStart css-4ama2z-MuiInputBase-root-MuiOutlinedInput-root"
->>>>>>> df9a1922
                 >
                   <div
                     class="MuiInputAdornment-root MuiInputAdornment-positionStart MuiInputAdornment-outlined MuiInputAdornment-sizeMedium css-ittuaa-MuiInputAdornment-root"
                   >
-<<<<<<< HEAD
-                    <p
-                      class="MuiTypography-root MuiTypography-body1 css-1bgbmvw-MuiTypography-root"
-=======
                     <span
                       class="notranslate"
->>>>>>> df9a1922
                     >
                       ​
                     </span>
@@ -83,57 +69,6 @@
               </div>
             </div>
           </div>
-<<<<<<< HEAD
-        </div>
-        <div
-          class="MuiContainer-root MuiContainer-maxWidthLg css-1u4usyw-MuiContainer-root"
-        >
-          <div
-            class="MuiFormControl-root MuiFormControl-fullWidth MuiTextField-root css-14i0oaq-MuiFormControl-root-MuiTextField-root"
-          >
-            <div
-              class="MuiInputBase-root MuiOutlinedInput-root MuiInputBase-colorPrimary MuiInputBase-fullWidth Mui-focused MuiInputBase-formControl MuiInputBase-adornedStart css-ervgxf-MuiInputBase-root-MuiOutlinedInput-root"
-            >
-              <div
-                class="MuiInputAdornment-root MuiInputAdornment-positionStart MuiInputAdornment-outlined MuiInputAdornment-sizeMedium css-1nowbqt-MuiInputAdornment-root"
-              >
-                <span
-                  aria-hidden="true"
-                  class="notranslate"
-                >
-                  ​
-                </span>
-                <svg
-                  aria-hidden="true"
-                  class="MuiSvgIcon-root MuiSvgIcon-fontSizeMedium css-1umw9bq-MuiSvgIcon-root"
-                  data-testid="SearchIcon"
-                  focusable="false"
-                  viewBox="0 0 24 24"
-                >
-                  <path
-                    d="M15.5 14h-.79l-.28-.27C15.41 12.59 16 11.11 16 9.5 16 5.91 13.09 3 9.5 3S3 5.91 3 9.5 5.91 16 9.5 16c1.61 0 3.09-.59 4.23-1.57l.27.28v.79l5 4.99L20.49 19zm-6 0C7.01 14 5 11.99 5 9.5S7.01 5 9.5 5 14 7.01 14 9.5 11.99 14 9.5 14"
-                  />
-                </svg>
-              </div>
-              <input
-                aria-invalid="false"
-                class="MuiInputBase-input MuiOutlinedInput-input MuiInputBase-inputAdornedStart css-2u11ia-MuiInputBase-input-MuiOutlinedInput-input"
-                id=":r0:"
-                placeholder="Search"
-                type="text"
-                value=""
-              />
-              <fieldset
-                aria-hidden="true"
-                class="MuiOutlinedInput-notchedOutline css-1ll44ll-MuiOutlinedInput-notchedOutline"
-              >
-                <legend
-                  class="css-w4cd9x"
-                >
-                  <span
-                    aria-hidden="true"
-                    class="notranslate"
-=======
           <div
             class="MuiGrid-root MuiGrid-container MuiGrid-spacing-xs-3 css-zow5z4-MuiGrid-root"
           >
@@ -204,7 +139,6 @@
                 >
                   <div
                     class="MuiBox-root css-1atl7vu"
->>>>>>> df9a1922
                   >
                     <img
                       class="MuiBox-root css-ku8je2"
@@ -224,29 +158,6 @@
             </div>
           </div>
           <div
-<<<<<<< HEAD
-            class="MuiBox-root css-1ohp7h0"
-            id="entity_list"
-          >
-            <a
-              class="MuiTypography-root MuiTypography-body1 css-d59ur-MuiTypography-root"
-              data-discover="true"
-              href="/ui/entities/1/entries"
-            >
-              aaa
-            </a>
-            <a
-              class="MuiTypography-root MuiTypography-body1 css-d59ur-MuiTypography-root"
-              data-discover="true"
-              href="/ui/entities/2/entries"
-            >
-              aaaaa
-            </a>
-            <a
-              class="MuiTypography-root MuiTypography-body1 css-d59ur-MuiTypography-root"
-              data-discover="true"
-              href="/ui/entities/3/entries"
-=======
             class="MuiBox-root css-d3lzg9"
             id="pagination"
           >
@@ -257,7 +168,6 @@
             </p>
             <div
               class="MuiStack-root css-1sazv7p-MuiStack-root"
->>>>>>> df9a1922
             >
               <nav
                 aria-label="pagination navigation"
@@ -343,31 +253,17 @@
           <div
             class="MuiBox-root css-1m3p9o7"
           >
-<<<<<<< HEAD
-            <nav
-              aria-label="breadcrumb"
-              class="MuiTypography-root MuiTypography-body1 MuiBreadcrumbs-root css-5cvx94-MuiTypography-root-MuiBreadcrumbs-root"
-            >
-              <ol
-                class="MuiBreadcrumbs-ol css-1uwp4ue-MuiBreadcrumbs-ol"
-=======
             <div
               class="MuiFormControl-root MuiFormControl-fullWidth MuiTextField-root css-miwl14-MuiFormControl-root-MuiTextField-root"
             >
               <div
                 class="MuiInputBase-root MuiOutlinedInput-root MuiInputBase-colorPrimary MuiInputBase-fullWidth MuiInputBase-formControl MuiInputBase-adornedStart css-4ama2z-MuiInputBase-root-MuiOutlinedInput-root"
->>>>>>> df9a1922
               >
                 <div
                   class="MuiInputAdornment-root MuiInputAdornment-positionStart MuiInputAdornment-outlined MuiInputAdornment-sizeMedium css-ittuaa-MuiInputAdornment-root"
                 >
-<<<<<<< HEAD
-                  <p
-                    class="MuiTypography-root MuiTypography-body1 css-1bgbmvw-MuiTypography-root"
-=======
                   <span
                     class="notranslate"
->>>>>>> df9a1922
                   >
                     ​
                   </span>
@@ -409,57 +305,6 @@
             </div>
           </div>
         </div>
-<<<<<<< HEAD
-      </div>
-      <div
-        class="MuiContainer-root MuiContainer-maxWidthLg css-1u4usyw-MuiContainer-root"
-      >
-        <div
-          class="MuiFormControl-root MuiFormControl-fullWidth MuiTextField-root css-14i0oaq-MuiFormControl-root-MuiTextField-root"
-        >
-          <div
-            class="MuiInputBase-root MuiOutlinedInput-root MuiInputBase-colorPrimary MuiInputBase-fullWidth Mui-focused MuiInputBase-formControl MuiInputBase-adornedStart css-ervgxf-MuiInputBase-root-MuiOutlinedInput-root"
-          >
-            <div
-              class="MuiInputAdornment-root MuiInputAdornment-positionStart MuiInputAdornment-outlined MuiInputAdornment-sizeMedium css-1nowbqt-MuiInputAdornment-root"
-            >
-              <span
-                aria-hidden="true"
-                class="notranslate"
-              >
-                ​
-              </span>
-              <svg
-                aria-hidden="true"
-                class="MuiSvgIcon-root MuiSvgIcon-fontSizeMedium css-1umw9bq-MuiSvgIcon-root"
-                data-testid="SearchIcon"
-                focusable="false"
-                viewBox="0 0 24 24"
-              >
-                <path
-                  d="M15.5 14h-.79l-.28-.27C15.41 12.59 16 11.11 16 9.5 16 5.91 13.09 3 9.5 3S3 5.91 3 9.5 5.91 16 9.5 16c1.61 0 3.09-.59 4.23-1.57l.27.28v.79l5 4.99L20.49 19zm-6 0C7.01 14 5 11.99 5 9.5S7.01 5 9.5 5 14 7.01 14 9.5 11.99 14 9.5 14"
-                />
-              </svg>
-            </div>
-            <input
-              aria-invalid="false"
-              class="MuiInputBase-input MuiOutlinedInput-input MuiInputBase-inputAdornedStart css-2u11ia-MuiInputBase-input-MuiOutlinedInput-input"
-              id=":r0:"
-              placeholder="Search"
-              type="text"
-              value=""
-            />
-            <fieldset
-              aria-hidden="true"
-              class="MuiOutlinedInput-notchedOutline css-1ll44ll-MuiOutlinedInput-notchedOutline"
-            >
-              <legend
-                class="css-w4cd9x"
-              >
-                <span
-                  aria-hidden="true"
-                  class="notranslate"
-=======
         <div
           class="MuiGrid-root MuiGrid-container MuiGrid-spacing-xs-3 css-zow5z4-MuiGrid-root"
         >
@@ -530,7 +375,6 @@
               >
                 <div
                   class="MuiBox-root css-1atl7vu"
->>>>>>> df9a1922
                 >
                   <img
                     class="MuiBox-root css-ku8je2"
@@ -550,29 +394,6 @@
           </div>
         </div>
         <div
-<<<<<<< HEAD
-          class="MuiBox-root css-1ohp7h0"
-          id="entity_list"
-        >
-          <a
-            class="MuiTypography-root MuiTypography-body1 css-d59ur-MuiTypography-root"
-            data-discover="true"
-            href="/ui/entities/1/entries"
-          >
-            aaa
-          </a>
-          <a
-            class="MuiTypography-root MuiTypography-body1 css-d59ur-MuiTypography-root"
-            data-discover="true"
-            href="/ui/entities/2/entries"
-          >
-            aaaaa
-          </a>
-          <a
-            class="MuiTypography-root MuiTypography-body1 css-d59ur-MuiTypography-root"
-            data-discover="true"
-            href="/ui/entities/3/entries"
-=======
           class="MuiBox-root css-d3lzg9"
           id="pagination"
         >
@@ -583,7 +404,6 @@
           </p>
           <div
             class="MuiStack-root css-1sazv7p-MuiStack-root"
->>>>>>> df9a1922
           >
             <nav
               aria-label="pagination navigation"
