// Jest Snapshot v1, https://goo.gl/fbAQLP

exports[`should match snapshot 1`] = `
{
  "asFragment": [Function],
  "baseElement": <body>
    <div>
      <div
        class="container-fluid MuiBox-root css-0"
      >
        <div
          class="MuiBox-root css-1baykhj"
        >
          <div
            class="MuiBox-root css-t0pdf1"
          >
            <div
              class="MuiBox-root css-jqffe8"
            >
              <nav
                aria-label="breadcrumb"
                class="MuiTypography-root MuiTypography-body1 MuiBreadcrumbs-root css-5cvx94-MuiTypography-root-MuiBreadcrumbs-root"
              >
                <ol
                  class="MuiBreadcrumbs-ol css-1uwp4ue-MuiBreadcrumbs-ol"
                >
                  <li
                    class="MuiBreadcrumbs-li"
                  >
                    <a
                      class="MuiTypography-root MuiTypography-body1 css-1rk5fdy-MuiTypography-root"
                      data-discover="true"
                      href="/ui/"
                    >
                      Top
                    </a>
                  </li>
                  <li
                    aria-hidden="true"
                    class="MuiBreadcrumbs-separator css-jhr02i-MuiBreadcrumbs-separator"
                  >
                    /
                  </li>
                  <li
                    class="MuiBreadcrumbs-li"
                  >
                    <a
                      class="MuiTypography-root MuiTypography-body1 css-1rk5fdy-MuiTypography-root"
                      data-discover="true"
                      href="/ui/advanced_search"
                    >
                      高度な検索
                    </a>
                  </li>
                  <li
                    aria-hidden="true"
                    class="MuiBreadcrumbs-separator css-jhr02i-MuiBreadcrumbs-separator"
                  >
                    /
                  </li>
                  <li
                    class="MuiBreadcrumbs-li"
                  >
                    <p
                      class="MuiTypography-root MuiTypography-body1 css-1bgbmvw-MuiTypography-root"
                    >
                      検索結果
                    </p>
                  </li>
                </ol>
              </nav>
            </div>
          </div>
        </div>
        <div
          class="MuiBox-root css-1cs9h4l"
        >
          <div
            class="MuiBox-root css-1519avi"
          >
            <div
              class="MuiBox-root css-9rtbay"
            >
              <h6
                class="MuiTypography-root MuiTypography-h6 css-2toz8d-MuiTypography-root"
                id="title"
              >
                検索結果
              </h6>
              <h6
                class="MuiTypography-root MuiTypography-subtitle1 css-1i3tsf3-MuiTypography-root"
                id="description"
              >
                1 件
              </h6>
              <div
                class="MuiBox-root css-hoapfw"
              >
                <div
                  class="MuiBox-root css-1l4w6pd"
                >
                  <button
                    class="MuiButtonBase-root MuiButton-root MuiButton-contained MuiButton-containedInfo MuiButton-sizeMedium MuiButton-containedSizeMedium MuiButton-colorInfo MuiButton-root MuiButton-contained MuiButton-containedInfo MuiButton-sizeMedium MuiButton-containedSizeMedium MuiButton-colorInfo css-mnflth-MuiButtonBase-root-MuiButton-root"
                    tabindex="0"
                    type="button"
                  >
                    <span
                      class="MuiButton-icon MuiButton-startIcon MuiButton-iconSizeMedium css-1sh91j5-MuiButton-startIcon"
                    >
                      <svg
                        aria-hidden="true"
                        class="MuiSvgIcon-root MuiSvgIcon-fontSizeMedium css-1umw9bq-MuiSvgIcon-root"
                        data-testid="SettingsIcon"
                        focusable="false"
                        viewBox="0 0 24 24"
                      >
                        <path
                          d="M19.14 12.94c.04-.3.06-.61.06-.94 0-.32-.02-.64-.07-.94l2.03-1.58c.18-.14.23-.41.12-.61l-1.92-3.32c-.12-.22-.37-.29-.59-.22l-2.39.96c-.5-.38-1.03-.7-1.62-.94l-.36-2.54c-.04-.24-.24-.41-.48-.41h-3.84c-.24 0-.43.17-.47.41l-.36 2.54c-.59.24-1.13.57-1.62.94l-2.39-.96c-.22-.08-.47 0-.59.22L2.74 8.87c-.12.21-.08.47.12.61l2.03 1.58c-.05.3-.09.63-.09.94s.02.64.07.94l-2.03 1.58c-.18.14-.23.41-.12.61l1.92 3.32c.12.22.37.29.59.22l2.39-.96c.5.38 1.03.7 1.62.94l.36 2.54c.05.24.24.41.48.41h3.84c.24 0 .44-.17.47-.41l.36-2.54c.59-.24 1.13-.56 1.62-.94l2.39.96c.22.08.47 0 .59-.22l1.92-3.32c.12-.22.07-.47-.12-.61zM12 15.6c-1.98 0-3.6-1.62-3.6-3.6s1.62-3.6 3.6-3.6 3.6 1.62 3.6 3.6-1.62 3.6-3.6 3.6"
                        />
                      </svg>
                    </span>
                    属性の再設定
                  </button>
                  <div
                    class="MuiBox-root css-0"
                  >
                    <button
                      class="MuiButtonBase-root MuiButton-root MuiButton-contained MuiButton-containedInfo MuiButton-sizeMedium MuiButton-containedSizeMedium MuiButton-colorInfo MuiButton-root MuiButton-contained MuiButton-containedInfo MuiButton-sizeMedium MuiButton-containedSizeMedium MuiButton-colorInfo css-fm83n0-MuiButtonBase-root-MuiButton-root"
                      tabindex="0"
                      type="button"
                    >
                      YAML 出力
                    </button>
                  </div>
                  <div
                    class="MuiBox-root css-0"
                  >
                    <button
                      class="MuiButtonBase-root MuiButton-root MuiButton-contained MuiButton-containedInfo MuiButton-sizeMedium MuiButton-containedSizeMedium MuiButton-colorInfo MuiButton-root MuiButton-contained MuiButton-containedInfo MuiButton-sizeMedium MuiButton-containedSizeMedium MuiButton-colorInfo css-19ekxha-MuiButtonBase-root-MuiButton-root"
                      tabindex="0"
                      type="button"
                    >
                      CSV 出力
                    </button>
                  </div>
                  <div
                    class="MuiBox-root css-0"
                  >
                    <button
                      class="MuiButtonBase-root MuiButton-root MuiButton-contained MuiButton-containedInfo MuiButton-sizeMedium MuiButton-containedSizeMedium MuiButton-colorInfo Mui-disabled MuiButton-root MuiButton-contained MuiButton-containedInfo MuiButton-sizeMedium MuiButton-containedSizeMedium MuiButton-colorInfo css-fm83n0-MuiButtonBase-root-MuiButton-root"
                      disabled=""
                      tabindex="-1"
                      type="button"
                    >
                      <span
                        class="MuiButton-icon MuiButton-startIcon MuiButton-iconSizeMedium css-1sh91j5-MuiButton-startIcon"
                      >
                        <svg
                          aria-hidden="true"
                          class="MuiSvgIcon-root MuiSvgIcon-fontSizeMedium css-1umw9bq-MuiSvgIcon-root"
                          data-testid="DeleteOutlineIcon"
                          focusable="false"
                          viewBox="0 0 24 24"
                        >
                          <path
                            d="M6 19c0 1.1.9 2 2 2h8c1.1 0 2-.9 2-2V7H6zM8 9h8v10H8zm7.5-5-1-1h-5l-1 1H5v2h14V4z"
                          />
                        </svg>
                      </span>
                      まとめて削除
                    </button>
                  </div>
                </div>
              </div>
            </div>
            <hr
              class="MuiDivider-root MuiDivider-fullWidth MuiDivider-flexItem css-lhgpb-MuiDivider-root"
            />
          </div>
        </div>
        <div
          class="MuiBox-root css-0"
        >
          <div
            class="MuiBox-root css-j7qwjs"
          >
            <div
              class="MuiBox-root css-xc9v4r"
            >
              <div
                class="MuiPaper-root MuiPaper-elevation MuiPaper-rounded MuiPaper-elevation1 MuiTableContainer-root css-y2ff7i-MuiPaper-root-MuiTableContainer-root"
                style="--Paper-shadow: 0px 2px 1px -1px rgba(0,0,0,0.2),0px 1px 1px 0px rgba(0,0,0,0.14),0px 1px 3px 0px rgba(0,0,0,0.12);"
              >
                <table
                  class="MuiTable-root css-1xwxv7r-MuiTable-root"
                  id="table_result_list"
                >
                  <thead
                    class="MuiTableHead-root css-1a7iywq-MuiTableHead-root"
                  >
                    <tr
                      class="MuiTableRow-root MuiTableRow-head css-1zxdl6-MuiTableRow-root"
                    >
                      <th
                        class="MuiTableCell-root MuiTableCell-head MuiTableCell-sizeMedium css-16v8e99-MuiTableCell-root"
                        scope="col"
                      >
                        <button
                          class="MuiButtonBase-root MuiIconButton-root MuiIconButton-sizeMedium css-5ws45t-MuiButtonBase-root-MuiIconButton-root"
                          id=":r5:"
                          tabindex="0"
                          type="button"
                        >
                          <svg
                            aria-hidden="true"
                            class="MuiSvgIcon-root MuiSvgIcon-fontSizeMedium css-1umw9bq-MuiSvgIcon-root"
                            data-testid="CheckBoxOutlineBlankOutlinedIcon"
                            focusable="false"
                            viewBox="0 0 24 24"
                          >
                            <path
                              d="M19 5v14H5V5zm0-2H5c-1.1 0-2 .9-2 2v14c0 1.1.9 2 2 2h14c1.1 0 2-.9 2-2V5c0-1.1-.9-2-2-2"
                            />
                          </svg>
                        </button>
                      </th>
                      <th
                        class="MuiTableCell-root MuiTableCell-head MuiTableCell-sizeMedium css-msxbr9-MuiTableCell-root"
                        scope="col"
                      >
                        <div
                          class="MuiBox-root css-1p22ljb"
                        >
                          <p
                            class="MuiTypography-root MuiTypography-body1 css-rizt0-MuiTypography-root"
                          >
                            アイテム名
                          </p>
                          <button
                            class="MuiButtonBase-root MuiIconButton-root MuiIconButton-sizeMedium css-5ws45t-MuiButtonBase-root-MuiIconButton-root"
<<<<<<< HEAD
                            id=":r6:"
=======
>>>>>>> c8a8ee08
                            tabindex="0"
                            type="button"
                          >
                            <svg
                              aria-hidden="true"
                              class="MuiSvgIcon-root MuiSvgIcon-fontSizeMedium css-1umw9bq-MuiSvgIcon-root"
                              data-testid="FilterListIcon"
                              focusable="false"
                              viewBox="0 0 24 24"
                            >
                              <path
                                d="M10 18h4v-2h-4zM3 6v2h18V6zm3 7h12v-2H6z"
                              />
                            </svg>
                          </button>
                        </div>
                      </th>
                    </tr>
                  </thead>
                  <tbody
                    class="MuiTableBody-root css-gmh7jj-MuiTableBody-root"
                  >
                    <tr
                      class="MuiTableRow-root css-19hlvb6-MuiTableRow-root"
                    >
                      <td
                        class="MuiTableCell-root MuiTableCell-body MuiTableCell-sizeMedium css-nvkn62-MuiTableCell-root"
                      >
                        <span
                          class="MuiButtonBase-root MuiCheckbox-root MuiCheckbox-colorPrimary MuiCheckbox-sizeMedium PrivateSwitchBase-root MuiCheckbox-root MuiCheckbox-colorPrimary MuiCheckbox-sizeMedium MuiCheckbox-root MuiCheckbox-colorPrimary MuiCheckbox-sizeMedium css-imrjgg-MuiButtonBase-root-MuiCheckbox-root"
                        >
                          <input
                            class="PrivateSwitchBase-input css-j8yymo"
                            data-indeterminate="false"
                            type="checkbox"
                          />
                          <svg
                            aria-hidden="true"
                            class="MuiSvgIcon-root MuiSvgIcon-fontSizeMedium css-1umw9bq-MuiSvgIcon-root"
                            data-testid="CheckBoxOutlineBlankIcon"
                            focusable="false"
                            viewBox="0 0 24 24"
                          >
                            <path
                              d="M19 5v14H5V5h14m0-2H5c-1.1 0-2 .9-2 2v14c0 1.1.9 2 2 2h14c1.1 0 2-.9 2-2V5c0-1.1-.9-2-2-2z"
                            />
                          </svg>
                        </span>
                      </td>
                      <td
                        class="MuiTableCell-root MuiTableCell-body MuiTableCell-sizeMedium css-1dc80h3-MuiTableCell-root"
                      >
                        <a
                          class="MuiBox-root css-p5ouq3"
                          data-discover="true"
                          href="/ui/entities/1/entries/2/details"
                        >
                          entry1
                        </a>
                      </td>
                    </tr>
                  </tbody>
                </table>
              </div>
              <div
                class="MuiBox-root css-5hgm98"
                id="pagination"
              >
                <p
                  class="MuiTypography-root MuiTypography-body1 css-rizt0-MuiTypography-root"
                >
                  1 - 1 / 1 件
                </p>
                <div
                  class="MuiStack-root css-1sazv7p-MuiStack-root"
                >
                  <nav
                    aria-label="pagination navigation"
                    class="MuiPagination-root MuiPagination-text css-1xra8g6-MuiPagination-root"
                  >
                    <ul
                      class="MuiPagination-ul css-1c5o7vy-MuiPagination-ul"
                    >
                      <li>
                        <button
                          aria-label="Go to previous page"
                          class="MuiButtonBase-root Mui-disabled MuiPaginationItem-root MuiPaginationItem-sizeMedium MuiPaginationItem-text MuiPaginationItem-circular MuiPaginationItem-colorPrimary MuiPaginationItem-textPrimary Mui-disabled MuiPaginationItem-previousNext css-1bug3cd-MuiButtonBase-root-MuiPaginationItem-root"
                          disabled=""
                          tabindex="-1"
                          type="button"
                        >
                          <svg
                            aria-hidden="true"
                            class="MuiSvgIcon-root MuiSvgIcon-fontSizeMedium MuiPaginationItem-icon css-8uzxat-MuiSvgIcon-root-MuiPaginationItem-icon"
                            data-testid="NavigateBeforeIcon"
                            focusable="false"
                            viewBox="0 0 24 24"
                          >
                            <path
                              d="M15.41 7.41L14 6l-6 6 6 6 1.41-1.41L10.83 12z"
                            />
                          </svg>
                        </button>
                      </li>
                      <li>
                        <button
                          aria-current="page"
                          aria-label="page 1"
                          class="MuiButtonBase-root MuiPaginationItem-root MuiPaginationItem-sizeMedium MuiPaginationItem-text MuiPaginationItem-circular MuiPaginationItem-colorPrimary MuiPaginationItem-textPrimary Mui-selected MuiPaginationItem-page css-1bug3cd-MuiButtonBase-root-MuiPaginationItem-root"
                          tabindex="0"
                          type="button"
                        >
                          1
                        </button>
                      </li>
                      <li>
                        <button
                          aria-label="Go to next page"
                          class="MuiButtonBase-root Mui-disabled MuiPaginationItem-root MuiPaginationItem-sizeMedium MuiPaginationItem-text MuiPaginationItem-circular MuiPaginationItem-colorPrimary MuiPaginationItem-textPrimary Mui-disabled MuiPaginationItem-previousNext css-1bug3cd-MuiButtonBase-root-MuiPaginationItem-root"
                          disabled=""
                          tabindex="-1"
                          type="button"
                        >
                          <svg
                            aria-hidden="true"
                            class="MuiSvgIcon-root MuiSvgIcon-fontSizeMedium MuiPaginationItem-icon css-8uzxat-MuiSvgIcon-root-MuiPaginationItem-icon"
                            data-testid="NavigateNextIcon"
                            focusable="false"
                            viewBox="0 0 24 24"
                          >
                            <path
                              d="M10 6L8.59 7.41 13.17 12l-4.58 4.59L10 18l6-6z"
                            />
                          </svg>
                        </button>
                      </li>
                    </ul>
                  </nav>
                </div>
              </div>
            </div>
          </div>
        </div>
      </div>
    </div>
  </body>,
  "container": <div>
    <div
      class="container-fluid MuiBox-root css-0"
    >
      <div
        class="MuiBox-root css-1baykhj"
      >
        <div
          class="MuiBox-root css-t0pdf1"
        >
          <div
            class="MuiBox-root css-jqffe8"
          >
            <nav
              aria-label="breadcrumb"
              class="MuiTypography-root MuiTypography-body1 MuiBreadcrumbs-root css-5cvx94-MuiTypography-root-MuiBreadcrumbs-root"
            >
              <ol
                class="MuiBreadcrumbs-ol css-1uwp4ue-MuiBreadcrumbs-ol"
              >
                <li
                  class="MuiBreadcrumbs-li"
                >
                  <a
                    class="MuiTypography-root MuiTypography-body1 css-1rk5fdy-MuiTypography-root"
                    data-discover="true"
                    href="/ui/"
                  >
                    Top
                  </a>
                </li>
                <li
                  aria-hidden="true"
                  class="MuiBreadcrumbs-separator css-jhr02i-MuiBreadcrumbs-separator"
                >
                  /
                </li>
                <li
                  class="MuiBreadcrumbs-li"
                >
                  <a
                    class="MuiTypography-root MuiTypography-body1 css-1rk5fdy-MuiTypography-root"
                    data-discover="true"
                    href="/ui/advanced_search"
                  >
                    高度な検索
                  </a>
                </li>
                <li
                  aria-hidden="true"
                  class="MuiBreadcrumbs-separator css-jhr02i-MuiBreadcrumbs-separator"
                >
                  /
                </li>
                <li
                  class="MuiBreadcrumbs-li"
                >
                  <p
                    class="MuiTypography-root MuiTypography-body1 css-1bgbmvw-MuiTypography-root"
                  >
                    検索結果
                  </p>
                </li>
              </ol>
            </nav>
          </div>
        </div>
      </div>
      <div
        class="MuiBox-root css-1cs9h4l"
      >
        <div
          class="MuiBox-root css-1519avi"
        >
          <div
            class="MuiBox-root css-9rtbay"
          >
            <h6
              class="MuiTypography-root MuiTypography-h6 css-2toz8d-MuiTypography-root"
              id="title"
            >
              検索結果
            </h6>
            <h6
              class="MuiTypography-root MuiTypography-subtitle1 css-1i3tsf3-MuiTypography-root"
              id="description"
            >
              1 件
            </h6>
            <div
              class="MuiBox-root css-hoapfw"
            >
              <div
                class="MuiBox-root css-1l4w6pd"
              >
                <button
                  class="MuiButtonBase-root MuiButton-root MuiButton-contained MuiButton-containedInfo MuiButton-sizeMedium MuiButton-containedSizeMedium MuiButton-colorInfo MuiButton-root MuiButton-contained MuiButton-containedInfo MuiButton-sizeMedium MuiButton-containedSizeMedium MuiButton-colorInfo css-mnflth-MuiButtonBase-root-MuiButton-root"
                  tabindex="0"
                  type="button"
                >
                  <span
                    class="MuiButton-icon MuiButton-startIcon MuiButton-iconSizeMedium css-1sh91j5-MuiButton-startIcon"
                  >
                    <svg
                      aria-hidden="true"
                      class="MuiSvgIcon-root MuiSvgIcon-fontSizeMedium css-1umw9bq-MuiSvgIcon-root"
                      data-testid="SettingsIcon"
                      focusable="false"
                      viewBox="0 0 24 24"
                    >
                      <path
                        d="M19.14 12.94c.04-.3.06-.61.06-.94 0-.32-.02-.64-.07-.94l2.03-1.58c.18-.14.23-.41.12-.61l-1.92-3.32c-.12-.22-.37-.29-.59-.22l-2.39.96c-.5-.38-1.03-.7-1.62-.94l-.36-2.54c-.04-.24-.24-.41-.48-.41h-3.84c-.24 0-.43.17-.47.41l-.36 2.54c-.59.24-1.13.57-1.62.94l-2.39-.96c-.22-.08-.47 0-.59.22L2.74 8.87c-.12.21-.08.47.12.61l2.03 1.58c-.05.3-.09.63-.09.94s.02.64.07.94l-2.03 1.58c-.18.14-.23.41-.12.61l1.92 3.32c.12.22.37.29.59.22l2.39-.96c.5.38 1.03.7 1.62.94l.36 2.54c.05.24.24.41.48.41h3.84c.24 0 .44-.17.47-.41l.36-2.54c.59-.24 1.13-.56 1.62-.94l2.39.96c.22.08.47 0 .59-.22l1.92-3.32c.12-.22.07-.47-.12-.61zM12 15.6c-1.98 0-3.6-1.62-3.6-3.6s1.62-3.6 3.6-3.6 3.6 1.62 3.6 3.6-1.62 3.6-3.6 3.6"
                      />
                    </svg>
                  </span>
                  属性の再設定
                </button>
                <div
                  class="MuiBox-root css-0"
                >
                  <button
                    class="MuiButtonBase-root MuiButton-root MuiButton-contained MuiButton-containedInfo MuiButton-sizeMedium MuiButton-containedSizeMedium MuiButton-colorInfo MuiButton-root MuiButton-contained MuiButton-containedInfo MuiButton-sizeMedium MuiButton-containedSizeMedium MuiButton-colorInfo css-fm83n0-MuiButtonBase-root-MuiButton-root"
                    tabindex="0"
                    type="button"
                  >
                    YAML 出力
                  </button>
                </div>
                <div
                  class="MuiBox-root css-0"
                >
                  <button
                    class="MuiButtonBase-root MuiButton-root MuiButton-contained MuiButton-containedInfo MuiButton-sizeMedium MuiButton-containedSizeMedium MuiButton-colorInfo MuiButton-root MuiButton-contained MuiButton-containedInfo MuiButton-sizeMedium MuiButton-containedSizeMedium MuiButton-colorInfo css-19ekxha-MuiButtonBase-root-MuiButton-root"
                    tabindex="0"
                    type="button"
                  >
                    CSV 出力
                  </button>
                </div>
                <div
                  class="MuiBox-root css-0"
                >
                  <button
                    class="MuiButtonBase-root MuiButton-root MuiButton-contained MuiButton-containedInfo MuiButton-sizeMedium MuiButton-containedSizeMedium MuiButton-colorInfo Mui-disabled MuiButton-root MuiButton-contained MuiButton-containedInfo MuiButton-sizeMedium MuiButton-containedSizeMedium MuiButton-colorInfo css-fm83n0-MuiButtonBase-root-MuiButton-root"
                    disabled=""
                    tabindex="-1"
                    type="button"
                  >
                    <span
                      class="MuiButton-icon MuiButton-startIcon MuiButton-iconSizeMedium css-1sh91j5-MuiButton-startIcon"
                    >
                      <svg
                        aria-hidden="true"
                        class="MuiSvgIcon-root MuiSvgIcon-fontSizeMedium css-1umw9bq-MuiSvgIcon-root"
                        data-testid="DeleteOutlineIcon"
                        focusable="false"
                        viewBox="0 0 24 24"
                      >
                        <path
                          d="M6 19c0 1.1.9 2 2 2h8c1.1 0 2-.9 2-2V7H6zM8 9h8v10H8zm7.5-5-1-1h-5l-1 1H5v2h14V4z"
                        />
                      </svg>
                    </span>
                    まとめて削除
                  </button>
                </div>
              </div>
            </div>
          </div>
          <hr
            class="MuiDivider-root MuiDivider-fullWidth MuiDivider-flexItem css-lhgpb-MuiDivider-root"
          />
        </div>
      </div>
      <div
        class="MuiBox-root css-0"
      >
        <div
          class="MuiBox-root css-j7qwjs"
        >
          <div
            class="MuiBox-root css-xc9v4r"
          >
            <div
              class="MuiPaper-root MuiPaper-elevation MuiPaper-rounded MuiPaper-elevation1 MuiTableContainer-root css-y2ff7i-MuiPaper-root-MuiTableContainer-root"
              style="--Paper-shadow: 0px 2px 1px -1px rgba(0,0,0,0.2),0px 1px 1px 0px rgba(0,0,0,0.14),0px 1px 3px 0px rgba(0,0,0,0.12);"
            >
              <table
                class="MuiTable-root css-1xwxv7r-MuiTable-root"
                id="table_result_list"
              >
                <thead
                  class="MuiTableHead-root css-1a7iywq-MuiTableHead-root"
                >
                  <tr
                    class="MuiTableRow-root MuiTableRow-head css-1zxdl6-MuiTableRow-root"
                  >
                    <th
                      class="MuiTableCell-root MuiTableCell-head MuiTableCell-sizeMedium css-16v8e99-MuiTableCell-root"
                      scope="col"
                    >
                      <button
                        class="MuiButtonBase-root MuiIconButton-root MuiIconButton-sizeMedium css-5ws45t-MuiButtonBase-root-MuiIconButton-root"
                        id=":r5:"
                        tabindex="0"
                        type="button"
                      >
                        <svg
                          aria-hidden="true"
                          class="MuiSvgIcon-root MuiSvgIcon-fontSizeMedium css-1umw9bq-MuiSvgIcon-root"
                          data-testid="CheckBoxOutlineBlankOutlinedIcon"
                          focusable="false"
                          viewBox="0 0 24 24"
                        >
                          <path
                            d="M19 5v14H5V5zm0-2H5c-1.1 0-2 .9-2 2v14c0 1.1.9 2 2 2h14c1.1 0 2-.9 2-2V5c0-1.1-.9-2-2-2"
                          />
                        </svg>
                      </button>
                    </th>
                    <th
                      class="MuiTableCell-root MuiTableCell-head MuiTableCell-sizeMedium css-msxbr9-MuiTableCell-root"
                      scope="col"
                    >
                      <div
                        class="MuiBox-root css-1p22ljb"
                      >
                        <p
                          class="MuiTypography-root MuiTypography-body1 css-rizt0-MuiTypography-root"
                        >
                          アイテム名
                        </p>
                        <button
                          class="MuiButtonBase-root MuiIconButton-root MuiIconButton-sizeMedium css-5ws45t-MuiButtonBase-root-MuiIconButton-root"
<<<<<<< HEAD
                          id=":r6:"
=======
>>>>>>> c8a8ee08
                          tabindex="0"
                          type="button"
                        >
                          <svg
                            aria-hidden="true"
                            class="MuiSvgIcon-root MuiSvgIcon-fontSizeMedium css-1umw9bq-MuiSvgIcon-root"
                            data-testid="FilterListIcon"
                            focusable="false"
                            viewBox="0 0 24 24"
                          >
                            <path
                              d="M10 18h4v-2h-4zM3 6v2h18V6zm3 7h12v-2H6z"
                            />
                          </svg>
                        </button>
                      </div>
                    </th>
                  </tr>
                </thead>
                <tbody
                  class="MuiTableBody-root css-gmh7jj-MuiTableBody-root"
                >
                  <tr
                    class="MuiTableRow-root css-19hlvb6-MuiTableRow-root"
                  >
                    <td
                      class="MuiTableCell-root MuiTableCell-body MuiTableCell-sizeMedium css-nvkn62-MuiTableCell-root"
                    >
                      <span
                        class="MuiButtonBase-root MuiCheckbox-root MuiCheckbox-colorPrimary MuiCheckbox-sizeMedium PrivateSwitchBase-root MuiCheckbox-root MuiCheckbox-colorPrimary MuiCheckbox-sizeMedium MuiCheckbox-root MuiCheckbox-colorPrimary MuiCheckbox-sizeMedium css-imrjgg-MuiButtonBase-root-MuiCheckbox-root"
                      >
                        <input
                          class="PrivateSwitchBase-input css-j8yymo"
                          data-indeterminate="false"
                          type="checkbox"
                        />
                        <svg
                          aria-hidden="true"
                          class="MuiSvgIcon-root MuiSvgIcon-fontSizeMedium css-1umw9bq-MuiSvgIcon-root"
                          data-testid="CheckBoxOutlineBlankIcon"
                          focusable="false"
                          viewBox="0 0 24 24"
                        >
                          <path
                            d="M19 5v14H5V5h14m0-2H5c-1.1 0-2 .9-2 2v14c0 1.1.9 2 2 2h14c1.1 0 2-.9 2-2V5c0-1.1-.9-2-2-2z"
                          />
                        </svg>
                      </span>
                    </td>
                    <td
                      class="MuiTableCell-root MuiTableCell-body MuiTableCell-sizeMedium css-1dc80h3-MuiTableCell-root"
                    >
                      <a
                        class="MuiBox-root css-p5ouq3"
                        data-discover="true"
                        href="/ui/entities/1/entries/2/details"
                      >
                        entry1
                      </a>
                    </td>
                  </tr>
                </tbody>
              </table>
            </div>
            <div
              class="MuiBox-root css-5hgm98"
              id="pagination"
            >
              <p
                class="MuiTypography-root MuiTypography-body1 css-rizt0-MuiTypography-root"
              >
                1 - 1 / 1 件
              </p>
              <div
                class="MuiStack-root css-1sazv7p-MuiStack-root"
              >
                <nav
                  aria-label="pagination navigation"
                  class="MuiPagination-root MuiPagination-text css-1xra8g6-MuiPagination-root"
                >
                  <ul
                    class="MuiPagination-ul css-1c5o7vy-MuiPagination-ul"
                  >
                    <li>
                      <button
                        aria-label="Go to previous page"
                        class="MuiButtonBase-root Mui-disabled MuiPaginationItem-root MuiPaginationItem-sizeMedium MuiPaginationItem-text MuiPaginationItem-circular MuiPaginationItem-colorPrimary MuiPaginationItem-textPrimary Mui-disabled MuiPaginationItem-previousNext css-1bug3cd-MuiButtonBase-root-MuiPaginationItem-root"
                        disabled=""
                        tabindex="-1"
                        type="button"
                      >
                        <svg
                          aria-hidden="true"
                          class="MuiSvgIcon-root MuiSvgIcon-fontSizeMedium MuiPaginationItem-icon css-8uzxat-MuiSvgIcon-root-MuiPaginationItem-icon"
                          data-testid="NavigateBeforeIcon"
                          focusable="false"
                          viewBox="0 0 24 24"
                        >
                          <path
                            d="M15.41 7.41L14 6l-6 6 6 6 1.41-1.41L10.83 12z"
                          />
                        </svg>
                      </button>
                    </li>
                    <li>
                      <button
                        aria-current="page"
                        aria-label="page 1"
                        class="MuiButtonBase-root MuiPaginationItem-root MuiPaginationItem-sizeMedium MuiPaginationItem-text MuiPaginationItem-circular MuiPaginationItem-colorPrimary MuiPaginationItem-textPrimary Mui-selected MuiPaginationItem-page css-1bug3cd-MuiButtonBase-root-MuiPaginationItem-root"
                        tabindex="0"
                        type="button"
                      >
                        1
                      </button>
                    </li>
                    <li>
                      <button
                        aria-label="Go to next page"
                        class="MuiButtonBase-root Mui-disabled MuiPaginationItem-root MuiPaginationItem-sizeMedium MuiPaginationItem-text MuiPaginationItem-circular MuiPaginationItem-colorPrimary MuiPaginationItem-textPrimary Mui-disabled MuiPaginationItem-previousNext css-1bug3cd-MuiButtonBase-root-MuiPaginationItem-root"
                        disabled=""
                        tabindex="-1"
                        type="button"
                      >
                        <svg
                          aria-hidden="true"
                          class="MuiSvgIcon-root MuiSvgIcon-fontSizeMedium MuiPaginationItem-icon css-8uzxat-MuiSvgIcon-root-MuiPaginationItem-icon"
                          data-testid="NavigateNextIcon"
                          focusable="false"
                          viewBox="0 0 24 24"
                        >
                          <path
                            d="M10 6L8.59 7.41 13.17 12l-4.58 4.59L10 18l6-6z"
                          />
                        </svg>
                      </button>
                    </li>
                  </ul>
                </nav>
              </div>
            </div>
          </div>
        </div>
      </div>
    </div>
  </div>,
  "debug": [Function],
  "findAllByAltText": [Function],
  "findAllByDisplayValue": [Function],
  "findAllByLabelText": [Function],
  "findAllByPlaceholderText": [Function],
  "findAllByRole": [Function],
  "findAllByTestId": [Function],
  "findAllByText": [Function],
  "findAllByTitle": [Function],
  "findByAltText": [Function],
  "findByDisplayValue": [Function],
  "findByLabelText": [Function],
  "findByPlaceholderText": [Function],
  "findByRole": [Function],
  "findByTestId": [Function],
  "findByText": [Function],
  "findByTitle": [Function],
  "getAllByAltText": [Function],
  "getAllByDisplayValue": [Function],
  "getAllByLabelText": [Function],
  "getAllByPlaceholderText": [Function],
  "getAllByRole": [Function],
  "getAllByTestId": [Function],
  "getAllByText": [Function],
  "getAllByTitle": [Function],
  "getByAltText": [Function],
  "getByDisplayValue": [Function],
  "getByLabelText": [Function],
  "getByPlaceholderText": [Function],
  "getByRole": [Function],
  "getByTestId": [Function],
  "getByText": [Function],
  "getByTitle": [Function],
  "queryAllByAltText": [Function],
  "queryAllByDisplayValue": [Function],
  "queryAllByLabelText": [Function],
  "queryAllByPlaceholderText": [Function],
  "queryAllByRole": [Function],
  "queryAllByTestId": [Function],
  "queryAllByText": [Function],
  "queryAllByTitle": [Function],
  "queryByAltText": [Function],
  "queryByDisplayValue": [Function],
  "queryByLabelText": [Function],
  "queryByPlaceholderText": [Function],
  "queryByRole": [Function],
  "queryByTestId": [Function],
  "queryByText": [Function],
  "queryByTitle": [Function],
  "rerender": [Function],
  "unmount": [Function],
}
`;<|MERGE_RESOLUTION|>--- conflicted
+++ resolved
@@ -238,10 +238,7 @@
                           </p>
                           <button
                             class="MuiButtonBase-root MuiIconButton-root MuiIconButton-sizeMedium css-5ws45t-MuiButtonBase-root-MuiIconButton-root"
-<<<<<<< HEAD
                             id=":r6:"
-=======
->>>>>>> c8a8ee08
                             tabindex="0"
                             type="button"
                           >
@@ -622,10 +619,7 @@
                         </p>
                         <button
                           class="MuiButtonBase-root MuiIconButton-root MuiIconButton-sizeMedium css-5ws45t-MuiButtonBase-root-MuiIconButton-root"
-<<<<<<< HEAD
                           id=":r6:"
-=======
->>>>>>> c8a8ee08
                           tabindex="0"
                           type="button"
                         >
