import {
  AdvancedSearchResultAttrInfo,
  AdvancedSearchResultAttrInfoFilterKeyEnum,
} from "@dmm-com/airone-apiclient-typescript-fetch";
import DeleteOutlineIcon from "@mui/icons-material/DeleteOutline";
import SettingsIcon from "@mui/icons-material/Settings";
import { Box, Button, Typography } from "@mui/material";
import { useSnackbar } from "notistack";
import React, { FC, useMemo, useState } from "react";
import { Link, useLocation } from "react-router-dom";
import { useAsync } from "react-use";

import { advancedSearchPath, topPath } from "Routes";
import { AironeBreadcrumbs } from "components/common/AironeBreadcrumbs";
import { Confirmable } from "components/common/Confirmable";
import { Loading } from "components/common/Loading";
import { PageHeader } from "components/common/PageHeader";
import { RateLimitedClickable } from "components/common/RateLimitedClickable";
import { AdvancedSearchModal } from "components/entry/AdvancedSearchModal";
import { SearchResults } from "components/entry/SearchResults";
import { usePage } from "hooks/usePage";
<<<<<<< HEAD
import { aironeApiClient } from "repository/AironeApiClient";
import { AdvancedSerarchResultList } from "services/Constants";
=======
import { aironeApiClientV2 } from "repository/AironeApiClientV2";
>>>>>>> 42bd35d0
import { extractAdvancedSearchParams } from "services/entry/AdvancedSearch";

export const AdvancedSearchResultsPage: FC = () => {
  const location = useLocation();
  const { enqueueSnackbar } = useSnackbar();
  const [page, changePage] = usePage();

  const [openModal, setOpenModal] = useState(false);
  const [bulkOperationEntryIds, setBulkOperationEntryIds] = useState<
    Array<number>
  >([]);
  const [toggle, setToggle] = useState(false);

  const {
    entityIds,
    searchAllEntities,
    entryName,
    hasReferral,
    referralName,
    attrInfo,
  } = useMemo(() => {
    const params = new URLSearchParams(location.search);
    return extractAdvancedSearchParams(params);
  }, [location.search]);

  const entityAttrs = useAsync(async () => {
    return await aironeApiClient.getEntityAttrs(entityIds, searchAllEntities);
  });

  const results = useAsync(async () => {
    return await aironeApiClient.advancedSearch(
      entityIds,
      entryName,
      attrInfo,
      hasReferral,
      referralName,
      searchAllEntities,
      page
    );
  }, [page, toggle]);

  const handleExport = async (exportStyle: "yaml" | "csv") => {
    try {
      await aironeApiClient.exportAdvancedSearchResults(
        entityIds,
        attrInfo,
        entryName,
        hasReferral,
        searchAllEntities,
        exportStyle
      );
      enqueueSnackbar("エクスポートジョブの登録に成功しました", {
        variant: "success",
      });
    } catch (e) {
      enqueueSnackbar("エクスポートジョブの登録に失敗しました", {
        variant: "error",
      });
    }
  };

  const handleChangeBulkOperationEntryId = (id: number, checked: boolean) => {
    if (checked) {
      setBulkOperationEntryIds([...bulkOperationEntryIds, id]);
    } else {
      setBulkOperationEntryIds(bulkOperationEntryIds.filter((i) => i !== id));
    }
  };

  const handleBulkDelete = async () => {
    try {
      await aironeApiClient.destroyEntries(bulkOperationEntryIds);
      enqueueSnackbar("複数エントリの削除に成功しました", {
        variant: "success",
      });
      setBulkOperationEntryIds([]);
      setToggle(!toggle);
    } catch (e) {
      enqueueSnackbar("複数エントリの削除に失敗しました", {
        variant: "error",
      });
    }
  };

  return (
    <Box className="container-fluid">
      <AironeBreadcrumbs>
        <Typography component={Link} to={topPath()}>
          Top
        </Typography>
        <Typography component={Link} to={advancedSearchPath()}>
          高度な検索
        </Typography>
        <Typography color="textPrimary">検索結果</Typography>
      </AironeBreadcrumbs>

      <PageHeader
        title="検索結果"
        description={`${results.value?.count ?? 0} 件`}
      >
        <Box display="flex" justifyContent="center">
          <Button
            variant="contained"
            color="info"
            startIcon={<SettingsIcon />}
            disabled={entityAttrs.loading}
            onClick={() => {
              setOpenModal(true);
            }}
          >
            属性の再設定
          </Button>
          <RateLimitedClickable
            intervalSec={5}
            onClick={() => handleExport("yaml")}
          >
            <Button
              sx={{ marginLeft: "40px" }}
              variant="contained"
              color="info"
            >
              YAML 出力
            </Button>
          </RateLimitedClickable>
          <RateLimitedClickable
            intervalSec={5}
            onClick={() => handleExport("csv")}
          >
            <Button
              sx={{ marginLeft: "16px" }}
              variant="contained"
              color="info"
            >
              CSV 出力
            </Button>
          </RateLimitedClickable>
          <Confirmable
            componentGenerator={(handleOpen) => (
              <Button
                sx={{ marginLeft: "40px" }}
                variant="contained"
                color="info"
                startIcon={<DeleteOutlineIcon />}
                disabled={bulkOperationEntryIds.length === 0}
                onClick={handleOpen}
              >
                まとめて削除
              </Button>
            )}
            dialogTitle="本当に削除しますか？"
            onClickYes={handleBulkDelete}
          />
        </Box>
      </PageHeader>

      {results.loading || !results.value ? (
        <Loading />
      ) : (
        <SearchResults
          results={results.value}
          page={page}
          changePage={changePage}
          hasReferral={hasReferral}
          defaultEntryFilter={entryName}
          defaultReferralFilter={referralName}
          defaultAttrsFilter={Object.fromEntries(
            attrInfo.map((i: AdvancedSearchResultAttrInfo) => [
              i.name,
              {
                filterKey:
                  i.filterKey ||
                  AdvancedSearchResultAttrInfoFilterKeyEnum.CLEARED,
                keyword: i.keyword || "",
              },
            ])
          )}
          bulkOperationEntryIds={bulkOperationEntryIds}
          handleChangeBulkOperationEntryId={handleChangeBulkOperationEntryId}
        />
      )}
      <AdvancedSearchModal
        openModal={openModal}
        setOpenModal={setOpenModal}
        attrNames={
          !entityAttrs.loading && entityAttrs.value != null
            ? entityAttrs.value
            : []
        }
        initialAttrNames={attrInfo.map(
          (e: AdvancedSearchResultAttrInfo) => e.name
        )}
        attrInfos={attrInfo}
      />
    </Box>
  );
};<|MERGE_RESOLUTION|>--- conflicted
+++ resolved
@@ -19,12 +19,7 @@
 import { AdvancedSearchModal } from "components/entry/AdvancedSearchModal";
 import { SearchResults } from "components/entry/SearchResults";
 import { usePage } from "hooks/usePage";
-<<<<<<< HEAD
 import { aironeApiClient } from "repository/AironeApiClient";
-import { AdvancedSerarchResultList } from "services/Constants";
-=======
-import { aironeApiClientV2 } from "repository/AironeApiClientV2";
->>>>>>> 42bd35d0
 import { extractAdvancedSearchParams } from "services/entry/AdvancedSearch";
 
 export const AdvancedSearchResultsPage: FC = () => {
