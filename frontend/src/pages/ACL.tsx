import { Box, Typography } from "@mui/material";
import React, { FC } from "react";
import { Link, useParams } from "react-router-dom";
import { useAsync } from "react-use";

import { topPath } from "../Routes";
import { aironeApiClientV2 } from "../apiclient/AironeApiClientV2";
import { ACLForm } from "../components/common/ACLForm";
import { AironeBreadcrumbs } from "../components/common/AironeBreadcrumbs";
<<<<<<< HEAD
=======
import { Loading } from "../components/common/Loading";
import { getACL } from "../utils/AironeAPIClient";
>>>>>>> dd9c07d2

export const ACL: FC = () => {
  const { entityId } = useParams<{ entityId: number }>();

  const acl = useAsync(async () => {
    return await aironeApiClientV2.getAcl(entityId);
  });

  return (
    <Box className="container-fluid">
      <AironeBreadcrumbs>
        <Typography component={Link} to={topPath()}>
          Top
        </Typography>
        <Typography color="textPrimary">ACL</Typography>
      </AironeBreadcrumbs>

      {acl.loading ? (
        <Loading />
      ) : (
        <>
          <Typography>{acl.value.name} の ACL 設定</Typography>
          <ACLForm objectId={entityId} acl={acl.value} />
        </>
      )}
    </Box>
  );
};<|MERGE_RESOLUTION|>--- conflicted
+++ resolved
@@ -7,11 +7,7 @@
 import { aironeApiClientV2 } from "../apiclient/AironeApiClientV2";
 import { ACLForm } from "../components/common/ACLForm";
 import { AironeBreadcrumbs } from "../components/common/AironeBreadcrumbs";
-<<<<<<< HEAD
-=======
 import { Loading } from "../components/common/Loading";
-import { getACL } from "../utils/AironeAPIClient";
->>>>>>> dd9c07d2
 
 export const ACL: FC = () => {
   const { entityId } = useParams<{ entityId: number }>();
