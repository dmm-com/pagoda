--- conflicted
+++ resolved
@@ -1,12 +1,6 @@
-<<<<<<< HEAD
-import React, {useEffect, useState} from "react";
-import {getACL} from "../utils/AironeAPIClient";
-import AironeBreadcrumbs from "../components/common/AironeBreadcrumbs";
-=======
 import React, { useEffect, useState } from "react";
 import { getACL } from "../utils/AironeAPIClient";
-import AironeBreadcrumbs from "../components/AironeBreadcrumbs";
->>>>>>> 0e958de7
+import AironeBreadcrumbs from "../components/common/AironeBreadcrumbs";
 import Typography from "@material-ui/core/Typography";
 import { Link, useParams } from "react-router-dom";
 import Button from "@material-ui/core/Button";
@@ -27,15 +21,9 @@
   },
 }));
 
-<<<<<<< HEAD
 export default function ACL({}) {
-    const classes = useStyles();
-    const {objectId} = useParams();
-=======
-export default function ACL(props) {
   const classes = useStyles();
   const { objectId } = useParams();
->>>>>>> 0e958de7
 
   const [object, setObject] = useState([]);
   const [acltypes, setACLTypes] = useState([]);
@@ -62,64 +50,7 @@
         <Typography color="textPrimary">ACL</Typography>
       </AironeBreadcrumbs>
 
-<<<<<<< HEAD
-    return (
-        <div className="container-fluid">
-            <AironeBreadcrumbs>
-                <Typography component={Link} to='/new-ui/'>Top</Typography>
-                <Typography color="textPrimary">ACL</Typography>
-            </AironeBreadcrumbs>
-
-            <Typography>{object.name} の ACL 設定</Typography>
-
-            <form onSubmit={onSubmit}>
-                <div className="container">
-                    <div className="row">
-                        <div className="col">
-                            <span className="float-left">
-                                公開：<input type="checkbox" name="is_public" checked={object.is_public}/>
-                            </span>
-                            <span className="float-right">
-                                <Button className={classes.button} type="submit" variant="contained"
-                                        color="secondary">保存</Button>
-                            </span>
-                        </div>
-                    </div>
-                </div>
-
-                <TableContainer component={Paper}>
-                    <Table>
-                        <TableHead>
-                            <TableRow>
-                                <TableCell><Typography>ユーザ or グループ</Typography></TableCell>
-                                <TableCell align="left"><Typography>権限</Typography></TableCell>
-                            </TableRow>
-                        </TableHead>
-                        <TableBody>
-                            {members.map((member) =>
-                                <TableRow>
-                                    <TableCell><Typography>{member.name}</Typography></TableCell>
-                                    <TableCell align="left">
-                                        <select name="acl">
-                                            {acltypes.map((acltype) => {
-                                                if (acltype.id === member.current_permission) {
-                                                    return <option value={acltype.id}
-                                                                   selected="selected">{acltype.name}</option>;
-                                                } else {
-                                                    return <option value={acltype.id}>{acltype.name}</option>;
-                                                }
-                                            })}
-                                        </select>
-                                    </TableCell>
-                                </TableRow>
-                            )}
-                        </TableBody>
-                    </Table>
-                </TableContainer>
-            </form>
-=======
       <Typography>{object.name} の ACL 設定</Typography>
->>>>>>> 0e958de7
 
       <form onSubmit={onSubmit}>
         <div className="container">
@@ -160,32 +91,30 @@
               </TableRow>
             </TableHead>
             <TableBody>
-              {members.map((member) => {
-                return (
-                  <TableRow>
-                    <TableCell>
-                      <Typography>{member.name}</Typography>
-                    </TableCell>
-                    <TableCell align="left">
-                      <select name="acl">
-                        {acltypes.map((acltype) => {
-                          if (acltype.id === member.current_permission) {
-                            return (
-                              <option value={acltype.id} selected="selected">
-                                {acltype.name}
-                              </option>
-                            );
-                          } else {
-                            return (
-                              <option value={acltype.id}>{acltype.name}</option>
-                            );
-                          }
-                        })}
-                      </select>
-                    </TableCell>
-                  </TableRow>
-                );
-              })}
+              {members.map((member) => (
+                <TableRow>
+                  <TableCell>
+                    <Typography>{member.name}</Typography>
+                  </TableCell>
+                  <TableCell align="left">
+                    <select name="acl">
+                      {acltypes.map((acltype) => {
+                        if (acltype.id === member.current_permission) {
+                          return (
+                            <option value={acltype.id} selected="selected">
+                              {acltype.name}
+                            </option>
+                          );
+                        } else {
+                          return (
+                            <option value={acltype.id}>{acltype.name}</option>
+                          );
+                        }
+                      })}
+                    </select>
+                  </TableCell>
+                </TableRow>
+              ))}
             </TableBody>
           </Table>
         </TableContainer>
