import Button from "@material-ui/core/Button";
import React from "react";
import { makeStyles } from "@material-ui/core/styles";
import { Link } from "react-router-dom";
import Typography from "@material-ui/core/Typography";
import AironeBreadcrumbs from "../components/common/AironeBreadcrumbs";

const useStyles = makeStyles((theme) => ({
  button: {
    margin: theme.spacing(1),
  },
  links: {
    display: "flex",
    justifyContent: "center",
  },
}));

<<<<<<< HEAD
export default function Dashboard({}) {
    const classes = useStyles();
=======
export default function Dashboard(props) {
  const classes = useStyles();
>>>>>>> 0e958de7

  return (
    <div>
      <AironeBreadcrumbs>
        <Typography color="textPrimary">Top</Typography>
      </AironeBreadcrumbs>

      <div className={classes.links}>
        <Button
          className={classes.button}
          variant="contained"
          color="primary"
          component={Link}
          to={`/new-ui/entities`}
        >
          エンティティ・エントリ一覧 &#x000bb;
        </Button>

        <Button
          className={classes.button}
          variant="contained"
          color="primary"
          component={Link}
          to={`/new-ui/advanced_search`}
        >
          高度な検索 &#x000bb;
        </Button>

        <Button
          className={classes.button}
          variant="contained"
          color="primary"
          component={Link}
          to={`/new-ui/users`}
        >
          ユーザ管理 &#x000bb;
        </Button>

        <Button
          className={classes.button}
          variant="contained"
          color="primary"
          component={Link}
          to={`/new-ui/groups`}
        >
          グループ管理 &#x000bb;
        </Button>
      </div>
    </div>
  );
}<|MERGE_RESOLUTION|>--- conflicted
+++ resolved
@@ -15,13 +15,8 @@
   },
 }));
 
-<<<<<<< HEAD
 export default function Dashboard({}) {
-    const classes = useStyles();
-=======
-export default function Dashboard(props) {
   const classes = useStyles();
->>>>>>> 0e958de7
 
   return (
     <div>
