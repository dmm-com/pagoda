--- conflicted
+++ resolved
@@ -49,13 +49,8 @@
     }
   }, [location, query]);
 
-<<<<<<< HEAD
-  const entities = useAsync(async () => {
+  const entities = useAsyncWithThrow(async () => {
     return await aironeApiClient.getEntities(undefined, undefined, true);
-=======
-  const entities = useAsyncWithThrow(async () => {
-    return await aironeApiClientV2.getEntities(undefined, undefined, true);
->>>>>>> cbecbbf0
   });
 
   // If there is only one search result, move to entry details page.
