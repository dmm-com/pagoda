--- conflicted
+++ resolved
@@ -16,18 +16,14 @@
 import { GroupControlMenu } from "../components/group/GroupControlMenu";
 import { GroupImportModal } from "../components/group/GroupImportModal";
 import { GroupTreeRoot } from "../components/group/GroupTreeRoot";
-<<<<<<< HEAD
-import { ServerContext } from "../services/ServerContext";
-=======
 import { useAsyncWithThrow } from "../hooks/useAsyncWithThrow";
-import { DjangoContext } from "../services/DjangoContext";
->>>>>>> cbecbbf0
 
 import { newGroupPath, topPath } from "Routes";
 import { AironeBreadcrumbs } from "components/common/AironeBreadcrumbs";
 import { Loading } from "components/common/Loading";
 import { PageHeader } from "components/common/PageHeader";
 import { aironeApiClient } from "repository/AironeApiClient";
+import { ServerContext } from "services/ServerContext";
 
 const StyledBox = styled(Box)({
   position: "absolute",
@@ -50,13 +46,8 @@
   } | null>();
   const [toggle, setToggle] = useState(false);
 
-<<<<<<< HEAD
-  const groupTrees = useAsync(async () => {
+  const groupTrees = useAsyncWithThrow(async () => {
     return await aironeApiClient.getGroupTrees();
-=======
-  const groupTrees = useAsyncWithThrow(async () => {
-    return await aironeApiClientV2.getGroupTrees();
->>>>>>> cbecbbf0
   }, [toggle]);
 
   const usersInGroup = useAsyncWithThrow(async (): Promise<
