import AppsIcon from "@mui/icons-material/Apps";
import {
  Box,
  Container,
  IconButton,
  Menu,
  MenuItem,
  Theme,
  Typography,
} from "@mui/material";
import { makeStyles } from "@mui/styles";
import React, { FC, useState } from "react";
import { useParams, Link } from "react-router-dom";
import { useAsync } from "react-use";

import {
  aclPath,
  entitiesPath,
  entityPath,
  importEntriesPath,
  topPath,
} from "Routes";
import { aironeApiClientV2 } from "apiclient/AironeApiClientV2";
import { AironeBreadcrumbs } from "components/common/AironeBreadcrumbs";
import { EntryList } from "components/entry/EntryList";
import { exportEntries } from "utils/AironeAPIClient";

const useStyles = makeStyles<Theme>((theme) => ({
  button: {
    margin: theme.spacing(1),
  },
  entryName: {
    margin: theme.spacing(1),
  },
}));

interface EntityControlProps {
  entityId: number;
  anchorElem: HTMLButtonElement | null;
  handleClose: () => void;
}

// TODO consider to separate a composite component handling anchor and menu events
const EntityControlMenu: FC<EntityControlProps> = ({
  entityId,
  anchorElem,
  handleClose,
}) => {
  return (
    <Menu
      id={`entityControlMenu-${entityId}`}
      open={Boolean(anchorElem)}
      onClose={() => handleClose()}
      anchorEl={anchorElem}
    >
      <MenuItem component={Link} to={entityPath(entityId)}>
        <Typography>編集</Typography>
      </MenuItem>
      <MenuItem component={Link} to={aclPath(entityId)}>
        <Typography>ACL</Typography>
      </MenuItem>
      {/* FIXME have a message after triggering an event */}
      <MenuItem
        onClick={async () => {
          await exportEntries(entityId, "YAML");
        }}
      >
        <Typography>エクスポート(YAML)</Typography>
      </MenuItem>
      <MenuItem
        onClick={async () => {
          await exportEntries(entityId, "CSV");
        }}
      >
        <Typography>エクスポート(CSV)</Typography>
      </MenuItem>
      {/* FIXME something wrong on the next page??? */}
      <MenuItem component={Link} to={importEntriesPath(entityId)}>
        <Typography>インポート</Typography>
      </MenuItem>
    </Menu>
  );
};

interface EntryListProps {
  canCreateEntry?: boolean;
}

export const EntryListPage: FC<EntryListProps> = ({
  canCreateEntry = true,
}) => {
  const classes = useStyles();
  const { entityId } = useParams<{ entityId: number }>();

  const [entityAnchorEl, setEntityAnchorEl] =
    useState<HTMLButtonElement | null>();

  const entity = useAsync(async () => {
    return await aironeApiClientV2.getEntity(entityId);
  });

  return (
    <Box>
      <AironeBreadcrumbs>
        <Typography component={Link} to={topPath()}>
          Top
        </Typography>
        <Typography component={Link} to={entitiesPath()}>
          エンティティ一覧
        </Typography>
        <Typography color="textPrimary">
          {entity.loading ? "" : entity.value.name}
        </Typography>
      </AironeBreadcrumbs>

      <Container maxWidth="lg" sx={{ marginTop: "111px" }}>
        {/* NOTE: This Box component that has CSS tuning should be custom component */}
        <Box
          display="flex"
          sx={{ borderBottom: 1, borderColor: "gray", mb: "64px", pb: "64px" }}
        >
          <Box width="50px" />
          <Box flexGrow="1">
            {!entity.loading && (
              <Typography variant="h2" align="center">
                {entity.value.name}
              </Typography>
            )}
            <Typography variant="h4" align="center">
              エントリ一覧
            </Typography>
          </Box>
          <Box width="50px">
            <IconButton
              onClick={(e) => {
                setEntityAnchorEl(e.currentTarget);
              }}
            >
              <AppsIcon />
            </IconButton>
            <EntityControlMenu
              entityId={entityId}
              anchorElem={entityAnchorEl}
              handleClose={() => setEntityAnchorEl(null)}
            />
          </Box>
        </Box>

<<<<<<< HEAD
        <Divider
          sx={{
            my: "64px",
            height: "1px",
            backgroundColor: "rgba(0, 0, 0, 0.12)",
          }}
        />

        {/* This describes all Entries in the rest of this page*/}
        <EntryList
          entityId={entityId}
          restoreMode={false}
          canCreateEntry={canCreateEntry}
        />
=======
        {entries.loading ? (
          <Loading />
        ) : (
          <Entry
            entityId={entityId}
            entries={entries.value}
            canCreateEntry={canCreateEntry}
          />
        )}
>>>>>>> 32ad7849
      </Container>
    </Box>
  );
};<|MERGE_RESOLUTION|>--- conflicted
+++ resolved
@@ -146,32 +146,12 @@
           </Box>
         </Box>
 
-<<<<<<< HEAD
-        <Divider
-          sx={{
-            my: "64px",
-            height: "1px",
-            backgroundColor: "rgba(0, 0, 0, 0.12)",
-          }}
-        />
-
         {/* This describes all Entries in the rest of this page*/}
         <EntryList
           entityId={entityId}
           restoreMode={false}
           canCreateEntry={canCreateEntry}
         />
-=======
-        {entries.loading ? (
-          <Loading />
-        ) : (
-          <Entry
-            entityId={entityId}
-            entries={entries.value}
-            canCreateEntry={canCreateEntry}
-          />
-        )}
->>>>>>> 32ad7849
       </Container>
     </Box>
   );
