import AppsIcon from "@mui/icons-material/Apps";
import {
  Box,
  Container,
  Divider,
  IconButton,
  Menu,
  MenuItem,
  Theme,
  Typography,
} from "@mui/material";
import { makeStyles } from "@mui/styles";
import React, { FC, useState } from "react";
import { useParams, Link } from "react-router-dom";
import { useAsync } from "react-use";

import {
  aclPath,
  entitiesPath,
  entityPath,
  importEntriesPath,
  topPath,
} from "../Routes";
import { aironeApiClientV2 } from "../apiclient/AironeApiClientV2";
import { AironeBreadcrumbs } from "../components/common/AironeBreadcrumbs";
import { Loading } from "../components/common/Loading";
import { EntryList as Entry } from "../components/entry/EntryList";
import { getEntries, exportEntries } from "../utils/AironeAPIClient";

const useStyles = makeStyles<Theme>((theme) => ({
  button: {
    margin: theme.spacing(1),
  },
  entryName: {
    margin: theme.spacing(1),
  },
}));

interface EntityControlProps {
  entityId: number;
  anchorElem: HTMLButtonElement | null;
  handleClose: () => void;
}

// TODO consider to separate a composite component handling anchor and menu events
const EntityControlMenu: FC<EntityControlProps> = ({
  entityId,
  anchorElem,
  handleClose,
}) => {
  return (
    <Menu
      id={`entityControlMenu-${entityId}`}
      open={Boolean(anchorElem)}
      onClose={() => handleClose()}
      anchorEl={anchorElem}
    >
      <MenuItem component={Link} to={entityPath(entityId)}>
        <Typography>編集</Typography>
      </MenuItem>
      <MenuItem component={Link} to={aclPath(entityId)}>
        <Typography>ACL</Typography>
      </MenuItem>
      {/* FIXME have a message after triggering an event */}
      <MenuItem
        onClick={async () => {
          await exportEntries(entityId, "YAML");
        }}
      >
        <Typography>エクスポート(YAML)</Typography>
      </MenuItem>
      <MenuItem
        onClick={async () => {
          await exportEntries(entityId, "CSV");
        }}
      >
        <Typography>エクスポート(CSV)</Typography>
      </MenuItem>
      {/* FIXME something wrong on the next page??? */}
      <MenuItem component={Link} to={importEntriesPath(entityId)}>
        <Typography>インポート</Typography>
      </MenuItem>
    </Menu>
  );
};

<<<<<<< HEAD
export const EntryList: FC = () => {
=======
interface EntryListProps {
  canCreateEntry?: boolean;
}

export const EntryList: FC<EntryListProps> = ({ canCreateEntry = true }) => {
  const classes = useStyles();
>>>>>>> bd8cc6ad
  const { entityId } = useParams<{ entityId: number }>();

  const [entityAnchorEl, setEntityAnchorEl] =
    useState<HTMLButtonElement | null>();

  const entity = useAsync(async () => {
    return await aironeApiClientV2.getEntity(entityId);
  });

  const entries = useAsync(async () => {
    const resp = await getEntries(entityId, true);
    const data = await resp.json();
    return data.results;
  });

  return (
    <Box>
      <AironeBreadcrumbs>
        <Typography component={Link} to={topPath()}>
          Top
        </Typography>
        <Typography component={Link} to={entitiesPath()}>
          エンティティ一覧
        </Typography>
        <Typography color="textPrimary">
          {entity.loading ? "" : entity.value.name}
        </Typography>
      </AironeBreadcrumbs>

      <Container maxWidth="lg" sx={{ marginTop: "111px" }}>
        <Box display="flex">
          <Box width="50px" />
          <Box flexGrow="1">
            {!entity.loading && (
              <Typography variant="h2" align="center">
                {entity.value.name}
              </Typography>
            )}
            <Typography variant="h4" align="center">
              エントリ一覧
            </Typography>
          </Box>
          <Box width="50px">
            <IconButton
              onClick={(e) => {
                setEntityAnchorEl(e.currentTarget);
              }}
            >
              <AppsIcon />
            </IconButton>
            <EntityControlMenu
              entityId={entityId}
              anchorElem={entityAnchorEl}
              handleClose={() => setEntityAnchorEl(null)}
            />
          </Box>
        </Box>

        <Divider
          sx={{
            my: "64px",
            height: "1px",
            backgroundColor: "rgba(0, 0, 0, 0.12)",
          }}
        />

        {entries.loading ? (
          <Loading />
        ) : (
          <Entry
            entityId={entityId}
            entries={entries.value}
            restoreMode={false}
            canCreateEntry={canCreateEntry}
          />
        )}
      </Container>
    </Box>
  );
};<|MERGE_RESOLUTION|>--- conflicted
+++ resolved
@@ -84,16 +84,12 @@
   );
 };
 
-<<<<<<< HEAD
-export const EntryList: FC = () => {
-=======
 interface EntryListProps {
   canCreateEntry?: boolean;
 }
 
 export const EntryList: FC<EntryListProps> = ({ canCreateEntry = true }) => {
   const classes = useStyles();
->>>>>>> bd8cc6ad
   const { entityId } = useParams<{ entityId: number }>();
 
   const [entityAnchorEl, setEntityAnchorEl] =
