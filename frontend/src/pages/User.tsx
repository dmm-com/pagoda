--- conflicted
+++ resolved
@@ -4,22 +4,13 @@
 import { Link } from "react-router-dom";
 import { useAsync } from "react-use";
 
-<<<<<<< HEAD
 import { importUsersPath, newUserPath, topPath } from "Routes";
 import { AironeBreadcrumbs } from "components/common/AironeBreadcrumbs";
 import { CreateButton } from "components/common/CreateButton";
 import { Loading } from "components/common/Loading";
 import { UserList } from "components/user/UserList";
 import { downloadExportedUsers, getUsers } from "utils/AironeAPIClient";
-=======
-import { importUsersPath, newUserPath, topPath } from "../Routes";
-import { AironeBreadcrumbs } from "../components/common/AironeBreadcrumbs";
-import { CreateButton } from "../components/common/CreateButton";
-import { Loading } from "../components/common/Loading";
-import { UserList } from "../components/user/UserList";
-import { downloadExportedUsers, getUsers } from "../utils/AironeAPIClient";
-import { DjangoContext } from "../utils/DjangoContext";
->>>>>>> 839cfee9
+import { DjangoContext } from "utils/DjangoContext";
 
 const useStyles = makeStyles<Theme>((theme) => ({
   button: {
