import { Box, Typography } from "@mui/material";
import React, { FC } from "react";
import { Link, useParams } from "react-router-dom";
import { useAsync } from "react-use";

<<<<<<< HEAD
import { topPath, usersPath } from "Routes";
import { AironeBreadcrumbs } from "components/common/AironeBreadcrumbs";
import { Loading } from "components/common/Loading";
import { UserPasswordForm } from "components/user/UserPasswordForm";
import { getUser } from "utils/AironeAPIClient";
=======
import { topPath, usersPath } from "../Routes";
import { AironeBreadcrumbs } from "../components/common/AironeBreadcrumbs";
import { Loading } from "../components/common/Loading";
import { UserPasswordForm } from "../components/user/UserPasswordForm";
import { getUser } from "../utils/AironeAPIClient";
import { DjangoContext } from "../utils/DjangoContext";
>>>>>>> 839cfee9

export const EditUserPassword: FC = () => {
  const { userId } = useParams<{ userId: number }>();
  const djangoContext = DjangoContext.getInstance();

  const user = useAsync(async () => {
    const resp = await getUser(userId);
    return await resp.json();
  });

  return (
    <Box>
      <AironeBreadcrumbs>
        <Typography component={Link} to={topPath()}>
          Top
        </Typography>
        <Typography component={Link} to={usersPath()}>
          ユーザ管理
        </Typography>
        <Typography color="textPrimary">パスワード編集</Typography>
      </AironeBreadcrumbs>

      {user.loading ? (
        <Loading />
      ) : (
        <UserPasswordForm
          user={user.value}
          asSuperuser={djangoContext.user.isSuperuser}
        />
      )}
    </Box>
  );
};<|MERGE_RESOLUTION|>--- conflicted
+++ resolved
@@ -3,20 +3,12 @@
 import { Link, useParams } from "react-router-dom";
 import { useAsync } from "react-use";
 
-<<<<<<< HEAD
 import { topPath, usersPath } from "Routes";
 import { AironeBreadcrumbs } from "components/common/AironeBreadcrumbs";
 import { Loading } from "components/common/Loading";
 import { UserPasswordForm } from "components/user/UserPasswordForm";
 import { getUser } from "utils/AironeAPIClient";
-=======
-import { topPath, usersPath } from "../Routes";
-import { AironeBreadcrumbs } from "../components/common/AironeBreadcrumbs";
-import { Loading } from "../components/common/Loading";
-import { UserPasswordForm } from "../components/user/UserPasswordForm";
-import { getUser } from "../utils/AironeAPIClient";
-import { DjangoContext } from "../utils/DjangoContext";
->>>>>>> 839cfee9
+import { DjangoContext } from "utils/DjangoContext";
 
 export const EditUserPassword: FC = () => {
   const { userId } = useParams<{ userId: number }>();
