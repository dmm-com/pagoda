import React, { useState } from "react";
import { makeStyles } from "@material-ui/core/styles";
import Button from "@material-ui/core/Button";
import { Link, useParams } from "react-router-dom";
import {
  Table,
  TableBody,
  TableCell,
  TableHead,
  TableRow,
} from "@material-ui/core";
import Typography from "@material-ui/core/Typography";
<<<<<<< HEAD
import AironeBreadcrumbs from "../components/AironeBreadcrumbs";
import { getUser } from "../utils/AironeAPIClient";
=======
import AironeBreadcrumbs from "../components/common/AironeBreadcrumbs";
>>>>>>> 4d77309b

const useStyles = makeStyles((theme) => ({
  button: {
    margin: theme.spacing(1),
  },
}));

export default function EditUserPassword({}) {
  const classes = useStyles();
  const { userId } = useParams();

  const [name, setName] = useState("");
  const [newPassword, setNewPassword] = useState("");
  const [checkPassword, setCheckPassword] = useState("");

  useEffect(() => {
    getUser(userId)
      .then((resp) => resp.json())
      .then((data) => {
        setName(data.username);
      });
  }, []);

  const onSubmit = (event) => {
    event.preventDefault();
  };

  const onChangeName = (event) => {
    setName(event.target.value);
  };

  const onChangeNewPassword = (event) => {
    setNewPassword(event.target.value);
  };

  const onChangeCheckPassword = (event) => {
    setCheckPassword(event.target.value);
  };

  return (
    <div>
      <AironeBreadcrumbs>
        <Typography component={Link} to="/new-ui/">
          Top
        </Typography>
        <Typography component={Link} to="/new-ui/users">
          ユーザ管理
        </Typography>
        <Typography color="textPrimary">パスワード編集</Typography>
      </AironeBreadcrumbs>

      <form onSubmit={onSubmit}>
        <Typography>ユーザ編集</Typography>
        <Button
          className={classes.button}
          type="submit"
          variant="contained"
          color="secondary"
        >
          保存
        </Button>
        <Table className="table table-bordered">
          <TableBody>
            <TableRow>
              <TableHead>名前</TableHead>
              <TableCell>
                <Typography>{name}</Typography>
              </TableCell>
            </TableRow>
            <TableRow>
              <TableHead>パスワード</TableHead>
              <TableCell>
                <dt>
                  <label htmlFor="new_password">New password</label>
                </dt>
                <input
                  type="password"
                  value={newPassword}
                  onChange={onChangeNewPassword}
                />
                <dt>
                  <label htmlFor="chk_password">Confirm new password</label>
                </dt>
                <input
                  type="password"
                  value={checkPassword}
                  onChange={onChangeCheckPassword}
                />
              </TableCell>
            </TableRow>
          </TableBody>
        </Table>
      </form>
    </div>
  );
}<|MERGE_RESOLUTION|>--- conflicted
+++ resolved
@@ -1,4 +1,4 @@
-import React, { useState } from "react";
+import React, { useEffect, useState } from "react";
 import { makeStyles } from "@material-ui/core/styles";
 import Button from "@material-ui/core/Button";
 import { Link, useParams } from "react-router-dom";
@@ -10,12 +10,8 @@
   TableRow,
 } from "@material-ui/core";
 import Typography from "@material-ui/core/Typography";
-<<<<<<< HEAD
-import AironeBreadcrumbs from "../components/AironeBreadcrumbs";
 import { getUser } from "../utils/AironeAPIClient";
-=======
 import AironeBreadcrumbs from "../components/common/AironeBreadcrumbs";
->>>>>>> 4d77309b
 
 const useStyles = makeStyles((theme) => ({
   button: {
