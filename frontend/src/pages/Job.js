import { makeStyles } from "@material-ui/core/styles";
import React, { useEffect, useState } from "react";
import {
  List,
  ListItem,
  Table,
  TableBody,
  TableCell,
  TableContainer,
  TableHead,
  TableRow,
} from "@material-ui/core";
import Typography from "@material-ui/core/Typography";
import { Link } from "react-router-dom";
import Button from "@material-ui/core/Button";
import Paper from "@material-ui/core/Paper";
import AironeBreadcrumbs from "../components/common/AironeBreadcrumbs";
import { getJobs } from "../utils/AironeAPIClient";
<<<<<<< HEAD
import { useAsync } from "react-use";
import JobList from "../components/job/JobList";
=======
>>>>>>> 4d77309b

const useStyles = makeStyles((theme) => ({
  button: {
    margin: theme.spacing(1),
  },
  entityName: {
    margin: theme.spacing(1),
  },
}));

export default function Job({}) {
  const classes = useStyles();
<<<<<<< HEAD

  const jobs = useAsync(async () => getJobs().then((resp) => resp.json()), []);
=======
  const [jobs, setJobs] = useState([]);

  useEffect(() => {
    getJobs().then((data) => setJobs(data));
  }, []);
>>>>>>> 4d77309b

  return (
    <div className="container-fluid">
      <AironeBreadcrumbs>
        <Typography component={Link} to="/new-ui/">
          Top
        </Typography>
        <Typography color="textPrimary">ジョブ一覧</Typography>
      </AironeBreadcrumbs>

      <div className="row">
        <div className="col">
          <div className="float-left">
            <Button
              className={classes.button}
              variant="outlined"
              color="primary"
            >
              全件表示
            </Button>
          </div>
          <div className="float-right"></div>
        </div>
      </div>

<<<<<<< HEAD
      {!jobs.loading && <JobList jobs={jobs.value} />}
=======
      <TableContainer component={Paper}>
        <Table>
          <TableHead>
            <TableRow>
              <TableCell>
                <Typography>対象エントリ</Typography>
              </TableCell>
              <TableCell>
                <Typography>操作</Typography>
              </TableCell>
              <TableCell>
                <Typography>状況</Typography>
              </TableCell>
              <TableCell>
                <Typography>実行時間</Typography>
              </TableCell>
              <TableCell>
                <Typography>実行日時</Typography>
              </TableCell>
              <TableCell align="right">
                <Typography>備考</Typography>
              </TableCell>
              <TableCell align="right" />
            </TableRow>
          </TableHead>
          <TableBody>
            {jobs.map((job) => (
              <TableRow>
                <TableCell>
                  <Typography>{job.entry}</Typography>
                </TableCell>
                <TableCell>
                  <Typography>{job.operation}</Typography>
                </TableCell>
                <TableCell>
                  <Typography>{job.status}</Typography>
                </TableCell>
                <TableCell>
                  <Typography>{job.duration}</Typography>
                </TableCell>
                <TableCell>
                  <Typography>{job.created_at}</Typography>
                </TableCell>
                <TableCell align="right">
                  <Typography>{job.note}</Typography>
                </TableCell>
                <TableCell align="right">
                  <List>
                    <ListItem>
                      <Button
                        variant="contained"
                        color="primary"
                        className={classes.button}
                        component={Link}
                        to={`/jobs/${job.id}/rerun`}
                      >
                        Re-run
                      </Button>
                    </ListItem>
                    <ListItem>
                      <Button
                        variant="contained"
                        color="secondary"
                        className={classes.button}
                        component={Link}
                        to={`/jobs/${job.id}/cancel`}
                      >
                        Cancel
                      </Button>
                    </ListItem>
                  </List>
                </TableCell>
              </TableRow>
            ))}
          </TableBody>
        </Table>
      </TableContainer>
>>>>>>> 4d77309b
    </div>
  );
}<|MERGE_RESOLUTION|>--- conflicted
+++ resolved
@@ -1,26 +1,12 @@
 import { makeStyles } from "@material-ui/core/styles";
-import React, { useEffect, useState } from "react";
-import {
-  List,
-  ListItem,
-  Table,
-  TableBody,
-  TableCell,
-  TableContainer,
-  TableHead,
-  TableRow,
-} from "@material-ui/core";
+import React from "react";
 import Typography from "@material-ui/core/Typography";
 import { Link } from "react-router-dom";
 import Button from "@material-ui/core/Button";
-import Paper from "@material-ui/core/Paper";
 import AironeBreadcrumbs from "../components/common/AironeBreadcrumbs";
 import { getJobs } from "../utils/AironeAPIClient";
-<<<<<<< HEAD
 import { useAsync } from "react-use";
 import JobList from "../components/job/JobList";
-=======
->>>>>>> 4d77309b
 
 const useStyles = makeStyles((theme) => ({
   button: {
@@ -33,16 +19,8 @@
 
 export default function Job({}) {
   const classes = useStyles();
-<<<<<<< HEAD
 
   const jobs = useAsync(async () => getJobs().then((resp) => resp.json()), []);
-=======
-  const [jobs, setJobs] = useState([]);
-
-  useEffect(() => {
-    getJobs().then((data) => setJobs(data));
-  }, []);
->>>>>>> 4d77309b
 
   return (
     <div className="container-fluid">
@@ -68,87 +46,7 @@
         </div>
       </div>
 
-<<<<<<< HEAD
       {!jobs.loading && <JobList jobs={jobs.value} />}
-=======
-      <TableContainer component={Paper}>
-        <Table>
-          <TableHead>
-            <TableRow>
-              <TableCell>
-                <Typography>対象エントリ</Typography>
-              </TableCell>
-              <TableCell>
-                <Typography>操作</Typography>
-              </TableCell>
-              <TableCell>
-                <Typography>状況</Typography>
-              </TableCell>
-              <TableCell>
-                <Typography>実行時間</Typography>
-              </TableCell>
-              <TableCell>
-                <Typography>実行日時</Typography>
-              </TableCell>
-              <TableCell align="right">
-                <Typography>備考</Typography>
-              </TableCell>
-              <TableCell align="right" />
-            </TableRow>
-          </TableHead>
-          <TableBody>
-            {jobs.map((job) => (
-              <TableRow>
-                <TableCell>
-                  <Typography>{job.entry}</Typography>
-                </TableCell>
-                <TableCell>
-                  <Typography>{job.operation}</Typography>
-                </TableCell>
-                <TableCell>
-                  <Typography>{job.status}</Typography>
-                </TableCell>
-                <TableCell>
-                  <Typography>{job.duration}</Typography>
-                </TableCell>
-                <TableCell>
-                  <Typography>{job.created_at}</Typography>
-                </TableCell>
-                <TableCell align="right">
-                  <Typography>{job.note}</Typography>
-                </TableCell>
-                <TableCell align="right">
-                  <List>
-                    <ListItem>
-                      <Button
-                        variant="contained"
-                        color="primary"
-                        className={classes.button}
-                        component={Link}
-                        to={`/jobs/${job.id}/rerun`}
-                      >
-                        Re-run
-                      </Button>
-                    </ListItem>
-                    <ListItem>
-                      <Button
-                        variant="contained"
-                        color="secondary"
-                        className={classes.button}
-                        component={Link}
-                        to={`/jobs/${job.id}/cancel`}
-                      >
-                        Cancel
-                      </Button>
-                    </ListItem>
-                  </List>
-                </TableCell>
-              </TableRow>
-            ))}
-          </TableBody>
-        </Table>
-      </TableContainer>
->>>>>>> 4d77309b
     </div>
   );
 }