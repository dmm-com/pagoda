import {
  Table,
  TableBody,
  TableCell,
  TableContainer,
  TableHead,
  TableRow,
} from "@material-ui/core";
import Typography from "@material-ui/core/Typography";
import { Link } from "react-router-dom";
import Button from "@material-ui/core/Button";
import Paper from "@material-ui/core/Paper";
import EditIcon from "@material-ui/icons/Edit";
import DeleteIcon from "@material-ui/icons/Delete";
import React, { useEffect, useState } from "react";
import { makeStyles } from "@material-ui/core/styles";
import AironeBreadcrumbs from "../components/common/AironeBreadcrumbs";
import { deleteUser, getUsers } from "../utils/AironeAPIClient";
import ConfirmableButton from "../components/common/ConfirmableButton";
import EditButton from "../components/common/EditButton";
import CreateButton from "../components/common/CreateButton";
import DeleteButton from "../components/common/DeleteButton";

const useStyles = makeStyles((theme) => ({
  button: {
    margin: theme.spacing(1),
  },
  entityName: {
    margin: theme.spacing(1),
  },
}));

export default function User({}) {
  const classes = useStyles();
  const [users, setUsers] = useState([]);
  const [updated, setUpdated] = useState(false);

  useEffect(() => {
    getUsers()
      .then((resp) => resp.json())
      .then((data) => {
        if (django_context.user.is_superuser) {
          setUsers(data);
        } else {
          setUsers(data.filter((d) => d.id === django_context.user.id));
        }
      });
    setUpdated(true);
  }, [updated]);

  const handleDelete = (event, userId) => {
    deleteUser(userId).then((_) => setUpdated(true));
  };

  return (
    <div className="container-fluid">
      <AironeBreadcrumbs>
        <Typography component={Link} to="/new-ui/">
          Top
        </Typography>
        <Typography color="textPrimary">ユーザ管理</Typography>
      </AironeBreadcrumbs>

      <div className="row">
        <div className="col">
          <div className="float-left">
            <CreateButton to={`/new-ui/users/new`}>新規作成</CreateButton>
            <Button
              className={classes.button}
              variant="outlined"
              color="secondary"
            >
              エクスポート
            </Button>
            <Button
              className={classes.button}
              variant="outlined"
              color="secondary"
              component={Link}
              to={`/new-ui/import`}
            >
              インポート
            </Button>
          </div>
          <div className="float-right"></div>
        </div>
      </div>

      <TableContainer component={Paper}>
        <Table>
          <TableHead>
            <TableRow>
              <TableCell>
                <Typography>名前</Typography>
              </TableCell>
              <TableCell>
                <Typography>メールアドレス</Typography>
              </TableCell>
              <TableCell>
                <Typography>作成日時</Typography>
              </TableCell>
              <TableCell align="right" />
            </TableRow>
          </TableHead>
          <TableBody>
<<<<<<< HEAD
            {users.map((user) => {
              return (
                <TableRow>
                  <TableCell>
                    <Typography>{user.username}</Typography>
                  </TableCell>
                  <TableCell>
                    <Typography>{user.email}</Typography>
                  </TableCell>
                  <TableCell>
                    <Typography>{user.date_joined}</Typography>
                  </TableCell>
                  <TableCell align="right">
                    <Button
                      variant="contained"
                      color="primary"
                      className={classes.button}
                      startIcon={<EditIcon />}
                      component={Link}
                      to={`/new-ui/users/${user.id}`}
                    >
                      編集
                    </Button>
                    <Button
                      variant="contained"
                      color="primary"
                      className={classes.button}
                      startIcon={<EditIcon />}
                      component={Link}
                      to={`/new-ui/users/${user.id}/password`}
                    >
                      パスワード変更
                    </Button>
                    <ConfirmableButton
                      variant="contained"
                      color="secondary"
                      className={classes.button}
                      startIcon={<DeleteIcon />}
                      component={Link}
                      dialogTitle="本当に削除しますか？"
                      onClickYes={(e) => handleDelete(e, user.id)}
                    >
                      削除
                    </ConfirmableButton>
                  </TableCell>
                </TableRow>
              );
            })}
=======
            {users.map((user) => (
              <TableRow>
                <TableCell>
                  <Typography>{user.name}</Typography>
                </TableCell>
                <TableCell>
                  <Typography>{user.email}</Typography>
                </TableCell>
                <TableCell>
                  <Typography>{user.created_at}</Typography>
                </TableCell>
                <TableCell align="right">
                  <EditButton to={`/new-ui/users/${user.id}`}>編集</EditButton>
                  <Button
                    variant="contained"
                    color="primary"
                    className={classes.button}
                    startIcon={<EditIcon />}
                    component={Link}
                    to={`/new-ui/users/${user.id}/password`}
                  >
                    パスワード変更
                  </Button>
                  <DeleteButton onConfirmed={(e) => handleDelete(e, user.id)}>
                    削除
                  </DeleteButton>
                </TableCell>
              </TableRow>
            ))}
>>>>>>> 4d77309b
          </TableBody>
        </Table>
      </TableContainer>
    </div>
  );
}<|MERGE_RESOLUTION|>--- conflicted
+++ resolved
@@ -11,12 +11,10 @@
 import Button from "@material-ui/core/Button";
 import Paper from "@material-ui/core/Paper";
 import EditIcon from "@material-ui/icons/Edit";
-import DeleteIcon from "@material-ui/icons/Delete";
 import React, { useEffect, useState } from "react";
 import { makeStyles } from "@material-ui/core/styles";
 import AironeBreadcrumbs from "../components/common/AironeBreadcrumbs";
 import { deleteUser, getUsers } from "../utils/AironeAPIClient";
-import ConfirmableButton from "../components/common/ConfirmableButton";
 import EditButton from "../components/common/EditButton";
 import CreateButton from "../components/common/CreateButton";
 import DeleteButton from "../components/common/DeleteButton";
@@ -103,7 +101,6 @@
             </TableRow>
           </TableHead>
           <TableBody>
-<<<<<<< HEAD
             {users.map((user) => {
               return (
                 <TableRow>
@@ -117,16 +114,9 @@
                     <Typography>{user.date_joined}</Typography>
                   </TableCell>
                   <TableCell align="right">
-                    <Button
-                      variant="contained"
-                      color="primary"
-                      className={classes.button}
-                      startIcon={<EditIcon />}
-                      component={Link}
-                      to={`/new-ui/users/${user.id}`}
-                    >
+                    <EditButton to={`/new-ui/users/${user.id}`}>
                       編集
-                    </Button>
+                    </EditButton>
                     <Button
                       variant="contained"
                       color="primary"
@@ -137,52 +127,13 @@
                     >
                       パスワード変更
                     </Button>
-                    <ConfirmableButton
-                      variant="contained"
-                      color="secondary"
-                      className={classes.button}
-                      startIcon={<DeleteIcon />}
-                      component={Link}
-                      dialogTitle="本当に削除しますか？"
-                      onClickYes={(e) => handleDelete(e, user.id)}
-                    >
+                    <DeleteButton onConfirmed={(e) => handleDelete(e, user.id)}>
                       削除
-                    </ConfirmableButton>
+                    </DeleteButton>
                   </TableCell>
                 </TableRow>
               );
             })}
-=======
-            {users.map((user) => (
-              <TableRow>
-                <TableCell>
-                  <Typography>{user.name}</Typography>
-                </TableCell>
-                <TableCell>
-                  <Typography>{user.email}</Typography>
-                </TableCell>
-                <TableCell>
-                  <Typography>{user.created_at}</Typography>
-                </TableCell>
-                <TableCell align="right">
-                  <EditButton to={`/new-ui/users/${user.id}`}>編集</EditButton>
-                  <Button
-                    variant="contained"
-                    color="primary"
-                    className={classes.button}
-                    startIcon={<EditIcon />}
-                    component={Link}
-                    to={`/new-ui/users/${user.id}/password`}
-                  >
-                    パスワード変更
-                  </Button>
-                  <DeleteButton onConfirmed={(e) => handleDelete(e, user.id)}>
-                    削除
-                  </DeleteButton>
-                </TableCell>
-              </TableRow>
-            ))}
->>>>>>> 4d77309b
           </TableBody>
         </Table>
       </TableContainer>
