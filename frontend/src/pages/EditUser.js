--- conflicted
+++ resolved
@@ -11,7 +11,7 @@
 } from "@material-ui/core";
 import Typography from "@material-ui/core/Typography";
 import AironeBreadcrumbs from "../components/AironeBreadcrumbs";
-import {getUser} from "../utils/AironeAPIClient";
+import { getUser } from "../utils/AironeAPIClient";
 
 const useStyles = makeStyles((theme) => ({
   button: {
@@ -23,33 +23,27 @@
   const classes = useStyles();
   const { userId } = useParams();
 
-<<<<<<< HEAD
-    const [name, setName] = useState("");
-    const [email, setEmail] = useState("");
-    const [isSuperuser, setIsSuperuser] = useState(false);
-    const [token, setToken] = useState("");
-    const [tokenLifetime, setTokenLifetime] = useState(0);
-    const [tokenExpire, setTokenExpire] = useState("");
-
-    useEffect(() => {
-        if (userId) {
-            getUser(userId)
-                .then(resp => resp.json())
-                .then(data => {
-                    setName(data.username);
-                    setEmail(data.email);
-                    setIsSuperuser(data.is_superuser);
-                    setToken(data.token);
-                    setTokenLifetime(data.token_lifetime);
-                    setTokenExpire(data.token_expire);
-                });
-        }
-    }, []);
-=======
   const [name, setName] = useState("");
   const [email, setEmail] = useState("");
-  const [isAdmin, setIsAdmin] = useState(false);
->>>>>>> 0e958de7
+  const [isSuperuser, setIsSuperuser] = useState(false);
+  const [token, setToken] = useState("");
+  const [tokenLifetime, setTokenLifetime] = useState(0);
+  const [tokenExpire, setTokenExpire] = useState("");
+
+  useEffect(() => {
+    if (userId) {
+      getUser(userId)
+        .then((resp) => resp.json())
+        .then((data) => {
+          setName(data.username);
+          setEmail(data.email);
+          setIsSuperuser(data.is_superuser);
+          setToken(data.token);
+          setTokenLifetime(data.token_lifetime);
+          setTokenExpire(data.token_expire);
+        });
+    }
+  }, []);
 
   const onSubmit = (event) => {
     event.preventDefault();
@@ -63,15 +57,9 @@
     setEmail(event.target.value);
   };
 
-<<<<<<< HEAD
-    const onChangeIsSuperuser = (event) => {
-        setIsSuperuser(event.target.value);
-    };
-=======
-  const onChangeIsAdmin = (event) => {
-    setIsAdmin(event.target.value);
+  const onChangeIsSuperuser = (event) => {
+    setIsSuperuser(event.target.value);
   };
->>>>>>> 0e958de7
 
   return (
     <div>
@@ -85,69 +73,6 @@
         <Typography color="textPrimary">ユーザ編集</Typography>
       </AironeBreadcrumbs>
 
-<<<<<<< HEAD
-            <form onSubmit={onSubmit}>
-                <Typography>ユーザ編集</Typography>
-                <Button className={classes.button} type="submit" variant="contained"
-                        color="secondary">保存</Button>
-                <Table className="table table-bordered">
-                    <TableBody>
-                        <TableRow>
-                            <TableHead>名前</TableHead>
-                            <TableCell>
-                                {django_context.user.is_superuser
-                                    ? <input type="text" name="name" value={name} onChange={onChangeName}
-                                             required="required"/>
-                                    : <Typography>{name}</Typography>
-                                }
-                            </TableCell>
-                        </TableRow>
-                        <TableRow>
-                            <TableHead>メールアドレス</TableHead>
-                            <TableCell>
-                                {django_context.user.is_superuser
-                                    ? <input type="email" name="email" value={email} onChange={onChangeEmail}
-                                             required="required"/>
-                                    : <Typography>{email}</Typography>
-                                }
-                            </TableCell>
-                        </TableRow>
-                        {django_context.user.is_superuser &&
-                        <TableRow>
-                            <TableHead>管理者権限を付与</TableHead>
-                            <TableCell>
-                                <input type="checkbox" name="is_superuser"
-                                       value={isSuperuser} onChange={onChangeIsSuperuser}/>
-                            </TableCell>
-                        </TableRow>
-                        }
-                        {token &&
-                        <TableRow>
-                            <TableHead>AccessToken</TableHead>
-                            <TableCell>
-                                <p id='access_token'>{token}</p>
-                                <button type='button' id='refresh_token'
-                                        className='btn btn-primary btn-sm'>Refresh
-                                </button>
-                            </TableCell>
-                        </TableRow>
-                        }
-                        <TableRow>
-                            <TableHead>AccessToken の有効期間 [sec]</TableHead>
-                            <TableCell>
-                                <p>
-                                    <input type="text" name="token_lifetime" value={tokenLifetime}/>
-                                    (0 ~ 10^8 の範囲の整数を指定してください(0 を入力した場合は期限は無期限になります))
-                                </p>
-                                有効期限：{tokenExpire}
-                            </TableCell>
-                        </TableRow>
-                    </TableBody>
-                </Table>
-            </form>
-        </div>
-    );
-=======
       <form onSubmit={onSubmit}>
         <Typography>ユーザ編集</Typography>
         <Button
@@ -163,69 +88,81 @@
             <TableRow>
               <TableHead>名前</TableHead>
               <TableCell>
-                <input
-                  type="text"
-                  name="name"
-                  value={name}
-                  onChange={onChangeName}
-                  required="required"
-                />
+                {django_context.user.is_superuser ? (
+                  <input
+                    type="text"
+                    name="name"
+                    value={name}
+                    onChange={onChangeName}
+                    required="required"
+                  />
+                ) : (
+                  <Typography>{name}</Typography>
+                )}
               </TableCell>
             </TableRow>
             <TableRow>
               <TableHead>メールアドレス</TableHead>
               <TableCell>
-                <input
-                  type="email"
-                  name="email"
-                  value={email}
-                  onChange={onChangeEmail}
-                  required="required"
-                />
+                {django_context.user.is_superuser ? (
+                  <input
+                    type="email"
+                    name="email"
+                    value={email}
+                    onChange={onChangeEmail}
+                    required="required"
+                  />
+                ) : (
+                  <Typography>{email}</Typography>
+                )}
               </TableCell>
             </TableRow>
+            {django_context.user.is_superuser && (
+              <TableRow>
+                <TableHead>管理者権限を付与</TableHead>
+                <TableCell>
+                  <input
+                    type="checkbox"
+                    name="is_superuser"
+                    value={isSuperuser}
+                    onChange={onChangeIsSuperuser}
+                  />
+                </TableCell>
+              </TableRow>
+            )}
+            {token && (
+              <TableRow>
+                <TableHead>AccessToken</TableHead>
+                <TableCell>
+                  <p id="access_token">{token}</p>
+                  <button
+                    type="button"
+                    id="refresh_token"
+                    className="btn btn-primary btn-sm"
+                  >
+                    Refresh
+                  </button>
+                </TableCell>
+              </TableRow>
+            )}
             <TableRow>
-              <TableHead>管理者権限を付与</TableHead>
+              <TableHead>AccessToken の有効期間 [sec]</TableHead>
               <TableCell>
-                <input
-                  type="checkbox"
-                  name="is_superuser"
-                  value={isAdmin}
-                  onChange={onChangeIsAdmin}
-                />
+                <p>
+                  <input
+                    type="text"
+                    name="token_lifetime"
+                    value={tokenLifetime}
+                  />
+                  (0 ~ 10^8 の範囲の整数を指定してください(0
+                  を入力した場合は期限は無期限になります))
+                </p>
+                有効期限：{tokenExpire}
               </TableCell>
             </TableRow>
-            {/*
-                    {
-                        (() => {
-                            if (props.token) {
-                                return <TableRow>
-                                    <TableHead>AccessToken</TableHead>
-                                    <TableCell>
-                                        <p id='access_token'>{props.token}</p>
-                                        <button type='button' id='refresh_token'
-                                                className='btn btn-primary btn-sm'>Refresh
-                                        </button>
-                                    </TableCell>
-                                </TableRow>;
-                            }
-                        })()
-                    }
-                    <TableRow>
-                        <TableHead>AccessToken の有効期間 [sec]</TableHead>
-                        <TableCell>
-                            <p>
-                                <input type="text" name="token_lifetime" value={props.token.lifetime}/>
-                                (0 ~ 10^8 の範囲の整数を指定してください(0 を入力した場合は期限は無期限になります))
-                            </p>
-                            有効期限：{props.token.expire}
-                        </TableCell>
-                    </TableRow>
-                    */}
           </TableBody>
         </Table>
       </form>
     </div>
   );
->>>>>>> 0e958de7
 }