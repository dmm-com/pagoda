import React from "react";
import { Link, useParams } from "react-router-dom";
import Typography from "@material-ui/core/Typography";
import { getUser } from "../utils/AironeAPIClient";
<<<<<<< HEAD
import { AironeBreadcrumbs } from "../components/common/AironeBreadcrumbs";

const useStyles = makeStyles((theme) => ({
  button: {
    margin: theme.spacing(1),
  },
}));

export function EditUser({}) {
  const classes = useStyles();
=======
import AironeBreadcrumbs from "../components/common/AironeBreadcrumbs";
import { useAsync } from "react-use";
import { UserForm } from "../components/user/UserForm";

export default function EditUser({}) {
>>>>>>> a56817f1
  const { userId } = useParams();

  const user = useAsync(async () => {
    if (userId) {
      return getUser(userId).then((resp) => resp.json());
    }
  });

  return (
    <div>
      <AironeBreadcrumbs>
        <Typography component={Link} to="/new-ui/">
          Top
        </Typography>
        <Typography component={Link} to="/new-ui/users">
          ユーザ管理
        </Typography>
        <Typography color="textPrimary">ユーザ編集</Typography>
      </AironeBreadcrumbs>

      {!user.loading && <UserForm user={user.value} />}
    </div>
  );
}<|MERGE_RESOLUTION|>--- conflicted
+++ resolved
@@ -2,8 +2,9 @@
 import { Link, useParams } from "react-router-dom";
 import Typography from "@material-ui/core/Typography";
 import { getUser } from "../utils/AironeAPIClient";
-<<<<<<< HEAD
 import { AironeBreadcrumbs } from "../components/common/AironeBreadcrumbs";
+import { useAsync } from "react-use";
+import { UserForm } from "../components/user/UserForm";
 
 const useStyles = makeStyles((theme) => ({
   button: {
@@ -13,13 +14,6 @@
 
 export function EditUser({}) {
   const classes = useStyles();
-=======
-import AironeBreadcrumbs from "../components/common/AironeBreadcrumbs";
-import { useAsync } from "react-use";
-import { UserForm } from "../components/user/UserForm";
-
-export default function EditUser({}) {
->>>>>>> a56817f1
   const { userId } = useParams();
 
   const user = useAsync(async () => {
