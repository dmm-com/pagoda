<<<<<<< HEAD
import React from "react";
import { Link } from "react-router-dom";
import Typography from "@material-ui/core/Typography";
import AironeBreadcrumbs from "../components/common/AironeBreadcrumbs";
import { getEntities } from "../utils/AironeAPIClient";
import { useAsync } from "react-use";
import EntityList from "../components/entity/EntityList";
=======
import React, { useEffect, useState } from "react";
import Button from "@material-ui/core/Button";
import {
  Table,
  TableBody,
  TableCell,
  TableContainer,
  TableHead,
  TablePagination,
  TableRow,
} from "@material-ui/core";
import Paper from "@material-ui/core/Paper";
import { Link } from "react-router-dom";
import HistoryIcon from "@material-ui/icons/History";
import GroupIcon from "@material-ui/icons/Group";
import { makeStyles } from "@material-ui/core/styles";
import Typography from "@material-ui/core/Typography";
import AironeBreadcrumbs from "../components/common/AironeBreadcrumbs";
import { deleteEntity, getEntities } from "../utils/AironeAPIClient";
import EditButton from "../components/common/EditButton";
>>>>>>> 4d77309b
import CreateButton from "../components/common/CreateButton";
import Button from "@material-ui/core/Button";
import { makeStyles } from "@material-ui/core/styles";

const useStyles = makeStyles((theme) => ({
  button: {
    margin: theme.spacing(1),
  },
<<<<<<< HEAD
=======
  entityName: {
    margin: theme.spacing(1),
  },
>>>>>>> 4d77309b
}));

export default function Entity({}) {
  const classes = useStyles();
<<<<<<< HEAD

  const entities = useAsync(async () => {
    return getEntities()
      .then((resp) => resp.json())
      .then((data) => data.entities);
  });

  return (
    <div className="container-fluid">
      <AironeBreadcrumbs>
        <Typography component={Link} to="/new-ui/">
          Top
        </Typography>
        <Typography color="textPrimary">エンティティ一覧</Typography>
      </AironeBreadcrumbs>

=======

  const [keyword, setKeyword] = useState("");
  const [entities, setEntities] = useState([]);
  const [filteredEntities, setFilteredEntities] = useState([]);

  const [page, setPage] = React.useState(0);
  const [rowsPerPage, setRowsPerPage] = React.useState(100);

  const [updated, setUpdated] = useState(false);

  useEffect(() => {
    getEntities()
      .then((resp) => resp.json())
      .then((data) => {
        setEntities(data.entities);
        setFilteredEntities(data.entities);
      });
    setUpdated(false);
  }, [updated]);

  const onChangeKeyword = (event) => {
    setKeyword(event.target.value);
  };

  const onKeyPressKeyword = (event) => {
    if (event.key === "Enter" && keyword) {
      setFilteredEntities(
        entities.filter((entity) => {
          return entity.name.indexOf(keyword) !== -1;
        })
      );
    } else {
      setFilteredEntities(entities);
    }
  };

  const handleChangePage = (event, newPage) => {
    setPage(newPage);
  };

  const handleChangeRowsPerPage = (event) => {
    setRowsPerPage(+event.target.value);
    setPage(0);
  };

  const handleDelete = (event, entityId) => {
    deleteEntity(entityId).then((_) => setUpdated(true));
  };

  return (
    <div className="container-fluid">
      <AironeBreadcrumbs>
        <Typography component={Link} to="/new-ui/">
          Top
        </Typography>
        <Typography color="textPrimary">エンティティ一覧</Typography>
      </AironeBreadcrumbs>

>>>>>>> 4d77309b
      <div className="row">
        <div className="col">
          <div className="float-left">
            <CreateButton to={`/new-ui/entities/new`}>
              エンティティ作成
            </CreateButton>
            <Button
              className={classes.button}
              variant="outlined"
              color="secondary"
            >
              エクスポート
            </Button>
            <Button
              variant="outlined"
              color="secondary"
              className={classes.button}
              component={Link}
              to={`/new-ui/import`}
            >
              インポート
            </Button>
          </div>
<<<<<<< HEAD
          <div className="float-right" />
        </div>
      </div>

      {!entities.loading && <EntityList entities={entities.value} />}
=======
          <div className="float-right"></div>
        </div>
      </div>

      <Paper>
        <TableContainer component={Paper}>
          <Table>
            <TableHead>
              <TableRow>
                <TableCell>
                  <span className={classes.entityName}>エンティティ名</span>
                  <input
                    className={classes.entityName}
                    text="text"
                    placeholder="絞り込む"
                    value={keyword}
                    onChange={onChangeKeyword}
                    onKeyPress={onKeyPressKeyword}
                  />
                </TableCell>
                <TableCell>
                  <Typography>備考</Typography>
                </TableCell>
                <TableCell align="right" />
              </TableRow>
            </TableHead>
            <TableBody>
              {filteredEntities
                .slice(page * rowsPerPage, page * rowsPerPage + rowsPerPage)
                .map((entity) => (
                  <TableRow>
                    <TableCell>
                      <Typography
                        component={Link}
                        to={`/new-ui/entities/${entity.id}/entries`}
                      >
                        {entity.name}
                      </Typography>
                    </TableCell>
                    <TableCell>
                      <Typography>{entity.note}</Typography>
                    </TableCell>
                    <TableCell align="right">
                      <EditButton to={`/new-ui/entities/${entity.id}`}>
                        エンティティ編集
                      </EditButton>
                      <Button
                        variant="contained"
                        color="primary"
                        className={classes.button}
                        startIcon={<HistoryIcon />}
                        component={Link}
                        to={`/new-ui/entities/${entity.id}/history`}
                      >
                        変更履歴
                      </Button>
                      <Button
                        variant="contained"
                        color="primary"
                        className={classes.button}
                        startIcon={<GroupIcon />}
                        component={Link}
                        to={`/new-ui/acl/${entity.id}`}
                      >
                        ACL
                      </Button>
                      <DeleteButton
                        onConfirmed={(e) => handleDelete(e, entity.id)}
                      >
                        削除
                      </DeleteButton>
                    </TableCell>
                  </TableRow>
                ))}
            </TableBody>
          </Table>
        </TableContainer>
        <TablePagination
          rowsPerPageOptions={[100, 250, 1000]}
          component="div"
          count={filteredEntities.length}
          rowsPerPage={rowsPerPage}
          page={page}
          onChangePage={handleChangePage}
          onChangeRowsPerPage={handleChangeRowsPerPage}
        />
      </Paper>
>>>>>>> 4d77309b
    </div>
  );
}<|MERGE_RESOLUTION|>--- conflicted
+++ resolved
@@ -1,52 +1,22 @@
-<<<<<<< HEAD
 import React from "react";
 import { Link } from "react-router-dom";
+import { useAsync } from "react-use";
+import EntityList from "../components/entity/EntityList";
+import { makeStyles } from "@material-ui/core/styles";
 import Typography from "@material-ui/core/Typography";
 import AironeBreadcrumbs from "../components/common/AironeBreadcrumbs";
 import { getEntities } from "../utils/AironeAPIClient";
-import { useAsync } from "react-use";
-import EntityList from "../components/entity/EntityList";
-=======
-import React, { useEffect, useState } from "react";
-import Button from "@material-ui/core/Button";
-import {
-  Table,
-  TableBody,
-  TableCell,
-  TableContainer,
-  TableHead,
-  TablePagination,
-  TableRow,
-} from "@material-ui/core";
-import Paper from "@material-ui/core/Paper";
-import { Link } from "react-router-dom";
-import HistoryIcon from "@material-ui/icons/History";
-import GroupIcon from "@material-ui/icons/Group";
-import { makeStyles } from "@material-ui/core/styles";
-import Typography from "@material-ui/core/Typography";
-import AironeBreadcrumbs from "../components/common/AironeBreadcrumbs";
-import { deleteEntity, getEntities } from "../utils/AironeAPIClient";
-import EditButton from "../components/common/EditButton";
->>>>>>> 4d77309b
 import CreateButton from "../components/common/CreateButton";
 import Button from "@material-ui/core/Button";
-import { makeStyles } from "@material-ui/core/styles";
 
 const useStyles = makeStyles((theme) => ({
   button: {
     margin: theme.spacing(1),
   },
-<<<<<<< HEAD
-=======
-  entityName: {
-    margin: theme.spacing(1),
-  },
->>>>>>> 4d77309b
 }));
 
 export default function Entity({}) {
   const classes = useStyles();
-<<<<<<< HEAD
 
   const entities = useAsync(async () => {
     return getEntities()
@@ -63,66 +33,6 @@
         <Typography color="textPrimary">エンティティ一覧</Typography>
       </AironeBreadcrumbs>
 
-=======
-
-  const [keyword, setKeyword] = useState("");
-  const [entities, setEntities] = useState([]);
-  const [filteredEntities, setFilteredEntities] = useState([]);
-
-  const [page, setPage] = React.useState(0);
-  const [rowsPerPage, setRowsPerPage] = React.useState(100);
-
-  const [updated, setUpdated] = useState(false);
-
-  useEffect(() => {
-    getEntities()
-      .then((resp) => resp.json())
-      .then((data) => {
-        setEntities(data.entities);
-        setFilteredEntities(data.entities);
-      });
-    setUpdated(false);
-  }, [updated]);
-
-  const onChangeKeyword = (event) => {
-    setKeyword(event.target.value);
-  };
-
-  const onKeyPressKeyword = (event) => {
-    if (event.key === "Enter" && keyword) {
-      setFilteredEntities(
-        entities.filter((entity) => {
-          return entity.name.indexOf(keyword) !== -1;
-        })
-      );
-    } else {
-      setFilteredEntities(entities);
-    }
-  };
-
-  const handleChangePage = (event, newPage) => {
-    setPage(newPage);
-  };
-
-  const handleChangeRowsPerPage = (event) => {
-    setRowsPerPage(+event.target.value);
-    setPage(0);
-  };
-
-  const handleDelete = (event, entityId) => {
-    deleteEntity(entityId).then((_) => setUpdated(true));
-  };
-
-  return (
-    <div className="container-fluid">
-      <AironeBreadcrumbs>
-        <Typography component={Link} to="/new-ui/">
-          Top
-        </Typography>
-        <Typography color="textPrimary">エンティティ一覧</Typography>
-      </AironeBreadcrumbs>
-
->>>>>>> 4d77309b
       <div className="row">
         <div className="col">
           <div className="float-left">
@@ -146,101 +56,11 @@
               インポート
             </Button>
           </div>
-<<<<<<< HEAD
           <div className="float-right" />
         </div>
       </div>
 
       {!entities.loading && <EntityList entities={entities.value} />}
-=======
-          <div className="float-right"></div>
-        </div>
-      </div>
-
-      <Paper>
-        <TableContainer component={Paper}>
-          <Table>
-            <TableHead>
-              <TableRow>
-                <TableCell>
-                  <span className={classes.entityName}>エンティティ名</span>
-                  <input
-                    className={classes.entityName}
-                    text="text"
-                    placeholder="絞り込む"
-                    value={keyword}
-                    onChange={onChangeKeyword}
-                    onKeyPress={onKeyPressKeyword}
-                  />
-                </TableCell>
-                <TableCell>
-                  <Typography>備考</Typography>
-                </TableCell>
-                <TableCell align="right" />
-              </TableRow>
-            </TableHead>
-            <TableBody>
-              {filteredEntities
-                .slice(page * rowsPerPage, page * rowsPerPage + rowsPerPage)
-                .map((entity) => (
-                  <TableRow>
-                    <TableCell>
-                      <Typography
-                        component={Link}
-                        to={`/new-ui/entities/${entity.id}/entries`}
-                      >
-                        {entity.name}
-                      </Typography>
-                    </TableCell>
-                    <TableCell>
-                      <Typography>{entity.note}</Typography>
-                    </TableCell>
-                    <TableCell align="right">
-                      <EditButton to={`/new-ui/entities/${entity.id}`}>
-                        エンティティ編集
-                      </EditButton>
-                      <Button
-                        variant="contained"
-                        color="primary"
-                        className={classes.button}
-                        startIcon={<HistoryIcon />}
-                        component={Link}
-                        to={`/new-ui/entities/${entity.id}/history`}
-                      >
-                        変更履歴
-                      </Button>
-                      <Button
-                        variant="contained"
-                        color="primary"
-                        className={classes.button}
-                        startIcon={<GroupIcon />}
-                        component={Link}
-                        to={`/new-ui/acl/${entity.id}`}
-                      >
-                        ACL
-                      </Button>
-                      <DeleteButton
-                        onConfirmed={(e) => handleDelete(e, entity.id)}
-                      >
-                        削除
-                      </DeleteButton>
-                    </TableCell>
-                  </TableRow>
-                ))}
-            </TableBody>
-          </Table>
-        </TableContainer>
-        <TablePagination
-          rowsPerPageOptions={[100, 250, 1000]}
-          component="div"
-          count={filteredEntities.length}
-          rowsPerPage={rowsPerPage}
-          page={page}
-          onChangePage={handleChangePage}
-          onChangeRowsPerPage={handleChangeRowsPerPage}
-        />
-      </Paper>
->>>>>>> 4d77309b
     </div>
   );
 }