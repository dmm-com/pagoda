--- conflicted
+++ resolved
@@ -30,11 +30,8 @@
               username: "{{user.username}}",
               isSuperuser: {{user.is_superuser|yesno:"true,false"}},
           },
-<<<<<<< HEAD
           legacyUiDisabled: {{airone.LEGACY_UI_DISABLED|yesno:"true,false"}},
-=======
           extendedHeaderMenus: {{ airone.EXTENDED_HEADER_MENUS|safe }},
->>>>>>> 2f0d7264
       };
     </script>
     <script src="/static/js/ui.js"></script>
