--- conflicted
+++ resolved
@@ -3,13 +3,9 @@
   <div class="dropdown-menu" aria-labelledby="dropdownMenuButton">
     <a class="dropdown-item" href="/user/edit/{{ user.id }}">ユーザ設定</a>
     <div class="dropdown-divider"></div>
-<<<<<<< HEAD
-    <form name="logout" method="post" action="{% url 'auth:logout' %}">
+    <form name="logout" method="post" action="{% url 'logout' %}">
       {% csrf_token %}
       <a class="dropdown-item" href="javascript:logout.submit()">ログアウト</a>
     </form>
-=======
-    <a class="dropdown-item" href="{% url 'logout' %}">ログアウト</a>
->>>>>>> 06e8cd51
   </div>
 </div>