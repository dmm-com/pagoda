const path = require('path');

module.exports = {
  entry: {
    index: "./frontend/src/App.js"
  },
  output: {
    filename: "main.js",
    path: path.resolve('templates/frontend')
  },
  module: {
    rules: [
      {
        test: /\.js$/,
        exclude: /node_modules/,
        use: {
<<<<<<< HEAD
          loader: "babel-loader",
=======
          loader: 'babel-loader',
>>>>>>> a8a34120
          options: {
            presets: ['@babel/preset-env', '@babel/preset-react'],
            plugins: ['@babel/plugin-transform-runtime'],
          },
        }
      }
    ]
  }
};<|MERGE_RESOLUTION|>--- conflicted
+++ resolved
@@ -14,11 +14,7 @@
         test: /\.js$/,
         exclude: /node_modules/,
         use: {
-<<<<<<< HEAD
-          loader: "babel-loader",
-=======
           loader: 'babel-loader',
->>>>>>> a8a34120
           options: {
             presets: ['@babel/preset-env', '@babel/preset-react'],
             plugins: ['@babel/plugin-transform-runtime'],
