[build-system]
requires = ["poetry-core"]
build-backend = "poetry.core.masonry.api"

[tool.mypy]
allow_untyped_globals = true
follow_imports = "silent"
ignore_missing_imports = true

[tool.ruff]
# Pyflakes (F), pycodestyle (E, W), isort (I)
lint.select = ["E", "F", "I", "W"]
line-length = 100
extend-exclude = ["./*/migrations", "manage.py", "./node_modules"]

[tool.ruff.lint.per-file-ignores]
"./airone/tests/test_elasticsearch.py" = ["E501"]

[tool.poetry]
name = "airone"
version = "3.73.0"
description = ""
authors = ["Hiroyasu OHYAMA"]
license = "GPLv2"
readme = "README.md"

[tool.poetry.dependencies]
python = "^3.12"
boto3 = "1.26.114"
celery = "5.3.6"
django-configurations = "2.5"
ddtrace = "2.1.1"
django-debug-toolbar = "3.2.4"
django-environ = "0.9.0"
django-filter = "2.4.0"
django-import-export = "3.3.1"
django-replicated = "2.7"
django-simple-history = "3.2.0"
django-storages = "1.14.1"
django = "4.2.22"
djangorestframework = "3.15.2"
markdown = "^3.7" # Temporary for djangorestframework
drf-spectacular = "0.26.4"
elasticsearch = "7.17.6"
flower = "1.2.0"
gunicorn = "23.0.0"
kombu = "5.3.4"
lxml_html_clean = "0.4.0"
mock = "2.0.0"
mysqlclient = "2.2.0"
natsort = "5.3.3"
python-ldap = "3.4.0"
python3-saml = "1.12.0"
pyyaml = "6.0.1"
requests = "2.32.4"
setproctitle = "1.3.2"
social-auth-app-django = "5.4.1"
social-auth-core = "4.5.1"
uritemplate = "3.0.1"
whitenoise = "5.2.0"
<<<<<<< HEAD
pydantic = "^2.6.4"
google-cloud-spanner = "^3.40.1"

=======
pydantic = "^2.10.6"
>>>>>>> 95b3d424

[tool.poetry.group.dev.dependencies]
coverage = "^7.3.0"
mypy = "^1.15.0"
requests-html = "0.10.0"
types-requests = "^2.31.0.6"
types-pyyaml = "^6.0.12.20241230"
types-pytz = "^2025.1.0.20250204"
types-mock = "^5.1.0.1"
ruff = "^0.9.9"
tblib = "^3.0.0"
lxml-html-clean = "^0.4.0"<|MERGE_RESOLUTION|>--- conflicted
+++ resolved
@@ -58,13 +58,8 @@
 social-auth-core = "4.5.1"
 uritemplate = "3.0.1"
 whitenoise = "5.2.0"
-<<<<<<< HEAD
-pydantic = "^2.6.4"
+pydantic = "^2.10.6"
 google-cloud-spanner = "^3.40.1"
-
-=======
-pydantic = "^2.10.6"
->>>>>>> 95b3d424
 
 [tool.poetry.group.dev.dependencies]
 coverage = "^7.3.0"
