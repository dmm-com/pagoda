[build-system]
requires = ["poetry-core"]
build-backend = "poetry.core.masonry.api"

[tool.mypy]
allow_untyped_globals = true
follow_imports = "silent"
ignore_missing_imports = true

[tool.ruff]
# Pyflakes (F), pycodestyle (E, W), isort (I)
select = ["E", "F", "I", "W"]
line-length = 100
extend-exclude = ["./*/migrations", "manage.py", "./node_modules"]

[tool.ruff.per-file-ignores]
"./airone/tests/test_elasticsearch.py" = ["E501"]

[tool.poetry]
name = "airone"
version = "3.73.0"
description = ""
authors = ["Hiroyasu OHYAMA"]
license = "GPLv2"
readme = "README.md"

[tool.poetry.dependencies]
python = "^3.11"
boto3 = "1.26.114"
celery = "5.2.2"
django-configurations = "2.4.1"
ddtrace = "2.1.1"
django-debug-toolbar = "3.2.4"
django-environ = "0.9.0"
django-filter = "2.4.0"
django-import-export = "3.3.1"
django-replicated = "2.7"
django-simple-history = "3.2.0"
<<<<<<< HEAD
django-storages = "1.14.1"
django = "4.2.5"
djangorestframework = "3.14.0"
=======
django-storages = "1.13.2"
django = "3.2.25"
djangorestframework = "3.15.1"
>>>>>>> ad464ab2
drf-spectacular = "0.26.4"
elasticsearch = "7.17.6"
flower = "1.2.0"
gunicorn = "20.0.4"
kombu = "5.2.2"
mock = "2.0.0"
mysqlclient = "2.1.0"
natsort = "5.3.3"
python-ldap = "3.4.0"
python3-saml = "1.12.0"
pyyaml = "6.0.1"
requests = "2.31.0"
six = "1.15.0"
setproctitle = "1.3.2"
social-auth-app-django = "5.4.0"
social-auth-core = "4.5.1"
uritemplate = "3.0.1"
whitenoise = "5.2.0"


[tool.poetry.group.dev.dependencies]
coverage = "^7.3.0"
mypy = "^1.5.1"
requests-html = "0.10.0"
types-six = "^1.16.21.9"
types-requests = "^2.31.0.2"
types-pyyaml = "^6.0.12.11"
types-pytz = "^2023.3.0.1"
types-mock = "^5.1.0.1"
ruff = "^0.1.7"
tox = "^4.11.4"<|MERGE_RESOLUTION|>--- conflicted
+++ resolved
@@ -36,15 +36,9 @@
 django-import-export = "3.3.1"
 django-replicated = "2.7"
 django-simple-history = "3.2.0"
-<<<<<<< HEAD
 django-storages = "1.14.1"
 django = "4.2.5"
-djangorestframework = "3.14.0"
-=======
-django-storages = "1.13.2"
-django = "3.2.25"
 djangorestframework = "3.15.1"
->>>>>>> ad464ab2
 drf-spectacular = "0.26.4"
 elasticsearch = "7.17.6"
 flower = "1.2.0"
