--- conflicted
+++ resolved
@@ -53,13 +53,8 @@
 requests = "2.31.0"
 six = "1.15.0"
 setproctitle = "1.3.2"
-<<<<<<< HEAD
-social-auth-app-django = "5.3.0"
-social-auth-core = "4.4.2"
-=======
 social-auth-app-django = "5.4.0"
 social-auth-core = "4.5.1"
->>>>>>> da429e6e
 uritemplate = "3.0.1"
 whitenoise = "5.2.0"
 
