name: Build core (Python / Django)

on:
  push:
    branches:
      - master
  pull_request:
    paths:
      - "**/*.py"
      - "templates/**/*.html"
      - ".github/workflows/build-core.yml"
      - "poetry.lock"

jobs:
  lint:
    runs-on: ubuntu-latest
    steps:
      - uses: actions/checkout@v3
      - name: Install poetry
        run: pipx install poetry
      - uses: actions/setup-python@v4
        with:
          python-version: "3.11.5"
          cache: "poetry"
      - name: apt-get
        run: |
          sudo apt-get update
          sudo apt-get install libldap2-dev libsasl2-dev libxmlsec1-dev libmysqlclient-dev pkg-config
      - name: poetry install
        run: |
          poetry install --no-ansi
      - name: staticchecks
        run: |
          poetry run mypy ./
          poetry run ruff check --output-format=github .
          poetry run ruff format --check .

  # set modules have python test code outputs.modules
  setup_python311:
    runs-on: ubuntu-latest
    outputs:
      targets: ${{ steps.modules.outputs.targets }}
    steps:
      - uses: actions/checkout@v3
      - id: modules
        run: |
          modules=$(ls -d */tests/ | sed 's/\/tests\///' | jq -Rsc 'split("\n")[:-1]')
          echo "targets=$modules" >> $GITHUB_OUTPUT

  python311:
    runs-on: ubuntu-latest
    needs: setup_python311
    strategy:
<<<<<<< HEAD
      fail-fast: true
=======
      fail-fast: false
>>>>>>> 86dffd29
      matrix:
        target: ${{ fromJson(needs.setup_python311.outputs.targets) }}
    services:
      rabbitmq:
        image: rabbitmq:3.8.19-management
        ports:
          - 5672:5672
      elasticsearch:
        image: docker.elastic.co/elasticsearch/elasticsearch:7.17.6
        ports:
          - 9200:9200
        env:
          discovery.type: single-node
          ES_JAVA_OPTS: -Xms512m -Xmx512m
        options: >-
          --health-cmd "curl http://localhost:9200/_cluster/health"
          --health-interval 10s
          --health-timeout 5s
          --health-retries 10
      mysql:
        image: mysql:8.0.36
        ports:
          - 3306:3306
        env:
          MYSQL_USER: airone
          MYSQL_PASSWORD: password
          MYSQL_ROOT_PASSWORD: password
          MYSQL_DATABASE: airone
        options: >-
          --health-cmd="mysqladmin ping"
          --health-interval=10s
          --health-timeout=5s
          --health-retries=3
    steps:
      - uses: actions/checkout@v3
      - run: echo '${{ needs.setup_python311.outputs.targets }}'
      - name: Install poetry
        run: pipx install poetry
      - uses: actions/setup-python@v4
        with:
          python-version: "3.11.5"
          cache: "poetry"
      - name: Install additional dependencies
        run: |
          sudo apt-get update
          sudo apt-get install -y libldap2-dev libsasl2-dev libxmlsec1-dev default-mysql-client default-libmysqlclient-dev
      - name: Prepare MySQL
        run: |
          mysql -protocol=tcp -uroot -h127.0.0.1 -ppassword -e "SET GLOBAL character_set_server=utf8; SET GLOBAL collation_server=utf8_general_ci; SET GLOBAL default_storage_engine=InnoDB;"
          mysql -protocol=tcp -uroot -h127.0.0.1 -ppassword -e "GRANT ALL ON *.* to airone@'%'"
      - name: poetry install
        run: |
          poetry install --no-ansi
      - name: test
        run: |
          poetry run python manage.py makemigrations
          poetry run python manage.py migrate
          poetry run python manage.py collectstatic
          poetry run coverage run manage.py test ${{ matrix.target }} --parallel 
          poetry run coverage report
          poetry run coverage xml
      - name: coverage
        uses: codecov/codecov-action@v3
        with:
          token: ${{ secrets.CODECOV_TOKEN }}
          flags: core/${{ matrix.target }}
        continue-on-error: true<|MERGE_RESOLUTION|>--- conflicted
+++ resolved
@@ -51,11 +51,7 @@
     runs-on: ubuntu-latest
     needs: setup_python311
     strategy:
-<<<<<<< HEAD
-      fail-fast: true
-=======
       fail-fast: false
->>>>>>> 86dffd29
       matrix:
         target: ${{ fromJson(needs.setup_python311.outputs.targets) }}
     services:
