--- conflicted
+++ resolved
@@ -10,13 +10,8 @@
 from datetime import datetime
 
 
-<<<<<<< HEAD
 class User(AbstractUser):
-    MAXIMUM_TOKEN_LIFETIME = 10 ** 8
-=======
-class User(DjangoUser):
     MAXIMUM_TOKEN_LIFETIME = 10**8
->>>>>>> f2ad7a14
     TOKEN_LIFETIME = 86400
 
     # These constants describe where user data is stored.
