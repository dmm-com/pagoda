--- conflicted
+++ resolved
@@ -36,108 +36,7 @@
     def token(self):
         return Token.objects.filter(user=self).first()
 
-<<<<<<< HEAD
     def has_permission(self, target_obj, permission_level):
-=======
-    def _user_has_permission(self, target_obj, permission_level):
-        return any(
-            [
-                permission_level.id <= x.get_aclid()
-                for x in self.permissions.filter(codename__startswith=(str(target_obj.id) + "."))
-            ]
-        )
-
-    def _group_has_permission(self, target_obj, permission_level, groups):
-        return any(
-            sum(
-                [
-                    [
-                        permission_level.id <= x.get_aclid()
-                        for x in g.permissions.filter(
-                            codename__startswith=(str(target_obj.id) + ".")
-                        )
-                    ]
-                    for g in groups
-                ],
-                [],
-            )
-        )
-
-    def is_permitted(self, target_obj, permission_level, groups=[]):
-        if not groups:
-            groups = self.groups.all()
-
-        return self._user_has_permission(
-            target_obj, permission_level
-        ) or self._group_has_permission(target_obj, permission_level, groups)
-
-    def may_permitted(
-        self,
-        target_obj,
-        expected_permission,
-        is_public,
-        default_permission,
-        acl_settings,
-    ):
-        """
-        This checks specified permission settings have expected_permission for this user
-
-        Return value:
-            - True: user has expected_permission
-            - False: user doesn't have expected_permission
-        """
-        if self.is_superuser:
-            return True
-
-        if is_public:
-            return True
-
-        if expected_permission <= default_permission:
-            return True
-
-        groups = [g.id for g in self.groups.all()]
-        for acl_data in [x for x in acl_settings if x["value"]]:
-            if (
-                acl_data["member_type"] == "user"
-                and int(acl_data["member_id"]) == self.id
-                and int(acl_data["value"]) >= expected_permission
-            ):
-                return True
-
-            elif (
-                acl_data["member_type"] == "group"
-                and int(acl_data["member_id"]) in groups
-                and int(acl_data["value"]) >= expected_permission
-            ):
-                return True
-
-            # get rid of group id for checking permission
-            if int(acl_data["member_id"]) in groups:
-                groups.remove(int(acl_data["member_id"]))
-
-        # If input won't change current user's permission and user has permission originally,
-        # then this permits to change permissoin
-        args = [target_obj, expected_permission]
-        if not any(
-            [int(x["member_id"]) == self.id for x in acl_settings]
-        ) and self._user_has_permission(*args):
-            return True
-
-        if groups and self._group_has_permission(*(args + [Group.objects.filter(id__in=groups)])):
-            return True
-
-        return False
-
-    def has_permission(self, target_obj, permission_level, groups=[]):
-        # The case that parent data structure (Entity in Entry, or EntityAttr in Attribute)
-        # doesn't permit, access to the children's objects are also not permitted.
-        if (
-            isinstance(target_obj, import_module("entry.models").Entry)
-            or isinstance(target_obj, import_module("entry.models").Attribute)
-        ) and not self.has_permission(target_obj.schema, permission_level):
-            return False
-
->>>>>>> 8fb1db4e
         # A bypass processing to rapidly return.
         # This condition is effective when the public objects are majority.
         if self.is_superuser:
@@ -175,12 +74,7 @@
             if role.is_permitted(target_obj, permission_level):
                 return True
 
-<<<<<<< HEAD
         return False
-=======
-    def get_acls(self, aclobj):
-        return self.permissions.filter(codename__regex=(r"^%d\." % aclobj.id))
->>>>>>> 8fb1db4e
 
     def delete(self):
         """
