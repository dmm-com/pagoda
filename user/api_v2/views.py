from rest_framework.generics import RetrieveAPIView, ListAPIView
from rest_framework.permissions import IsAuthenticated, BasePermission

from user.api_v2.serializers import UserListSerializer, UserRetrieveSerializer
from user.models import User


<<<<<<< HEAD
class UserRetrievePermission(BasePermission):
    def has_object_permission(self, request, view, obj: User):
        current_user = User.objects.get(id=request.user.id)
        return current_user.is_superuser or current_user == obj

=======
@http_get
def get_user(request, user_id):
    current_user = request.user
    user = User.objects.get(id=user_id)
    if not current_user.is_superuser and current_user != user:
        return HttpResponse("You don't have permission to access", status=400)

    return JsonResponse(
        {
            "id": user.id,
            "username": user.username,
            "email": user.email,
            "is_superuser": user.is_superuser,
            "date_joined": user.date_joined.isoformat(),
            "token": str(user.token) if current_user.id == user.id else "",
            "token_lifetime": user.token_lifetime,
            "token_expire": (
                user.token.created + timedelta(seconds=user.token_lifetime) if user.token else ""
            ),
        }
    )
>>>>>>> 57b308c2

class UserRetrieveAPI(RetrieveAPIView):
    queryset = User.objects.filter(is_active=True)
    serializer_class = UserRetrieveSerializer
    permission_classes = [IsAuthenticated & UserRetrievePermission]


class UserListAPI(ListAPIView):
    queryset = User.objects.filter(is_active=True)
    serializer_class = UserListSerializer
    permission_classes = [IsAuthenticated]<|MERGE_RESOLUTION|>--- conflicted
+++ resolved
@@ -5,35 +5,11 @@
 from user.models import User
 
 
-<<<<<<< HEAD
 class UserRetrievePermission(BasePermission):
     def has_object_permission(self, request, view, obj: User):
-        current_user = User.objects.get(id=request.user.id)
+        current_user = request.user
         return current_user.is_superuser or current_user == obj
 
-=======
-@http_get
-def get_user(request, user_id):
-    current_user = request.user
-    user = User.objects.get(id=user_id)
-    if not current_user.is_superuser and current_user != user:
-        return HttpResponse("You don't have permission to access", status=400)
-
-    return JsonResponse(
-        {
-            "id": user.id,
-            "username": user.username,
-            "email": user.email,
-            "is_superuser": user.is_superuser,
-            "date_joined": user.date_joined.isoformat(),
-            "token": str(user.token) if current_user.id == user.id else "",
-            "token_lifetime": user.token_lifetime,
-            "token_expire": (
-                user.token.created + timedelta(seconds=user.token_lifetime) if user.token else ""
-            ),
-        }
-    )
->>>>>>> 57b308c2
 
 class UserRetrieveAPI(RetrieveAPIView):
     queryset = User.objects.filter(is_active=True)
