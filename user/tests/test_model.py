from django.test import TestCase
from django.contrib.auth.models import User as DjangoUser
from rest_framework.authtoken.models import Token

from airone.lib.acl import ACLType
from entity.models import Entity, EntityAttr
from entry.models import Entry
from group.models import Group
from role.models import Role
from user.models import User, History


class ModelTest(TestCase):
    def setUp(self):
        self.user = User(username="ほげ", email="hoge@example.com")
        self.user.set_password("fuga")
        self.user.save()

    def test_get_token(self):
        # if not have token
        self.assertIsNone(self.user.token)

        # create token
        self.client.login(username="ほげ", password="fuga")
        self.client.put("/api/v1/user/access_token")
        self.assertEqual(self.user.token, Token.objects.get(user=self.user))

    def test_make_user(self):
        self.assertTrue(isinstance(self.user, DjangoUser))
        self.assertEqual(self.user.username, "ほげ")
        self.assertEqual(self.user.authorized_type, 0)
        self.assertIsNotNone(self.user.date_joined)
        self.assertTrue(self.user.is_active)

    def test_delete_user(self):
        self.user.delete()

        user = User.objects.get(id=self.user.id)
        self.assertTrue(isinstance(user, DjangoUser))
        self.assertEqual(user.username.find("ほげ_deleted_"), 0)
        self.assertEqual(user.email, "deleted__hoge@example.com")
        self.assertEqual(user.authorized_type, 0)
        self.assertIsNotNone(user.date_joined)
        self.assertFalse(user.is_active)

    def test_set_history(self):
        entity = Entity.objects.create(name="test-entity", created_user=self.user)
        entry = Entry.objects.create(name="test-attr", created_user=self.user, schema=entity)

        self.user.seth_entity_add(entity)
        self.user.seth_entity_mod(entity)
        self.user.seth_entity_del(entity)
        self.user.seth_entry_del(entry)

        self.assertEqual(History.objects.count(), 4)
        self.assertEqual(History.objects.filter(operation=History.ADD_ENTITY).count(), 1)
        self.assertEqual(History.objects.filter(operation=History.MOD_ENTITY).count(), 1)
        self.assertEqual(History.objects.filter(operation=History.DEL_ENTITY).count(), 1)
        self.assertEqual(History.objects.filter(operation=History.DEL_ENTRY).count(), 1)

    def test_set_history_with_detail(self):
        entity = Entity.objects.create(name="test-entity", created_user=self.user)
        attr = EntityAttr.objects.create(
            name="test-attr", created_user=self.user, parent_entity=entity
        )

        history = self.user.seth_entity_add(entity)

        history.add_attr(attr)
        history.mod_attr(attr, "changed points ...")
        history.del_attr(attr)
        history.mod_entity(entity, "changed points ...")

        self.assertEqual(History.objects.count(), 5)
        self.assertEqual(History.objects.filter(user=self.user).count(), 5)
        self.assertEqual(History.objects.filter(operation=History.ADD_ATTR).count(), 1)
        self.assertEqual(History.objects.filter(operation=History.MOD_ATTR).count(), 1)
        self.assertEqual(History.objects.filter(operation=History.DEL_ATTR).count(), 1)
        self.assertEqual(History.objects.filter(operation=History.ADD_ENTITY).count(), 1)
        self.assertEqual(History.objects.filter(operation=History.MOD_ENTITY).count(), 1)

        # checks detail histories are registered correctly
        self.assertEqual(history.details.count(), 4)
        self.assertEqual(history.details.filter(operation=History.ADD_ATTR).count(), 1)
        self.assertEqual(history.details.filter(operation=History.MOD_ATTR).count(), 1)
        self.assertEqual(history.details.filter(operation=History.DEL_ATTR).count(), 1)
        self.assertEqual(history.details.filter(operation=History.MOD_ENTITY).count(), 1)

    def test_set_history_of_invalid_type_entry(self):
        class InvalidType(object):
            pass

        Entity.objects.create(name="test-entity", created_user=self.user)
        invalid_obj = InvalidType()

        with self.assertRaises(TypeError):
            self.user.seth_entity_add(invalid_obj)
            self.user.seth_entity_mod(invalid_obj)
            self.user.seth_entity_del(invalid_obj)
            self.user.seth_entry_del(invalid_obj)

        self.assertEqual(History.objects.count(), 0)

    def test_affect_group_acl(self):
        """
        This checks permission which is set to group is affects to the user
        who is belonged to that group.
        """

        admin = User.objects.create(username="admin")

<<<<<<< HEAD
        user = User.objects.create(username='user')
        group = Group.objects.create(name='group')
        role = Role.objects.create(name='role')
=======
        user = User.objects.create(username="user")
        group = Group.objects.create(name="group")
>>>>>>> 8fb1db4e

        user.groups.add(group)
        role.groups.add(group)

        entity = Entity.objects.create(
            name="entity",
            created_user=admin,
            is_public=False,
            default_permission=ACLType.Nothing.id,
        )

        role.permissions.add(entity.readable)

        self.assertTrue(user.has_permission(entity, ACLType.Readable))
        self.assertFalse(user.has_permission(entity, ACLType.Writable))
        self.assertFalse(user.has_permission(entity, ACLType.Full))

    def test_object_acl_that_should_not_be_shown(self):
        user = User.objects.create(username='user')
        entity = Entity.objects.create(name='entity',
                                       created_user=user,
                                       is_public=False,
                                       default_permission=ACLType.Nothing.id)

        entry = Entry.objects.create(name='Entry',
                                     schema=entity,
                                     is_public=False,
                                     default_permission=ACLType.Full.id,
                                     created_user=user)

        self.assertFalse(user.has_permission(entry, ACLType.Readable))<|MERGE_RESOLUTION|>--- conflicted
+++ resolved
@@ -109,14 +109,9 @@
 
         admin = User.objects.create(username="admin")
 
-<<<<<<< HEAD
         user = User.objects.create(username='user')
         group = Group.objects.create(name='group')
         role = Role.objects.create(name='role')
-=======
-        user = User.objects.create(username="user")
-        group = Group.objects.create(name="group")
->>>>>>> 8fb1db4e
 
         user.groups.add(group)
         role.groups.add(group)
