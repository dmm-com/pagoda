--- conflicted
+++ resolved
@@ -126,11 +126,7 @@
 
   frontend:
     docker:
-<<<<<<< HEAD
-      - image: circleci/node:17.2
-=======
       - image: cimg/node:17.2
->>>>>>> 28784860
     steps:
       - checkout
       - run:
