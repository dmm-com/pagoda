--- conflicted
+++ resolved
@@ -145,11 +145,7 @@
   build_and_test:
     jobs:
       - python36
-<<<<<<< HEAD
-      - python38
-=======
       # - python38
->>>>>>> c9eca87e
       - pep8
       - build_gh_page:
           filters:
