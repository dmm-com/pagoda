--- conflicted
+++ resolved
@@ -1889,23 +1889,11 @@
         if not es:
             es = ESS()
 
-<<<<<<< HEAD
-        # This retrieve Entries information that was referred before
-        result = Entry.search_entries(
-            None, [x.id for x in Entity.objects.filter(is_active=True)], hint_referral=self.name
-        )
-        old_refers_entry_ids = [x["entry"]["id"] for x in result["ret_values"]]
-
         es.index(id=self.id, body=self.get_es_document(es))
-        if not skip_refresh:
-            es.refresh()
-=======
-        es.index(doc_type="entry", id=self.id, body=self.get_es_document(es))
         es.refresh()
 
         if recursive_call_stack:
             return
->>>>>>> ecd314f9
 
         # It's also needed to update es-document for Entries that this Entry refers to
         search_result = es.search(
