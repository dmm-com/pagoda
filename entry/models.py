--- conflicted
+++ resolved
@@ -1436,12 +1436,8 @@
         if 'status' in resp and resp['status'] == 404:
             return {'ret_count': 0, 'ret_values': []}
 
-<<<<<<< HEAD
-        return make_search_results(res, limit, hint_referral)
-=======
         # retrieve data from database on the basis of the result of elasticsearch
         return make_search_results(resp, hint_attrs, limit, hint_referral)
->>>>>>> 538187e2
 
     @classmethod
     def get_all_es_docs(kls):
