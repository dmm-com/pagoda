--- conflicted
+++ resolved
@@ -2586,13 +2586,8 @@
             entry.register_es()
 
         # checks that all entries are registered to the ElasticSearch.
-<<<<<<< HEAD
         res = Entry.get_all_es_docs()
-        self.assertEqual(res["hits"]["total"]["value"], ENTRY_COUNTS)
-=======
-        res = self._es.indices.stats(index=settings.ES_CONFIG["INDEX"])
-        self.assertEqual(res["_all"]["total"]["segments"]["count"], ENTRY_COUNTS + 2)
->>>>>>> 24939bad
+        self.assertEqual(res["hits"]["total"]["value"], ENTRY_COUNTS + 2)
 
         # checks that all registered entries can be got from Elasticsearch
         for entry in Entry.objects.filter(schema=entity):
@@ -2671,15 +2666,9 @@
         entry = Entry.objects.filter(schema=entity).last()
         entry.delete()
 
-<<<<<<< HEAD
+        # Total count is one less than initial value.
         res = Entry.get_all_es_docs()
-        self.assertEqual(res["hits"]["total"]["value"], ENTRY_COUNTS - 1)
-
-=======
-        # Total count is one less than initial value.
-        res = self._es.indices.stats(index=settings.ES_CONFIG["INDEX"])
-        self.assertEqual(res["_all"]["total"]["segments"]["count"], ENTRY_COUNTS + 1)
->>>>>>> 24939bad
+        self.assertEqual(res["hits"]["total"]["value"], ENTRY_COUNTS + 1)
         res = self._es.get(
             index=settings.ES_CONFIG["INDEX"],
             id=entry.id,
