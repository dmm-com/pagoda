from group.models import Group
from datetime import date
from django.core.cache import cache
from django.conf import settings
from entity.models import Entity, EntityAttr
from entry.models import Entry, Attribute, AttributeValue
from entry.settings import CONFIG
from user.models import User
from acl.models import ACLBase
from airone.lib.acl import ACLObjType, ACLType
from airone.lib.types import AttrTypeStr, AttrTypeObj, AttrTypeArrStr, AttrTypeArrObj
from airone.lib.types import AttrTypeValue
from airone.lib.test import AironeTestCase
from unittest import skip


class ModelTest(AironeTestCase):
    def setUp(self):
        super(ModelTest, self).setUp()

        self._user = User(username="test")
        self._user.save()

        self._entity = Entity(name="entity", created_user=self._user)
        self._entity.save()

        self._entry = Entry(name="entry", created_user=self._user, schema=self._entity)
        self._entry.save()

        self._attr = self.make_attr("attr")
        self._attr.save()

        # clear all cache before start
        cache.clear()

        self._org_auto_complement_user = settings.AIRONE["AUTO_COMPLEMENT_USER"]

        # make auto complement user
        self._complement_user = User(
            username=self._org_auto_complement_user,
            email="hoge@example.com",
            is_superuser=True,
        )
        self._complement_user.set_password(self._org_auto_complement_user)
        self._complement_user.save()

    def _get_attrinfo_template(self, ref=None, group=None):
        attrinfo = [
            {"name": "str", "set_val": "foo", "exp_val": "foo"},
            {"name": "text", "set_val": "bar", "exp_val": "bar"},
            {"name": "bool", "set_val": False, "exp_val": False},
            {
                "name": "arr_str",
                "set_val": ["foo", "bar", "baz"],
                "exp_val": ["foo", "bar", "baz"],
            },
            {
                "name": "date",
                "set_val": date(2018, 12, 31),
                "exp_val": date(2018, 12, 31),
            },
        ]
        if ref:
            attrinfo.append({"name": "obj", "set_val": ref, "exp_val": ref.name})
            attrinfo.append(
                {
                    "name": "name",
                    "set_val": {"name": "bar", "id": ref},
                    "exp_val": {"bar": ref.name},
                }
            )
            attrinfo.append({"name": "arr_obj", "set_val": [ref], "exp_val": [ref.name]})
            attrinfo.append(
                {
                    "name": "arr_name",
                    "set_val": [{"name": "hoge", "id": ref}],
                    "exp_val": [{"hoge": ref.name}],
                }
            )
        if group:
            attrinfo.append({"name": "group", "set_val": group, "exp_val": group.name})
            attrinfo.append({"name": "arr_group", "set_val": [group], "exp_val": [group.name]})

        return attrinfo

    def create_entity_with_all_type_attributes(self, user, ref_entity=None):
        """
        This is a test helper method to add attributes of all attribute-types
        to specified entity.
        """
        entity = Entity.objects.create(name="entity", created_user=user)
        attr_info = {
            "str": AttrTypeValue["string"],
            "text": AttrTypeValue["text"],
            "obj": AttrTypeValue["object"],
            "name": AttrTypeValue["named_object"],
            "bool": AttrTypeValue["boolean"],
            "group": AttrTypeValue["group"],
            "date": AttrTypeValue["date"],
            "arr_str": AttrTypeValue["array_string"],
            "arr_obj": AttrTypeValue["array_object"],
            "arr_name": AttrTypeValue["array_named_object"],
            "arr_group": AttrTypeValue["array_group"],
        }
        for attr_name, attr_type in attr_info.items():
            attr = EntityAttr.objects.create(
                name=attr_name, type=attr_type, created_user=user, parent_entity=entity
            )

            if attr_type & AttrTypeValue["object"] and ref_entity:
                attr.referral.add(ref_entity)

            entity.attrs.add(attr)

        return entity

    def tearDown(self):

        # settings initialization
        settings.AIRONE["AUTO_COMPLEMENT_USER"] = self._org_auto_complement_user

    def make_attr(self, name, attrtype=AttrTypeStr, user=None, entity=None, entry=None):
        entity_attr = EntityAttr.objects.create(
            name=name,
            type=attrtype,
            created_user=(user and user or self._user),
            parent_entity=(entity and entity or self._entity),
        )

        return Attribute.objects.create(
            name=name,
            schema=entity_attr,
            created_user=(user and user or self._user),
            parent_entry=(entry and entry or self._entry),
        )

    def test_make_attribute_value(self):
        AttributeValue(value="hoge", created_user=self._user, parent_attr=self._attr).save()

        self.assertEqual(AttributeValue.objects.count(), 1)
        self.assertEqual(AttributeValue.objects.last().value, "hoge")
        self.assertEqual(AttributeValue.objects.last().created_user, self._user)
        self.assertIsNotNone(AttributeValue.objects.last().created_time)

    def test_make_attribute(self):
        value = AttributeValue(value="hoge", created_user=self._user, parent_attr=self._attr)
        value.save()

        self._attr.values.add(value)

        self.assertEqual(Attribute.objects.count(), 1)
        self.assertEqual(Attribute.objects.last().objtype, ACLObjType.EntryAttr)
        self.assertEqual(Attribute.objects.last().values.count(), 1)
        self.assertEqual(Attribute.objects.last().values.last(), value)

    def test_make_entry(self):
        entry = Entry(name="test", schema=self._entity, created_user=self._user)
        entry.save()

        attr = self.make_attr("attr", entry=entry)
        entry.attrs.add(attr)

        self.assertEqual(Entry.objects.count(), 2)
        self.assertEqual(Entry.objects.last().created_user, self._user)
        self.assertEqual(Entry.objects.last().attrs.count(), 1)
        self.assertEqual(Entry.objects.last().attrs.last(), attr)
        self.assertEqual(Entry.objects.last().name, "test")
        self.assertEqual(
            Entry.objects.last().is_active,
            True,
            "Entry should not be deleted after created",
        )

    def test_inherite_attribute_permission_of_user(self):
        user = User.objects.create(username="hoge")

        entity = Entity.objects.create(name="entity", created_user=user)
        attrbase = EntityAttr.objects.create(name="attr", created_user=user, parent_entity=entity)

        # update acl metadata
        attrbase.is_public = False
        attrbase.default_permission = ACLType.Readable.id

        # set a permission to the user
        user.permissions.add(attrbase.writable)

        entry = Entry.objects.create(name="entry", schema=entity, created_user=user)
        attr = entry.add_attribute_from_base(attrbase, user)

        # checks that acl metadata is not inherited
        self.assertTrue(attr.is_public)
        self.assertEqual(attr.default_permission, ACLType.Nothing.id)
        self.assertEqual(list(user.permissions.filter(name="writable").all()), [attrbase.writable])

    def test_inherite_attribute_permission_of_group(self):
        user = User.objects.create(username="hoge")
        group = Group.objects.create(name="group")
        user.groups.add(group)

        entity = Entity.objects.create(name="entity", created_user=user)
        attrbase = EntityAttr.objects.create(name="attr", created_user=user, parent_entity=entity)

        # set a permission to the user
        group.permissions.add(attrbase.writable)

        entry = Entry.objects.create(name="entry", schema=entity, created_user=user)
        entry.add_attribute_from_base(attrbase, user)

        self.assertEqual(list(group.permissions.filter(name="writable").all()), [attrbase.writable])

    def test_update_attribute_from_base(self):
        user = User.objects.create(username="hoge")

        # test objects to be handled as referral
        entity = Entity.objects.create(name="entity", created_user=user)

        attrbase = EntityAttr.objects.create(
            name="attrbase",
            type=AttrTypeStr.TYPE,
            created_user=user,
            parent_entity=entity,
        )
        entry = Entry.objects.create(name="entry", schema=entity, created_user=user)

        # the case setting attribute lock to assure adding adding attribute processing
        # should be run only one time.
        cache_key = "add_%d" % attrbase.id
        entry.set_cache(cache_key, True)
        self.assertIsNone(entry.add_attribute_from_base(attrbase, user))
        self.assertEqual(entry.attrs.count(), 0)

        entry.clear_cache(cache_key)
        attr = entry.add_attribute_from_base(attrbase, user)
        self.assertEqual(entry.attrs.count(), 1)

        # check not to create multiple same Attribute objects by add_attribute_from_base method
        self.assertIsNone(entry.add_attribute_from_base(attrbase, user))
        self.assertEqual(entry.attrs.count(), 1)

        # update attrbase
        attrbase.name = "hoge"
        attrbase.type = AttrTypeObj.TYPE
        attrbase.referral.add(entity)
        attrbase.is_mandatory = True

        self.assertEqual(Attribute.objects.get(id=attr.id).schema, attrbase)

    def test_status_update_methods_of_attribute_value(self):
        value = AttributeValue(value="hoge", created_user=self._user, parent_attr=self._attr)
        value.save()

        self.assertFalse(value.get_status(AttributeValue.STATUS_DATA_ARRAY_PARENT))

        value.set_status(AttributeValue.STATUS_DATA_ARRAY_PARENT)

        self.assertTrue(value.get_status(AttributeValue.STATUS_DATA_ARRAY_PARENT))

        value.del_status(AttributeValue.STATUS_DATA_ARRAY_PARENT)

        self.assertFalse(value.get_status(AttributeValue.STATUS_DATA_ARRAY_PARENT))

    def test_attr_helper_of_attribute_with_string_values(self):
        self.assertTrue(self._attr.is_updated("hoge"))

        self._attr.values.add(
            AttributeValue.objects.create(
                value="hoge", created_user=self._user, parent_attr=self._attr
            )
        )
        self._attr.values.add(
            AttributeValue.objects.create(
                value="fuga", created_user=self._user, parent_attr=self._attr
            )
        )

        self.assertFalse(self._attr.is_updated("fuga"))
        self.assertTrue(self._attr.is_updated("hgoe"))
        self.assertTrue(self._attr.is_updated("puyo"))

    def test_attr_helper_of_attribute_with_object_values(self):
        e1 = Entry.objects.create(name="E1", created_user=self._user, schema=self._entity)
        e2 = Entry.objects.create(name="E2", created_user=self._user, schema=self._entity)

        entity = Entity.objects.create(name="e2", created_user=self._user)
        entry = Entry.objects.create(name="_E", created_user=self._user, schema=entity)

        attr = self.make_attr("attr2", attrtype=AttrTypeObj, entity=entity, entry=entry)
        attr.values.add(
            AttributeValue.objects.create(referral=e1, created_user=self._user, parent_attr=attr)
        )

        self.assertFalse(attr.is_updated(e1.id))
        self.assertTrue(attr.is_updated(e2.id))

        # checks that this method accepts Entry
        self.assertFalse(attr.is_updated(e1))
        self.assertTrue(attr.is_updated(e2))

    def test_attr_helper_of_attribute_with_array_string_vlaues(self):
        entity = Entity.objects.create(name="e2", created_user=self._user)
        entry = Entry.objects.create(name="_E", created_user=self._user, schema=entity)

        attr = self.make_attr("attr2", attrtype=AttrTypeArrStr, entity=entity, entry=entry)
        attr_value = AttributeValue.objects.create(created_user=self._user, parent_attr=attr)
        attr_value.set_status(AttributeValue.STATUS_DATA_ARRAY_PARENT)

        attr_value.data_array.add(
            AttributeValue.objects.create(value="hoge", created_user=self._user, parent_attr=attr)
        )

        attr_value.data_array.add(
            AttributeValue.objects.create(value="fuga", created_user=self._user, parent_attr=attr)
        )

        attr.values.add(attr_value)

        self.assertFalse(attr.is_updated(["hoge", "fuga"]))
        self.assertFalse(attr.is_updated(["fuga", "hoge"]))
        self.assertTrue(attr.is_updated(["hoge", "puyo"]))  # update
        self.assertTrue(attr.is_updated(["hoge"]))  # delete
        self.assertTrue(attr.is_updated(["puyo"]))  # delete & update
        self.assertTrue(attr.is_updated(["hoge", "fuga", "puyo"]))  # add
        self.assertTrue(attr.is_updated(["hoge", "fuga", "abcd"]))  # add & update

    def test_attr_helper_of_attribute_with_array_object_values(self):
        e1 = Entry.objects.create(name="E1", created_user=self._user, schema=self._entity)
        e2 = Entry.objects.create(name="E2", created_user=self._user, schema=self._entity)
        e3 = Entry.objects.create(name="E3", created_user=self._user, schema=self._entity)
        e4 = Entry.objects.create(name="E4", created_user=self._user, schema=self._entity)

        entity = Entity.objects.create(name="e2", created_user=self._user)
        entry = Entry.objects.create(name="_E", created_user=self._user, schema=entity)

        attr = self.make_attr("attr2", attrtype=AttrTypeArrObj, entity=entity, entry=entry)
        attr_value = AttributeValue.objects.create(created_user=self._user, parent_attr=attr)
        attr_value.set_status(AttributeValue.STATUS_DATA_ARRAY_PARENT)

        attr_value.data_array.add(
            AttributeValue.objects.create(referral=e1, created_user=self._user, parent_attr=attr)
        )

        attr_value.data_array.add(
            AttributeValue.objects.create(referral=e2, created_user=self._user, parent_attr=attr)
        )

        attr.values.add(attr_value)

        self.assertFalse(attr.is_updated([e1.id, e2.id]))
        self.assertFalse(attr.is_updated([e2.id, e1.id]))
        self.assertTrue(attr.is_updated([e1.id, e3.id]))  # update
        self.assertTrue(attr.is_updated([e1.id]))  # delete
        self.assertTrue(attr.is_updated([e3.id]))  # delete & update
        self.assertTrue(attr.is_updated([e1.id, e2.id, e3.id]))  # create
        self.assertTrue(attr.is_updated([e1.id, e3.id, e4.id]))  # create & update

        # checks that this method also accepts Entry
        self.assertFalse(attr.is_updated([e2, e1]))
        self.assertTrue(attr.is_updated([e1, e3]))

    def test_attr_helper_of_attribute_with_named_ref(self):
        ref_entity = Entity.objects.create(name="referred_entity", created_user=self._user)
        ref_entry1 = Entry.objects.create(
            name="referred_entry1", created_user=self._user, schema=ref_entity
        )
        ref_entry2 = Entry.objects.create(
            name="referred_entry2", created_user=self._user, schema=ref_entity
        )

        entity = Entity.objects.create(name="entity", created_user=self._user)
        new_attr_params = {
            "name": "named_ref",
            "type": AttrTypeValue["named_object"],
            "created_user": self._user,
            "parent_entity": entity,
        }
        attr_base = EntityAttr.objects.create(**new_attr_params)
        attr_base.referral.add(ref_entity)

        entity.attrs.add(attr_base)

        entry = Entry.objects.create(name="entry", created_user=self._user, schema=entity)
        entry.complement_attrs(self._user)

        attr = entry.attrs.get(name="named_ref")
        self.assertTrue(attr.is_updated(ref_entry1.id))

        # Check user id
        self.assertEqual(attr.created_user_id, self._complement_user.id)

        attr.values.add(
            AttributeValue.objects.create(
                created_user=self._user,
                parent_attr=attr,
                value="hoge",
                referral=ref_entry1,
            )
        )

        self.assertFalse(attr.is_updated({"id": ref_entry1.id, "name": "hoge"}))
        self.assertTrue(attr.is_updated({"id": ref_entry2.id, "name": "hoge"}))
        self.assertTrue(attr.is_updated({"id": ref_entry1.id, "name": "fuga"}))
        self.assertTrue(attr.is_updated({"id": ref_entry1.id, "name": ""}))

    def test_attr_helper_of_attribute_with_array_named_ref(self):
        # If 'AUTO_COMPLEMENT_USER' in settings is unmatch
        settings.AIRONE["AUTO_COMPLEMENT_USER"] = self._org_auto_complement_user + "1"

        ref_entity = Entity.objects.create(name="referred_entity", created_user=self._user)
        ref_entry = Entry.objects.create(
            name="referred_entry", created_user=self._user, schema=ref_entity
        )

        entity = Entity.objects.create(name="entity", created_user=self._user)
        new_attr_params = {
            "name": "arr_named_ref",
            "type": AttrTypeValue["array_named_object"],
            "created_user": self._user,
            "parent_entity": entity,
        }
        attr_base = EntityAttr.objects.create(**new_attr_params)
        attr_base.referral.add(ref_entity)

        entity.attrs.add(attr_base)

        # create an Entry associated to the 'entity'
        entry = Entry.objects.create(name="entry", created_user=self._user, schema=entity)
        entry.complement_attrs(self._user)

        attr = entry.attrs.get(name="arr_named_ref")
        self.assertTrue(attr.is_updated([{"id": ref_entry.id}]))

        # checks that this method also accepts Entry
        self.assertTrue(attr.is_updated([{"id": ref_entry}]))

        # Check user id
        self.assertEqual(attr.created_user_id, self._user.id)

        attrv = AttributeValue.objects.create(
            **{
                "parent_attr": attr,
                "created_user": self._user,
                "status": AttributeValue.STATUS_DATA_ARRAY_PARENT,
            }
        )

        r_entries = []
        for i in range(0, 3):
            r_entry = Entry.objects.create(
                name="r_%d" % i, created_user=self._user, schema=ref_entity
            )
            r_entries.append({"id": r_entry.id})

            attrv.data_array.add(
                AttributeValue.objects.create(
                    **{
                        "parent_attr": attr,
                        "created_user": self._user,
                        "value": "key_%d" % i,
                        "referral": r_entry,
                    }
                )
            )

        attr.values.add(attrv)

        self.assertTrue(attr.is_updated([{"name": x} for x in ["key_0", "key_1", "key_2"]]))
        self.assertTrue(
            attr.is_updated(
                [{"id": x["id"], "name": y} for x, y in zip(r_entries, ["key_0", "key_1"])]
            )
        )
        self.assertTrue(attr.is_updated(r_entries))

    def test_for_boolean_attr_and_value(self):
        attr = self.make_attr("attr_bool", AttrTypeValue["boolean"])

        # Checks get_latest_value returns empty AttributeValue
        # even if target attribute doesn't have any value
        attrv = attr.get_latest_value()
        self.assertIsNotNone(attrv)
        self.assertIsNone(attrv.referral)
        self.assertIsNone(attrv.date)

        attr.values.add(
            AttributeValue.objects.create(
                **{
                    "created_user": self._user,
                    "parent_attr": attr,
                }
            )
        )

        # Checks default value
        self.assertIsNotNone(attr.get_latest_value())
        self.assertFalse(attr.get_latest_value().boolean)

        # Checks attitude of is_update
        self.assertFalse(attr.is_updated(False))
        self.assertTrue(attr.is_updated(True))

    def test_for_date_attr_and_value(self):
        attr = self.make_attr("attr_date", AttrTypeValue["date"])

        attr.values.add(
            AttributeValue.objects.create(
                **{
                    "created_user": self._user,
                    "parent_attr": attr,
                }
            )
        )

        # Checks default value
        self.assertIsNotNone(attr.get_latest_value())
        self.assertIsNone(attr.get_latest_value().date)

        # Checks attitude of is_update
        self.assertTrue(attr.is_updated(date(9999, 12, 31)))

    def test_for_group_attr_and_value(self):
        test_group = Group.objects.create(name="g0")

        # create test target Attribute and empty AttributeValue for it
        attr = self.make_attr("attr_date", AttrTypeValue["group"])
        attr.add_value(self._user, None)

        # The cases when value will be updated
        for v in [str(test_group.id), test_group.id, test_group]:
            self.assertTrue(attr.is_updated(v))

        # The cases when value won't be updated
        for v in [None, "0", 0, "123456"]:
            self.assertFalse(attr.is_updated(v))

    def test_for_array_group_attr_and_value(self):
        test_groups = [Group.objects.create(name=x) for x in ["g0", "g1"]]

        # create test target Attribute and empty AttributeValue for it
        attr = self.make_attr("attr_date", AttrTypeValue["array_group"])
        attr.add_value(self._user, None)

        # The cases when value will be updated
        for v in [
            [str(x.id) for x in test_groups],
            [x.id for x in test_groups],
            test_groups,
        ]:
            self.assertTrue(attr.is_updated(v))

        # The cases when value won't be updated
        for v in [[], [None], None]:
            self.assertFalse(attr.is_updated(v))

    def test_get_attribute_value_during_updating(self):
        user = User.objects.create(username="hoge")

        entity = Entity.objects.create(name="entity", created_user=user)
        entity.attrs.add(
            EntityAttr.objects.create(
                name="attr",
                type=AttrTypeValue["string"],
                created_user=user,
                parent_entity=entity,
            )
        )

        entry = Entry.objects.create(name="entry", schema=entity, created_user=user)
        entry.complement_attrs(user)
        attr = entry.attrs.first()

        attrvs = [attr.add_value(self._user, str(x)) for x in range(2)]

        # Clear all is_latest flags to simulate a period of time in adding AttributeValue.
        attr.unset_latest_flag()

        # During updating processing, it may happen that there is no latest value in an attribute
        # for a short period of time. At that case, this returns last attribute value instead of
        # creating new one.
        self.assertEqual(attr.get_latest_value(), attrvs[-1])

    def test_get_referred_objects(self):
        entity = Entity.objects.create(name="Entity2", created_user=self._user)
        entry1 = Entry.objects.create(name="r1", created_user=self._user, schema=entity)
        entry2 = Entry.objects.create(name="r2", created_user=self._user, schema=entity)

        attr = self.make_attr("attr_ref", attrtype=AttrTypeValue["object"])

        # this attribute is needed to check not only get referral from normal object attribute,
        # but also from an attribute that refers array referral objects
        arr_attr = self.make_attr("attr_arr_ref", attrtype=AttrTypeValue["array_object"])

        # make multiple value that refer 'entry' object
        [
            attr.values.add(
                AttributeValue.objects.create(
                    created_user=self._user, parent_attr=attr, referral=entry1
                )
            )
            for _ in range(0, 10)
        ]
        # make a self reference value
        attr.values.add(
            AttributeValue.objects.create(
                created_user=self._user, parent_attr=attr, referral=self._entry
            )
        )

        # set another referral value to the 'attr_arr_ref' attr
        arr_attr.add_value(self._user, [entry1, entry2])

        self._entry.attrs.add(attr)
        self._entry.attrs.add(arr_attr)

        # This function checks that this get_referred_objects method only get
        # unique reference objects except for the self referred object.
        for entry in [entry1, entry2]:
            referred_entries = entry.get_referred_objects()
            self.assertEqual(referred_entries.count(), 1)
            self.assertEqual(list(referred_entries), [self._entry])

    def test_get_referred_objects_with_entity_param(self):
        for i in range(3, 5):
            entity = Entity.objects.create(name="Entity" + str(i), created_user=self._user)
            entry = Entry.objects.create(
                name="entry" + str(i), created_user=self._user, schema=entity
            )

            attr = self.make_attr(
                "attr_ref" + str(i),
                attrtype=AttrTypeValue["object"],
                entity=entity,
                entry=entry,
            )

            # make a reference 'entry' object
            attr.values.add(
                AttributeValue.objects.create(
                    created_user=self._user, parent_attr=attr, referral=self._entry
                )
            )

            entry.attrs.add(attr)

        # This function checks that this get_referred_objects method only get
        # unique reference objects except for the self referred object.
        referred_entries = self._entry.get_referred_objects()
        self.assertEqual(referred_entries.count(), 2)

        referred_entries = self._entry.get_referred_objects(entity_name="Entity3")
        self.assertEqual(referred_entries.count(), 1)
        self.assertEqual(referred_entries.first().name, "entry3")

    def test_coordinating_attribute_with_dynamically_added_one(self):
        newattr = EntityAttr.objects.create(
            name="newattr",
            type=AttrTypeStr,
            created_user=self._user,
            parent_entity=self._entity,
        )
        self._entity.attrs.add(newattr)

        # create new attributes which are appended after creation of Entity
        self._entry.complement_attrs(self._user)

        self.assertEqual(self._entry.attrs.count(), 1)
        self.assertEqual(self._entry.attrs.last().schema, newattr)

    def test_get_value_history(self):
        self._entity.attrs.add(
            EntityAttr.objects.create(
                **{
                    "name": "attr",
                    "type": AttrTypeStr,
                    "created_user": self._user,
                    "parent_entity": self._entity,
                }
            )
        )
        entry = Entry.objects.create(name="entry", schema=self._entity, created_user=self._user)
        entry.complement_attrs(self._user)

        for i in range(10):
            entry.attrs.first().add_value(self._user, "value-%d" % i)

        # check to get value history from the rear
        history = entry.get_value_history(self._user, count=2)
        self.assertEqual(len(history), 2)
        self.assertEqual([x["curr"]["value"] for x in history], ["value-9", "value-8"])
        self.assertEqual([x["prev"]["value"] for x in history], ["value-8", "value-7"])

        # check to skip history value by specifying index parameter
        history = entry.get_value_history(self._user, count=3, index=3)
        self.assertEqual(len(history), 3)
        self.assertEqual([x["curr"]["value"] for x in history], ["value-6", "value-5", "value-4"])

        # check get the oldest value of history value
        history = entry.get_value_history(self._user, count=10, index=9)
        self.assertEqual(len(history), 1)
        self.assertEqual([x["curr"]["value"] for x in history], ["value-0"])
        self.assertEqual([x["prev"] for x in history], [None])

    def test_delete_entry(self):
        entity = Entity.objects.create(name="ReferredEntity", created_user=self._user)
        entry = Entry.objects.create(name="entry", created_user=self._user, schema=entity)

        attr = self.make_attr("attr_ref", attrtype=AttrTypeObj)

        self._entry.attrs.add(attr)

        # make a self reference value
        attr.values.add(
            AttributeValue.objects.create(created_user=self._user, parent_attr=attr, referral=entry)
        )

        # set referral cache
        self.assertEqual(list(entry.get_referred_objects()), [self._entry])

        # register entry to the Elasticsearch to check that will be deleted
        deleting_entry_id = self._entry.id
        self._entry.register_es()
        res = self._es.get(
            index=settings.ES_CONFIG["INDEX"], doc_type="entry", id=deleting_entry_id
        )
        self.assertTrue(res["found"])

        # delete an entry that have an attribute which refers to the entry of ReferredEntity
        self._entry.delete()
        self.assertFalse(self._entry.is_active)
        self.assertEqual(self._entry.attrs.filter(is_active=True).count(), 0)

        # make sure that referral cache is updated by deleting referring entry
        self.assertEqual(list(entry.get_referred_objects()), [])

        # checks that the document in the Elasticsearch associated with the entry was also deleted
        res = self._es.get(
            index=settings.ES_CONFIG["INDEX"],
            doc_type="entry",
            id=deleting_entry_id,
            ignore=[404],
        )
        self.assertFalse(res["found"])

    def test_delete_entry_in_chain(self):
        # initilaize referral Entries for checking processing caused
        # by setting 'is_delete_in_chain' flag
        ref_entity = Entity.objects.create(name="ReferredEntity", created_user=self._user)
        ref_entries = [
            Entry.objects.create(name="ref-%d" % i, created_user=self._user, schema=ref_entity)
            for i in range(3)
        ]

        # initialize EntityAttrs
        attr_info = {
            "obj": {"type": AttrTypeValue["object"], "value": ref_entries[0]},
            "arr_obj": {"type": AttrTypeValue["array_object"], "value": ref_entries},
        }
        for attr_name, info in attr_info.items():
            # create EntityAttr object with is_delete_in_chain object
            attr = EntityAttr.objects.create(
                name=attr_name,
                type=info["type"],
                is_delete_in_chain=True,
                created_user=self._user,
                parent_entity=self._entity,
            )

            if info["type"] & AttrTypeValue["object"]:
                attr.referral.add(ref_entity)

            self._entity.attrs.add(attr)

        # create and initialize Entries
        entries = []
        for index in range(2):
            entry = Entry.objects.create(
                name="entry-%d" % index, schema=self._entity, created_user=self._user
            )
            entry.complement_attrs(self._user)
            entries.append(entry)

        # set AttributeValues of entry-0 that refers all referral entries
        for attr_name, info in attr_info.items():
            attr = entries[0].attrs.get(schema__name=attr_name)
            attr.add_value(self._user, info["value"])

        # set AttributeValues of entry-1 that refers only ref-2
        entries[1].attrs.get(schema__name="obj").add_value(self._user, ref_entries[2])

        # delete entry-0 and check the existance of each referred entries
        entries[0].delete()

        # sync referral entries from database
        [x.refresh_from_db() for x in ref_entries]

        self.assertFalse(ref_entries[0].is_active)
        self.assertFalse(ref_entries[1].is_active)
        self.assertTrue(ref_entries[2].is_active)

    def test_order_of_array_named_ref_entries(self):
        ref_entity = Entity.objects.create(name="referred_entity", created_user=self._user)
        ref_entry = Entry.objects.create(
            name="referred_entry", created_user=self._user, schema=ref_entity
        )

        entity = Entity.objects.create(name="entity", created_user=self._user)
        new_attr_params = {
            "name": "arr_named_ref",
            "type": AttrTypeValue["array_named_object"],
            "created_user": self._user,
            "parent_entity": entity,
        }
        attr_base = EntityAttr.objects.create(**new_attr_params)
        attr_base.referral.add(ref_entity)

        entity.attrs.add(attr_base)

        # create an Entry associated to the 'entity'
        entry = Entry.objects.create(name="entry", created_user=self._user, schema=entity)
        entry.complement_attrs(self._user)

        attr = entry.attrs.get(name="arr_named_ref")
        self.assertTrue(attr.is_updated([{"id": ref_entry.id}]))

        attrv = attr.add_value(
            self._user,
            [
                {
                    "name": "key_%d" % i,
                    "id": Entry.objects.create(
                        name="r_%d" % i, created_user=self._user, schema=ref_entity
                    ),
                }
                for i in range(3, 0, -1)
            ],
        )

        # checks the order of entries for array_named_ref that are shown in the views of
        # list/show/edit
        results = entry.get_available_attrs(self._user)
        self.assertEqual(len(results), 1)
        self.assertEqual(len(results[0]["last_value"]), 3)
        self.assertEqual(results[0]["last_value"][0]["value"], "key_1")
        self.assertEqual(results[0]["last_value"][1]["value"], "key_2")
        self.assertEqual(results[0]["last_value"][2]["value"], "key_3")

        # checks whether attribute will be invisible when a correspond EntityAttr is deleted
        attr_base.delete()
        results = entry.get_available_attrs(self._user)
        self.assertEqual(len(results), 0)

        # check following switched value case
        # initiated value is
        #   - [{'key_3': 'r_3'}, {'key_2': 'r_2'}, {'key_1': 'r_1'}]
        # then, check following value is different
        #   - [{'key_1': 'r_3'}, {'key_2': 'r_2'}, {'key_3': 'r_1'}]
        new_value = [
            {
                "name": "key_3",
                "id": attrv.data_array.get(referral__name="r_1").referral.id,
            },
            {
                "name": "key_2",
                "id": attrv.data_array.get(referral__name="r_2").referral.id,
            },
            {
                "name": "key_1",
                "id": attrv.data_array.get(referral__name="r_3").referral.id,
            },
        ]
        self.assertTrue(attr.is_updated(new_value))

    def test_clone_attribute_value(self):
        basic_params = {
            "created_user": self._user,
            "parent_attr": self._attr,
        }
        attrv = AttributeValue.objects.create(value="hoge", **basic_params)

        for i in range(0, 10):
            attrv.data_array.add(AttributeValue.objects.create(value=str(i), **basic_params))

        clone = attrv.clone(self._user)

        self.assertIsNotNone(clone)
        self.assertNotEqual(clone.id, attrv.id)
        self.assertNotEqual(clone.created_time, attrv.created_time)

        # check that data_array is cleared after cloning
        self.assertEqual(attrv.data_array.count(), 10)
        self.assertEqual(clone.data_array.count(), 0)

        # check that value and permission will be inherited from original one
        self.assertEqual(clone.value, attrv.value)

    def test_clone_attribute_without_permission(self):
        unknown_user = User.objects.create(username="unknown")

        attr = self.make_attr(name="attr", attrtype=AttrTypeValue["array_string"])
        attr.is_public = False
        attr.save()
        self.assertIsNone(attr.clone(unknown_user))

    def test_clone_attribute_typed_string(self):
        attr = self.make_attr(name="attr", attrtype=AttrTypeValue["string"])
        attr.add_value(self._user, "hoge")
        cloned_attr = attr.clone(self._user)

        self.assertIsNotNone(cloned_attr)
        self.assertNotEqual(cloned_attr.id, attr.id)
        self.assertEqual(cloned_attr.name, attr.name)
        self.assertEqual(cloned_attr.values.count(), attr.values.count())
        self.assertNotEqual(cloned_attr.values.last(), attr.values.last())

    def test_clone_attribute_typed_array_string(self):
        attr = self.make_attr(name="attr", attrtype=AttrTypeValue["array_string"])
        attr.add_value(self._user, [str(i) for i in range(10)])

        cloned_attr = attr.clone(self._user)
        self.assertIsNotNone(cloned_attr)
        self.assertNotEqual(cloned_attr.id, attr.id)
        self.assertEqual(cloned_attr.name, attr.name)
        self.assertEqual(cloned_attr.values.count(), attr.values.count())
        self.assertNotEqual(cloned_attr.values.last(), attr.values.last())

        # checks that AttributeValues that parent_attr has also be cloned
        orig_attrv = attr.values.last()
        cloned_attrv = cloned_attr.values.last()

        self.assertEqual(orig_attrv.data_array.count(), cloned_attrv.data_array.count())
        for v1, v2 in zip(orig_attrv.data_array.all(), cloned_attrv.data_array.all()):
            self.assertNotEqual(v1, v2)
            self.assertEqual(v1.value, v2.value)

    def test_clone_entry(self):
        test_entity = Entity.objects.create(name="E0", created_user=self._user)
        test_entity.attrs.add(
            EntityAttr.objects.create(
                **{
                    "name": "string",
                    "type": AttrTypeValue["string"],
                    "created_user": self._user,
                    "parent_entity": test_entity,
                }
            )
        )

        test_entity.attrs.add(
            EntityAttr.objects.create(
                **{
                    "name": "arrobj",
                    "type": AttrTypeValue["array_object"],
                    "created_user": self._user,
                    "parent_entity": test_entity,
                }
            )
        )

        entry = Entry.objects.create(name="entry", schema=test_entity, created_user=self._user)
        entry.complement_attrs(self._user)

        # register initial AttributeValue for each Attributes
        attr_string = entry.attrs.get(schema__name="string", is_active=True)
        for i in range(3):
            attr_string.add_value(self._user, str(i))

        attr_arrobj = entry.attrs.get(schema__name="arrobj", is_active=True)
        attr_arrobj.add_value(self._user, [entry])

        cloned_entry = entry.clone(self._user)

        self.assertIsNotNone(cloned_entry)
        self.assertNotEqual(cloned_entry.id, entry.id)
        self.assertEqual(cloned_entry.name, entry.name)
        self.assertEqual(cloned_entry.attrs.count(), entry.attrs.count())
        self.assertNotEqual(cloned_entry.attrs.last(), attr_string)

        # checks parent_entry in the cloned Attribute object is updated
        for (original_attr, cloned_attr) in [
            (
                attr_string,
                cloned_entry.attrs.get(schema__name="string", is_active=True),
            ),
            (
                attr_arrobj,
                cloned_entry.attrs.get(schema__name="arrobj", is_active=True),
            ),
        ]:

            self.assertEqual(original_attr.parent_entry, entry)
            self.assertEqual(cloned_attr.parent_entry, cloned_entry)

            # checks parent_entry in the cloned AttributeValue object is updated
            self.assertEqual(original_attr.values.last().parent_attr, original_attr)
            self.assertEqual(cloned_attr.values.last().parent_attr, cloned_attr)

            # checks AttributeValue.parent_attr for each child AttributeValue(s)
            cloned_attrv = cloned_attr.values.last()
            for co_attrv in cloned_attrv.data_array.all():
                self.assertEqual(co_attrv.parent_attr, cloned_attr)
                self.assertEqual(co_attrv.parent_attrv, cloned_attrv)

    def test_clone_entry_with_non_permitted_attributes(self):
        # set EntityAttr attr3 is not public
        attr_infos = [
            {"name": "attr1", "is_public": True},
            {"name": "attr2", "is_public": True},
            {"name": "attr3", "is_public": False},
        ]
        for info in attr_infos:
            self._entity.attrs.add(
                EntityAttr.objects.create(
                    **{
                        "type": AttrTypeValue["string"],
                        "created_user": self._user,
                        "parent_entity": self._entity,
                        "name": info["name"],
                        "is_public": info["is_public"],
                    }
                )
            )

        entry = Entry.objects.create(name="entry", schema=self._entity, created_user=self._user)
        entry.complement_attrs(self._user)

        # set Attribute attr2 is not public
        entry.attrs.filter(schema__name="attr2").update(is_public=False)

        # checks that cloned entry doesn't have non-permitted attributes
        cloned_entry = entry.clone(self._user)

        self.assertEqual(cloned_entry.attrs.count(), 1)
        self.assertEqual(cloned_entry.attrs.first().schema.name, "attr1")

    def test_clone_entry_with_extra_params(self):
        entry = Entry.objects.create(name="entry", schema=self._entity, created_user=self._user)
        entry.complement_attrs(self._user)

        clone = entry.clone(self._user, name="cloned_entry")

        self.assertIsNotNone(clone)
        self.assertNotEqual(clone.id, entry.id)
        self.assertEqual(clone.name, "cloned_entry")

    def test_clone_entry_without_permission(self):
        unknown_user = User.objects.create(username="unknown_user")

        entry = Entry.objects.create(
            name="entry", schema=self._entity, created_user=self._user, is_public=False
        )

        entry.complement_attrs(self._user)
        self.assertIsNone(entry.clone(unknown_user))

        # set permission to access, then it can be cloned
        unknown_user.permissions.add(entry.readable)
        self.assertIsNotNone(entry.clone(unknown_user))

    def test_set_value_method(self):
        user = User.objects.create(username="hoge")
        test_groups = [Group.objects.create(name=x) for x in ["g1", "g2"]]

        # create referred Entity and Entries
        ref_entity = Entity.objects.create(name="Referred Entity", created_user=user)
        ref_entry = Entry.objects.create(name="r0", schema=ref_entity, created_user=user)

        entity = self.create_entity_with_all_type_attributes(user)
        entry = Entry.objects.create(name="entry", schema=entity, created_user=user)
        entry.complement_attrs(user)

        # set initial values for entry
        attr_info = [
            {"name": "obj", "val": ref_entry},
            {"name": "name", "val": {"name": "new_value", "id": ref_entry}},
            {"name": "arr_obj", "val": [ref_entry]},
            {"name": "arr_name", "val": [{"name": "new_value", "id": ref_entry}]},
            {"name": "arr_group", "val": test_groups},
        ]
        for info in attr_info:
            attr = entry.attrs.get(schema__name=info["name"])
            attr.add_value(user, info["val"])

        latest_value = entry.attrs.get(name="obj").get_latest_value()
        self.assertEqual(latest_value.referral.id, ref_entry.id)

        latest_value = entry.attrs.get(name="name").get_latest_value()
        self.assertEqual(latest_value.value, "new_value")
        self.assertEqual(latest_value.referral.id, ref_entry.id)

        latest_value = entry.attrs.get(name="arr_obj").get_latest_value()
        self.assertEqual([x.referral.id for x in latest_value.data_array.all()], [ref_entry.id])

        latest_value = entry.attrs.get(name="arr_name").get_latest_value()
        self.assertEqual(
            [(x.value, x.referral.id) for x in latest_value.data_array.all()],
            [("new_value", ref_entry.id)],
        )

        latest_value = entry.attrs.get(name="arr_group").get_latest_value()
        self.assertEqual(
            [int(x.value) for x in latest_value.data_array.all()],
            [x.id for x in test_groups],
        )

    def test_get_available_attrs(self):
        user = User.objects.create(username="hoge")
        test_group = Group.objects.create(name="test-group")

        # create referred Entity and Entries
        ref_entity = Entity.objects.create(name="Referred Entity", created_user=user)
        ref_entry = Entry.objects.create(name="r0", schema=ref_entity, created_user=user)
        aclbase_ref = ACLBase.objects.get(id=ref_entry.id)

        entity = self.create_entity_with_all_type_attributes(user)
        entry = Entry.objects.create(name="entry", schema=entity, created_user=user)
        entry.complement_attrs(user)

        # set initial values for entry
        attrinfo = {}
        for info in self._get_attrinfo_template(ref_entry, test_group):
            attr = entry.attrs.get(schema__name=info["name"])
            attr.add_value(user, info["set_val"])

            if info["name"] not in attrinfo:
                attrinfo[info["name"]] = {}

            attrinfo[info["name"]]["attr"] = attr
            if attr.schema.type == AttrTypeValue["named_object"]:
                attrinfo[info["name"]]["exp_val"] = {
                    "value": "bar",
                    "id": aclbase_ref.id,
                    "name": aclbase_ref.name,
                }
            elif attr.schema.type == AttrTypeValue["object"]:
                attrinfo[info["name"]]["exp_val"] = aclbase_ref
            elif attr.schema.type == AttrTypeValue["array_named_object"]:
                attrinfo[info["name"]]["exp_val"] = [
                    {
                        "value": "hoge",
                        "id": aclbase_ref.id,
                        "name": aclbase_ref.name,
                    }
                ]
            elif attr.schema.type == AttrTypeValue["array_object"]:
                attrinfo[info["name"]]["exp_val"] = [aclbase_ref]
            elif attr.schema.type == AttrTypeValue["group"]:
                attrinfo[info["name"]]["exp_val"] = test_group
            elif attr.schema.type == AttrTypeValue["array_group"]:
                attrinfo[info["name"]]["exp_val"] = [test_group]
            else:
                attrinfo[info["name"]]["exp_val"] = info["exp_val"]

        results = entry.get_available_attrs(user)
        for result in results:
            attr = attrinfo[result["name"]]["attr"]

            self.assertEqual(result["id"], attr.id)
            self.assertEqual(result["entity_attr_id"], attr.schema.id)
            self.assertEqual(result["type"], attr.schema.type)
            self.assertEqual(result["is_mandatory"], attr.schema.is_mandatory)
            self.assertEqual(result["index"], attr.schema.index)
            self.assertEqual(result["is_readble"], True)
            self.assertEqual(result["last_value"], attrinfo[attr.name]["exp_val"])

    def test_get_available_attrs_with_multi_attribute(self):
        self._entity.attrs.add(self._attr.schema)
        self._entry.attrs.add(self._attr)

        # Add and register duplicate Attribute after registers
        dup_attr = Attribute.objects.create(
            name=self._attr.schema.name,
            schema=self._attr.schema,
            created_user=self._user,
            parent_entry=self._entry,
        )
        self._entry.attrs.add(dup_attr)

        self._attr.delete()

        attr = self._entry.attrs.filter(schema=self._attr.schema, is_active=True).first()
        attr.add_value(self._user, "hoge")

        results = self._entry.get_available_attrs(self._user)
        self.assertEqual(results[0]["last_value"], "hoge")

    def test_get_available_attrs_with_multi_attribute_value(self):
        self._entity.attrs.add(self._attr.schema)
        self._entry.attrs.add(self._attr)

        attr = self._entry.attrs.filter(schema=self._attr.schema, is_active=True).first()
        attr.add_value(self._user, "hoge")
        attr.add_value(self._user, "fuga")

        results = self._entry.get_available_attrs(self._user)
        self.assertEqual(results[0]["last_value"], "fuga")

        # AttributeValue with is_latest set to True is duplicated(rare case)
        attr.values.all().update(is_latest=True)

        results = self._entry.get_available_attrs(self._user)
        self.assertEqual(results[0]["last_value"], "fuga")

    def test_set_attrvalue_to_entry_attr_without_availabe_value(self):
        user = User.objects.create(username="hoge")

        entity = Entity.objects.create(name="entity", created_user=user)
        entity.attrs.add(
            EntityAttr.objects.create(
                **{
                    "name": "attr",
                    "type": AttrTypeValue["object"],
                    "created_user": user,
                    "parent_entity": entity,
                }
            )
        )

        entry = Entry.objects.create(name="entry", schema=entity, created_user=user)
        entry.complement_attrs(user)

        attr = entry.attrs.first()
        attrv = attr.add_value(user, None)

        self.assertIsNotNone(attrv)
        self.assertEqual(attr.values.count(), 1)
        self.assertIsNone(attr.values.first().referral)

    @skip(
        """
    The situation of this test mentioned, data_type of AttributeValue is changed, may not happen
    thrugoh current implementation. So test skips this case.
    """
    )
    def test_update_data_type_of_attrvalue(self):
        """
        This test checks that data_type parameter of AttributeValue will be changed after
        calling 'get_available_attrs' method if that parameter is not set.

        Basically, the data_type of AttributeValue is same with the type of Attribute. But,
        some AttributeValues which are registered before adding this parameter do not have
        available value. So this processing is needed to set. This assumes unknown typed
        AttributeValue as the current type of Attribute.
        """
        user = User.objects.create(username="hoge")

        entity = Entity.objects.create(name="entity", created_user=user)
        entity.attrs.add(
            EntityAttr.objects.create(
                **{
                    "name": "attr",
                    "type": AttrTypeValue["string"],
                    "created_user": user,
                    "parent_entity": entity,
                }
            )
        )

        entry = Entry.objects.create(name="entry", schema=entity, created_user=user)
        entry.complement_attrs(user)

        attrv = entry.attrs.first().add_value(user, "hoge")

        # vanish data_type of initial AttributeValue instance
        attrv.data_type = 0
        attrv.save()

        # this processing complements data_type parameter of latest AttributeValue
        # as the current type of Attribute instance
        results = entry.get_available_attrs(self._user)
        self.assertEqual(len(results), 1)
        self.assertEqual(results[0]["last_value"], "")
        self.assertEqual(AttributeValue.objects.get(id=attrv.id).data_type, AttrTypeValue["string"])

    def test_get_deleted_referred_attrs(self):
        user = User.objects.create(username="hoge")

        # create referred Entity and Entries
        ref_entity = Entity.objects.create(name="ReferredEntity", created_user=user)
        ref_entry = Entry.objects.create(name="ReferredEntry", schema=ref_entity, created_user=user)

        attr_info = {
            "obj": {"type": AttrTypeValue["object"], "value": ref_entry},
            "name": {
                "type": AttrTypeValue["named_object"],
                "value": {"name": "hoge", "id": ref_entry},
            },
            "arr_obj": {"type": AttrTypeValue["array_object"], "value": [ref_entry]},
            "arr_name": {
                "type": AttrTypeValue["array_named_object"],
                "value": [{"name": "hoge", "id": ref_entry}],
            },
        }

        entity = Entity.objects.create(name="entity", created_user=user)
        for attr_name, info in attr_info.items():
            attr = EntityAttr.objects.create(
                name=attr_name,
                type=info["type"],
                created_user=user,
                parent_entity=entity,
            )

            attr.referral.add(ref_entity)
            entity.attrs.add(attr)

        entry = Entry.objects.create(name="entry", schema=entity, created_user=user)
        entry.complement_attrs(user)
        for attr_name, info in attr_info.items():
            entry.attrs.get(name=attr_name).add_value(user, info["value"])

        # checks all set vaialbles can be got correctly
        available_attrs = entry.get_available_attrs(user)
        self.assertEqual(len(available_attrs), len(attr_info))
        for attr in available_attrs:
            if attr["name"] == "obj":
                self.assertEqual(attr["last_value"].id, ref_entry.id)
            elif attr["name"] == "name":
                self.assertEqual(attr["last_value"]["value"], "hoge")
                self.assertEqual(attr["last_value"]["id"], ref_entry.id)
                self.assertEqual(attr["last_value"]["name"], ref_entry.name)
            elif attr["name"] == "arr_obj":
                self.assertEqual([x.id for x in attr["last_value"]], [ref_entry.id])
            elif attr["name"] == "arr_name":
                self.assertEqual([x["value"] for x in attr["last_value"]], ["hoge"])
                self.assertEqual([x["id"] for x in attr["last_value"]], [ref_entry.id])
                self.assertEqual([x["name"] for x in attr["last_value"]], [ref_entry.name])

        # delete referral entry, then get available attrs
        ref_entry.delete()
        available_attrs = entry.get_available_attrs(user)
        self.assertEqual(len(available_attrs), len(attr_info))
        for attr in available_attrs:
            if attr["name"] == "obj":
                self.assertIsNone(attr["last_value"])
            elif attr["name"] == "name":
                self.assertEqual(attr["last_value"]["value"], "hoge")
                self.assertFalse(any([x in attr["last_value"] for x in ["id", "name"]]))
            elif attr["name"] == "arr_obj":
                self.assertEqual(attr["last_value"], [])
            elif attr["name"] == "arr_name":
                self.assertEqual([x["value"] for x in attr["last_value"]], ["hoge"])
                self.assertFalse(any([x in attr["last_value"] for x in ["id", "name"]]))

    def test_get_available_attrs_with_empty_referral(self):
        user = User.objects.create(username="hoge")

        ref_entity = Entity.objects.create(name="ReferredEntity", created_user=user)
        entity = Entity.objects.create(name="entity", created_user=user)
        attr_info = {
            "obj": {"type": AttrTypeValue["object"], "value": None},
            "name": {
                "type": AttrTypeValue["named_object"],
                "value": {"name": "hoge", "id": None},
            },
            "arr_obj": {"type": AttrTypeValue["array_object"], "value": []},
            "arr_name": {
                "type": AttrTypeValue["array_named_object"],
                "value": [{"name": "hoge", "id": None}],
            },
        }

        entity = Entity.objects.create(name="entity", created_user=user)
        for attr_name, info in attr_info.items():
            attr = EntityAttr.objects.create(
                name=attr_name,
                type=info["type"],
                created_user=user,
                parent_entity=entity,
            )

            attr.referral.add(ref_entity)
            entity.attrs.add(attr)

        entry = Entry.objects.create(name="entry", schema=entity, created_user=user)
        entry.complement_attrs(user)
        for attr_name, info in attr_info.items():
            entry.attrs.get(name=attr_name).add_value(user, info["value"])

        # get empty values for each attributes
        available_attrs = entry.get_available_attrs(user)
        self.assertEqual(len(available_attrs), len(attr_info))
        for attr in available_attrs:
            if attr["name"] == "obj":
                self.assertIsNone(attr["last_value"])
            elif attr["name"] == "name":
                self.assertEqual(attr["last_value"]["value"], "hoge")
                self.assertFalse(any([x in attr["last_value"] for x in ["id", "name"]]))
            elif attr["name"] == "arr_obj":
                self.assertEqual(attr["last_value"], [])
            elif attr["name"] == "arr_name":
                self.assertEqual([x["value"] for x in attr["last_value"]], ["hoge"])
                self.assertFalse(any([x in attr["last_value"] for x in ["id", "name"]]))

    def test_get_value_of_attrv(self):
        user = User.objects.create(username="hoge")

        # create referred Entity and Entries
        ref_entity = Entity.objects.create(name="Referred Entity", created_user=user)
        test_ref = Entry.objects.create(name="r0", schema=ref_entity, created_user=user)
        test_grp = Group.objects.create(name="g0")

        entity = self.create_entity_with_all_type_attributes(user)
        entry = Entry.objects.create(name="entry", schema=entity, created_user=user)
        entry.complement_attrs(user)

        attr_info = [
            {"name": "str", "set_val": "foo", "exp_val": "foo"},
            {"name": "obj", "set_val": str(test_ref.id), "exp_val": test_ref.name},
            {"name": "obj", "set_val": test_ref.id, "exp_val": test_ref.name},
            {"name": "obj", "set_val": test_ref, "exp_val": test_ref.name},
            {
                "name": "name",
                "set_val": {"name": "bar", "id": str(test_ref.id)},
                "exp_val": {"bar": test_ref.name},
            },
            {
                "name": "name",
                "set_val": {"name": "bar", "id": test_ref.id},
                "exp_val": {"bar": test_ref.name},
            },
            {
                "name": "name",
                "set_val": {"name": "bar", "id": test_ref},
                "exp_val": {"bar": test_ref.name},
            },
            {"name": "bool", "set_val": False, "exp_val": False},
            {
                "name": "arr_str",
                "set_val": ["foo", "bar", "baz"],
                "exp_val": ["foo", "bar", "baz"],
            },
            {
                "name": "arr_obj",
                "set_val": [str(test_ref.id)],
                "exp_val": [test_ref.name],
            },
            {"name": "arr_obj", "set_val": [test_ref.id], "exp_val": [test_ref.name]},
            {"name": "arr_obj", "set_val": [test_ref], "exp_val": [test_ref.name]},
            {
                "name": "arr_name",
                "set_val": [{"name": "hoge", "id": str(test_ref.id)}],
                "exp_val": [{"hoge": test_ref.name}],
            },
            {
                "name": "arr_name",
                "set_val": [{"name": "hoge", "id": test_ref.id}],
                "exp_val": [{"hoge": test_ref.name}],
            },
            {
                "name": "arr_name",
                "set_val": [{"name": "hoge", "id": test_ref}],
                "exp_val": [{"hoge": test_ref.name}],
            },
            {
                "name": "date",
                "set_val": date(2018, 12, 31),
                "exp_val": date(2018, 12, 31),
            },
            {"name": "group", "set_val": str(test_grp.id), "exp_val": test_grp.name},
            {"name": "group", "set_val": test_grp.id, "exp_val": test_grp.name},
            {"name": "group", "set_val": test_grp, "exp_val": test_grp.name},
            {
                "name": "arr_group",
                "set_val": [str(test_grp.id)],
                "exp_val": [test_grp.name],
            },
            {"name": "arr_group", "set_val": [test_grp.id], "exp_val": [test_grp.name]},
            {"name": "arr_group", "set_val": [test_grp], "exp_val": [test_grp.name]},
        ]
        for info in attr_info:
            attr = entry.attrs.get(name=info["name"])
            attr.add_value(user, info["set_val"])
            attrv = attr.get_latest_value()

            # test return value of get_value method
            self.assertEqual(attrv.get_value(), info["exp_val"])

            # test return value of get_value method with 'with_metainfo' parameter
            expected_value = {"type": attr.schema.type, "value": info["exp_val"]}
            if attr.schema.type & AttrTypeValue["array"]:
                if attr.schema.type & AttrTypeValue["named"]:
                    expected_value["value"] = [{"hoge": {"id": test_ref.id, "name": test_ref.name}}]
                elif attr.schema.type & AttrTypeValue["object"]:
                    expected_value["value"] = [{"id": test_ref.id, "name": test_ref.name}]
                elif attr.schema.type & AttrTypeValue["group"]:
                    expected_value["value"] = [{"id": test_grp.id, "name": test_grp.name}]

            elif attr.schema.type & AttrTypeValue["named"]:
                expected_value["value"] = {"bar": {"id": test_ref.id, "name": test_ref.name}}
            elif attr.schema.type & AttrTypeValue["object"]:
                expected_value["value"] = {"id": test_ref.id, "name": test_ref.name}
            elif attr.schema.type & AttrTypeValue["group"]:
                expected_value["value"] = {"id": test_grp.id, "name": test_grp.name}

            self.assertEqual(attrv.get_value(with_metainfo=True), expected_value)

    def test_get_value_with_serialize_parameter(self):
        # Craete Attribute instance and set test Date value
        date_value = date(2021, 6, 8)
        attr_date = self.make_attr("date", attrtype=AttrTypeValue["date"])
        attr_date.add_value(self._user, date_value)

        # test retrieved value by get_value method with serialize parameter is expected
        self.assertEqual(attr_date.get_latest_value().get_value(), date_value)
        self.assertEqual(attr_date.get_latest_value().get_value(serialize=True), str(date_value))

    def test_get_value_of_attrv_that_refers_deleted_entry(self):
        user = User.objects.create(username="hoge")

        # create referred Entity and Entries
        ref_entity = Entity.objects.create(name="Referred Entity", created_user=user)
        ref_entry = Entry.objects.create(name="Ref", schema=ref_entity, created_user=user)

        attr_info = {
            "obj": {"type": AttrTypeValue["object"], "value": str(ref_entry.id)},
            "name": {
                "type": AttrTypeValue["named_object"],
                "value": {"name": "foo", "id": str(ref_entry.id)},
            },
            "arr_obj": {
                "type": AttrTypeValue["array_object"],
                "value": [str(ref_entry.id)],
            },
            "arr_name": {
                "type": AttrTypeValue["array_named_object"],
                "value": [{"name": "bar", "id": str(ref_entry.id)}],
            },
        }
        entity = Entity.objects.create(name="Entity", created_user=user)
        for attr_name, info in attr_info.items():
            attr = EntityAttr.objects.create(
                name=attr_name,
                type=info["type"],
                created_user=user,
                parent_entity=entity,
            )

            if info["type"] & AttrTypeValue["object"]:
                attr.referral.add(ref_entity)

            entity.attrs.add(attr)

        entry = Entry.objects.create(name="Entry", schema=entity, created_user=user)
        entry.complement_attrs(user)
        [entry.attrs.get(name=x).add_value(user, y["value"]) for (x, y) in attr_info.items()]

        # delete entry to which all attribute values refer
        ref_entry.delete()

        expected_results = {
            "obj": None,
            "name": {"foo": None},
            "arr_obj": [None],
            "arr_name": [{"bar": None}],
        }
        for name, result in expected_results.items():
            self.assertEqual(entry.attrs.get(name=name).get_latest_value().get_value(), result)

    def test_convert_value_to_register(self):
        user = User.objects.create(username="hoge")

        ref_entity = Entity.objects.create(name="Referred Entity", created_user=user)
        ref_entry = Entry.objects.create(name="Ref Entry", schema=ref_entity, created_user=user)

        entity = self.create_entity_with_all_type_attributes(user, ref_entity)
        entry = Entry.objects.create(name="entry", schema=entity, created_user=user)
        entry.complement_attrs(user)

        group = Group.objects.create(name="Group")
        deleted_group = Group.objects.create(name="Deleting Group")
        deleted_group.delete()

        checklist = [
            {"attr": "str", "input": "foo", "checker": lambda x: x == "foo"},
            {
                "attr": "obj",
                "input": "Ref Entry",
                "checker": lambda x: x.id == ref_entry.id,
            },
            {"attr": "obj", "input": "Invalid Entry", "checker": lambda x: x is None},
            {
                "attr": "name",
                "input": {"foo": ref_entry},
                "checker": lambda x: x["name"] == "foo" and x["id"].id == ref_entry.id,
            },
            {"attr": "bool", "input": False, "checker": lambda x: x is False},
            {
                "attr": "arr_str",
                "input": ["foo", "bar"],
                "checker": lambda x: x == ["foo", "bar"],
            },
            {
                "attr": "arr_obj",
                "input": ["Ref Entry"],
                "checker": lambda x: len(x) == 1 and x[0].id == ref_entry.id,
            },
            {
                "attr": "arr_obj",
                "input": ["Ref Entry", "Invalid Entry"],
                "checker": lambda x: len(x) == 1 and x[0].id == ref_entry.id,
            },
            {
                "attr": "arr_name",
                "input": [{"foo": "Ref Entry"}],
                "checker": lambda x: len(x) == 1
                and x[0]["name"] == "foo"
                and x[0]["id"].id == ref_entry.id,
            },
            {
                "attr": "arr_name",
                "input": [{"foo": "Ref Entry"}, {"bar": "Invalid Entry"}],
                "checker": lambda x: (
                    len(x) == 2
                    and x[0]["name"] == "foo"
                    and x[0]["id"].id == ref_entry.id
                    and x[1]["name"] == "bar"
                    and x[1]["id"] is None
                ),
            },
            {
                "attr": "group",
                "input": "Group",
                "checker": lambda x: x == str(group.id),
            },
            {
                "attr": "group",
                "input": str(group.id),
                "checker": lambda x: x == str(group.id),
            },
            {
                "attr": "group",
                "input": group.id,
                "checker": lambda x: x == str(group.id),
            },
            {"attr": "group", "input": group, "checker": lambda x: x == str(group.id)},
            {"attr": "group", "input": deleted_group, "checker": lambda x: x is None},
            {
                "attr": "arr_group",
                "input": ["Group"],
                "checker": lambda x: x == [str(group.id)],
            },
            {
                "attr": "arr_group",
                "input": [str(group.id)],
                "checker": lambda x: x == [str(group.id)],
            },
            {
                "attr": "arr_group",
                "input": [group.id],
                "checker": lambda x: x == [str(group.id)],
            },
            {
                "attr": "arr_group",
                "input": [group],
                "checker": lambda x: x == [str(group.id)],
            },
            {
                "attr": "arr_group",
                "input": [deleted_group],
                "checker": lambda x: x == [],
            },
            {
                "attr": "date",
                "input": date(2018, 12, 31),
                "checker": lambda x: x == date(2018, 12, 31),
            },
            {
                "attr": "date",
                "input": "2020-01-01",
                "checker": lambda x: x == "2020-01-01",
            },
        ]
        for info in checklist:
            attr = entry.attrs.get(name=info["attr"])

            converted_data = attr.convert_value_to_register(info["input"])

            self.assertTrue(info["checker"](converted_data))

            # create AttributeValue using converted value
            attr.add_value(user, converted_data)

            self.assertIsNotNone(attr.get_latest_value())

    def test_export_entry(self):
        user = User.objects.create(username="hoge")

        ref_entity = Entity.objects.create(name="Referred Entity", created_user=user)
        attr_info = {
            "str1": {"type": AttrTypeValue["string"], "is_public": True},
            "str2": {"type": AttrTypeValue["string"], "is_public": True},
            "obj": {"type": AttrTypeValue["object"], "is_public": True},
            "invisible": {"type": AttrTypeValue["string"], "is_public": False},
        }

        entity = Entity.objects.create(name="entity", created_user=user)
        for attr_name, info in attr_info.items():
            attr = EntityAttr.objects.create(
                name=attr_name,
                type=info["type"],
                created_user=user,
                parent_entity=entity,
                is_public=info["is_public"],
            )

            if info["type"] & AttrTypeValue["object"]:
                attr.referral.add(ref_entity)

            entity.attrs.add(attr)

        entry = Entry.objects.create(name="entry", schema=entity, created_user=user)
        entry.complement_attrs(user)
        entry.attrs.get(name="str1").add_value(user, "hoge")

        entry.attrs.get(name="str2").add_value(user, "foo")
        # update AttributeValue of Attribute 'str2'
        entry.attrs.get(name="str2").add_value(user, "bar")

        exported_data = entry.export(user)
        self.assertEqual(exported_data["name"], entry.name)
        self.assertEqual(
            len(exported_data["attrs"]),
            len([x for x in attr_info.values() if x["is_public"]]),
        )

        self.assertEqual(exported_data["attrs"]["str1"], "hoge")
        self.assertEqual(exported_data["attrs"]["str2"], "bar")
        self.assertIsNone(exported_data["attrs"]["obj"])

        # change the name of EntityAttr then export entry
        NEW_ATTR_NAME = "str1 (changed)"
        entity_attr = entry.schema.attrs.get(name="str1")
        entity_attr.name = NEW_ATTR_NAME
        entity_attr.save()

        exported_data = entry.export(user)
        self.assertTrue(NEW_ATTR_NAME in exported_data["attrs"])
        self.assertEqual(exported_data["attrs"][NEW_ATTR_NAME], "hoge")

        # Add an Attribute after creating entry
        entity.attrs.add(
            EntityAttr.objects.create(
                **{
                    "name": "new_attr",
                    "type": AttrTypeValue["string"],
                    "created_user": user,
                    "parent_entity": entity,
                }
            )
        )
        exported_data = entry.export(user)
        self.assertTrue("new_attr" in exported_data["attrs"])

    def test_search_entries(self):
        user = User.objects.create(username="hoge")

        # create referred Entity and Entries
        ref_entity = Entity.objects.create(name="Referred Entity", created_user=user)
        ref_entry = Entry.objects.create(
            name="referred_entry", schema=ref_entity, created_user=user
        )
        ref_group = Group.objects.create(name="group")

        attr_info = {
            "str": {"type": AttrTypeValue["string"], "value": "foo-%d"},
            "str2": {"type": AttrTypeValue["string"], "value": "foo-%d"},
            "obj": {"type": AttrTypeValue["object"], "value": str(ref_entry.id)},
            "name": {
                "type": AttrTypeValue["named_object"],
                "value": {"name": "bar", "id": str(ref_entry.id)},
            },
            "bool": {"type": AttrTypeValue["boolean"], "value": False},
            "group": {"type": AttrTypeValue["group"], "value": str(ref_group.id)},
            "date": {"type": AttrTypeValue["date"], "value": date(2018, 12, 31)},
            "arr_str": {
                "type": AttrTypeValue["array_string"],
                "value": ["foo", "bar", "baz"],
            },
            "arr_obj": {
                "type": AttrTypeValue["array_object"],
                "value": [str(x.id) for x in Entry.objects.filter(schema=ref_entity)],
            },
            "arr_name": {
                "type": AttrTypeValue["array_named_object"],
                "value": [{"name": "hoge", "id": str(ref_entry.id)}],
            },
            "arr_group": {"type": AttrTypeValue["array_group"], "value": [ref_group]},
        }

        entity = Entity.objects.create(name="entity", created_user=user)
        for attr_name, info in attr_info.items():
            attr = EntityAttr.objects.create(
                name=attr_name,
                type=info["type"],
                created_user=user,
                parent_entity=entity,
            )

            if info["type"] & AttrTypeValue["object"]:
                attr.referral.add(ref_entity)

            entity.attrs.add(attr)

        for index in range(0, 11):
            entry = Entry.objects.create(name="e-%d" % index, schema=entity, created_user=user)
            entry.complement_attrs(user)

            for attr_name, info in attr_info.items():
                attr = entry.attrs.get(name=attr_name)
                if attr_name == "str":
                    attr.add_value(user, info["value"] % index)
                elif attr_name == "str2":
                    attr.add_value(user, info["value"] % (index + 100))
                else:
                    attr.add_value(user, info["value"])

            entry.register_es()

        # search entries
        ret = Entry.search_entries(
            user,
            [entity.id],
            [
                {"name": "str"},
                {"name": "str2"},
                {"name": "obj"},
                {"name": "name"},
                {"name": "bool"},
                {"name": "group"},
                {"name": "date"},
                {"name": "arr_str"},
                {"name": "arr_obj"},
                {"name": "arr_name"},
                {"name": "arr_group"},
            ],
        )
        self.assertEqual(ret["ret_count"], 11)
        self.assertEqual(len(ret["ret_values"]), 11)

        # check returned contents is corrected
        for v in ret["ret_values"]:
            self.assertEqual(v["entity"]["id"], entity.id)
            self.assertEqual(len(v["attrs"]), len(attr_info))

            entry = Entry.objects.get(id=v["entry"]["id"])

            for (attrname, attrinfo) in v["attrs"].items():
                attr = entry.attrs.get(schema__name=attrname)
                attrv = attr.get_latest_value()

                # checks accurate type parameters are stored
                self.assertEqual(attrinfo["type"], attrv.data_type)

                # checks accurate values are stored
                if attrname == "str" or attrname == "str2":
                    self.assertEqual(attrinfo["value"], attrv.value)

                elif attrname == "obj":
                    self.assertEqual(attrinfo["value"]["id"], attrv.referral.id)
                    self.assertEqual(attrinfo["value"]["name"], attrv.referral.name)

                elif attrname == "name":
                    key = attrv.value
                    self.assertEqual(attrinfo["value"][key]["id"], attrv.referral.id)
                    self.assertEqual(attrinfo["value"][key]["name"], attrv.referral.name)

                if attrname == "bool":
                    self.assertEqual(attrinfo["value"], str(attrv.boolean))

                if attrname == "date":
                    self.assertEqual(attrinfo["value"], str(attrv.date))

                elif attrname == "group":
                    group = Group.objects.get(id=int(attrv.value))
                    self.assertEqual(attrinfo["value"]["id"], group.id)
                    self.assertEqual(attrinfo["value"]["name"], group.name)

                elif attrname == "arr_str":
                    self.assertEqual(
                        sorted([x for x in attrinfo["value"]]),
                        sorted([x.value for x in attrv.data_array.all()]),
                    )

                elif attrname == "arr_obj":
                    self.assertEqual(
                        [x["id"] for x in attrinfo["value"]],
                        [x.referral.id for x in attrv.data_array.all()],
                    )
                    self.assertEqual(
                        [x["name"] for x in attrinfo["value"]],
                        [x.referral.name for x in attrv.data_array.all()],
                    )

                elif attrname == "arr_name":
                    for co_attrv in attrv.data_array.all():
                        _co_v = [x[co_attrv.value] for x in attrinfo["value"]]
                        self.assertTrue(_co_v)
                        self.assertEqual(_co_v[0]["id"], co_attrv.referral.id)
                        self.assertEqual(_co_v[0]["name"], co_attrv.referral.name)

                elif attrname == "arr_group":
                    self.assertEqual(
                        attrinfo["value"],
                        [{"id": ref_group.id, "name": ref_group.name}],
                    )

                else:
                    assert "Invalid result was happend"

        # search entries with maximum entries to get
        ret = Entry.search_entries(user, [entity.id], [{"name": "str"}], 5)
        self.assertEqual(ret["ret_count"], 11)
        self.assertEqual(len(ret["ret_values"]), 5)

        # search entries with keyword
        ret = Entry.search_entries(user, [entity.id], [{"name": "str", "keyword": "foo-5"}])
        self.assertEqual(ret["ret_count"], 1)
        self.assertEqual(ret["ret_values"][0]["entry"]["name"], "e-5")

        # search entries with blank values
        entry = Entry.objects.create(name="entry-blank", schema=entity, created_user=user)
        entry.complement_attrs(user)
        entry.register_es()

        for attrname in attr_info.keys():
            ret = Entry.search_entries(user, [entity.id], [{"name": attrname}])
            self.assertEqual(len([x for x in ret["ret_values"] if x["entry"]["id"] == entry.id]), 1)

        # check functionallity of the 'exact_match' parameter
        ret = Entry.search_entries(user, [entity.id], [{"name": "str", "keyword": "foo-1"}])
        self.assertEqual(ret["ret_count"], 2)
        ret = Entry.search_entries(
            user,
            [entity.id],
            [{"name": "str", "keyword": "foo-1", "exact_match": True}],
        )
        self.assertEqual(ret["ret_count"], 1)
        self.assertEqual(ret["ret_values"][0]["entry"]["name"], "e-1")

        # check functionallity of the 'entry_name' parameter
        ret = Entry.search_entries(user, [entity.id], entry_name="e-1")
        self.assertEqual(ret["ret_count"], 2)

        # check combination of 'entry_name' and 'hint_attrs' parameter
        ret = Entry.search_entries(
            user, [entity.id], [{"name": "str", "keyword": "foo-10"}], entry_name="e-1"
        )
        self.assertEqual(ret["ret_count"], 1)

        # check whether keyword would be insensitive case
        ret = Entry.search_entries(user, [entity.id], [{"name": "str", "keyword": "FOO-10"}])
        self.assertEqual(ret["ret_count"], 1)
        self.assertEqual(ret["ret_values"][0]["entry"]["name"], "e-10")

    def test_search_entries_with_hint_referral(self):
        user = User.objects.create(username="hoge")

        # Initialize entities -- there are 2 entities as below
        # * ReferredEntity - has no attribute
        # * Entity - has an attribute that refers ReferredEntity
        ref_entity = Entity.objects.create(name="Referred Entity", created_user=user)
        entity = Entity.objects.create(name="Entity", created_user=user)
        entity_attr = EntityAttr.objects.create(
            name="attr_ref",
            type=AttrTypeValue["object"],
            created_user=user,
            parent_entity=entity,
        )
        entity_attr.referral.add(ref_entity)
        entity.attrs.add(entity_attr)

        # Initialize entries as below
        ref_entries = [
            Entry.objects.create(name="ref%d" % i, schema=ref_entity, created_user=user)
            for i in range(3)
        ]
        for index in range(10):
            entry = Entry.objects.create(name="e-%d" % index, schema=entity, created_user=user)
            entry.complement_attrs(user)

            # set referral entry (ref0, ref1) alternately
            entry.attrs.first().add_value(user, ref_entries[index % 2])

        for ref_entry in ref_entries:
            ref_entry.register_es()

        # call search_entries with 'hint_referral' parameter,
        # then checks that result includes referral entries
        ret = Entry.search_entries(user, [ref_entity.id], [], hint_referral=True)
        self.assertEqual(ret["ret_count"], 3)
        self.assertEqual(
            sorted([x["id"] for x in ret["ret_values"][0]["referrals"]]),
            sorted([x.id for x in ref_entries[0].get_referred_objects()]),
        )

        # call search_entries with 'hint_referral',
        ret = Entry.search_entries(user, [ref_entity.id], [], hint_referral="e-")
        self.assertEqual(ret["ret_count"], 2)

        # call search_entries with 'hint_referral' parameter as string,
        # then checks that result includes referral entries that match specified referral name
        ret = Entry.search_entries(user, [ref_entity.id], [], hint_referral="e-1")
        self.assertEqual(ret["ret_count"], 1)
        self.assertEqual([x["entry"]["name"] for x in ret["ret_values"]], ["ref1"])

        # call search_entries with 'hint_referral' parameter as name of entry
        # which is not referred from any entries.
        ret = Entry.search_entries(user, [ref_entity.id], [], hint_referral="hogefuga")
        self.assertEqual(ret["ret_count"], 0)

        # call search_entries with 'backslash' in the 'hint_referral' parameter as entry of name
        ret = Entry.search_entries(
            user, [ref_entity.id], [], hint_referral=CONFIG.EMPTY_SEARCH_CHARACTER
        )
        self.assertEqual(ret["ret_count"], 1)
        self.assertEqual([x["entry"]["name"] for x in ret["ret_values"]], ["ref2"])

    def test_search_entries_with_exclusive_attrs(self):
        user = User.objects.create(username="hoge")
        entity_info = {
            "E1": [{"type": AttrTypeValue["string"], "name": "foo"}],
            "E2": [{"type": AttrTypeValue["string"], "name": "bar"}],
        }

        entity_ids = []
        for (name, attrinfos) in entity_info.items():
            entity = Entity.objects.create(name=name, created_user=user)
            entity_ids.append(entity.id)

            for attrinfo in attrinfos:
                entity.attrs.add(
                    EntityAttr.objects.create(
                        **{
                            "name": attrinfo["name"],
                            "type": attrinfo["type"],
                            "created_user": user,
                            "parent_entity": entity,
                        }
                    )
                )

            for i in [x for x in range(0, 5)]:
                entry = Entry.objects.create(
                    name="%s-%d" % (entity.name, i), schema=entity, created_user=user
                )
                entry.complement_attrs(user)

                for attrinfo in attrinfos:
                    attr = entry.attrs.get(schema__name=attrinfo["name"])
                    attr.add_value(user, str(i))

                entry.register_es()

        # search entries by only attribute name and keyword without entity with exclusive attrs
        ret = Entry.search_entries(
            user,
            entity_ids,
            [{"name": "foo", "keyword": ""}, {"name": "bar", "keyword": ""}],
        )
        self.assertEqual(ret["ret_count"], 10)
        self.assertEqual(
            sorted([x["entry"]["name"] for x in ret["ret_values"]]),
            sorted(["E1-%d" % i for i in range(5)] + ["E2-%d" % i for i in range(5)]),
        )

        # search entries by only attribute name and keyword without entity
        # with exclusive attrs and one keyword
        ret = Entry.search_entries(
            user,
            entity_ids,
            [{"name": "foo", "keyword": "3"}, {"name": "bar", "keyword": ""}],
        )
        self.assertEqual(ret["ret_count"], 1)
        self.assertEqual(sorted([x["entry"]["name"] for x in ret["ret_values"]]), sorted(["E1-3"]))

        # search entries by only attribute name and keyword without entity
        # with exclusive hint attrs and keywords
        ret = Entry.search_entries(
            user,
            entity_ids,
            [{"name": "foo", "keyword": "3"}, {"name": "bar", "keyword": "3"}],
        )
        self.assertEqual(ret["ret_count"], 0)

    def test_search_entries_about_insensitive_case(self):
        user = User.objects.create(username="hoge")

        entity = Entity.objects.create(name="Entity", created_user=user)
        entry = Entry.objects.create(name="Foo", schema=entity, created_user=user)
        entry.register_es()

        # This checks entry_name parameter would be insensitive case
        for name in ["foo", "fOO", "OO", "f"]:
            resp = Entry.search_entries(user, [entity.id], entry_name=name)
            self.assertEqual(resp["ret_count"], 1)
            self.assertEqual(resp["ret_values"][0]["entry"]["id"], entry.id)

    def test_search_entries_with_deleted_hint(self):
        # This call search_entries with hint_attrs that contains values which specify
        # entry name that has already deleted.

        # Initialize entities -- there are 2 entities as below
        # * ReferredEntity - has no attribute
        # * Entity - has an attribute that refers ReferredEntity
        ref_entity = Entity.objects.create(name="ReferredEntity", created_user=self._user)
        ref_entries = [
            Entry.objects.create(name="ref-%d" % i, schema=ref_entity, created_user=self._user)
            for i in range(4)
        ]

        entity = Entity.objects.create(name="Entity", created_user=self._user)
        ref_info = {
            "ref": {
                "type": AttrTypeValue["object"],
                "value": ref_entries[0],
                "expected_value": {"name": "", "id": ""},
            },
            "name": {
                "type": AttrTypeValue["named_object"],
                "value": {"name": "hoge", "id": ref_entries[1]},
                "expected_value": {"hoge": {"name": "", "id": ""}},
            },
            "arr_ref": {
                "type": AttrTypeValue["array_object"],
                "value": [ref_entries[2]],
                "expected_value": [{"name": "", "id": ""}],
            },
            "arr_name": {
                "type": AttrTypeValue["array_named_object"],
                "value": [{"name": "hoge", "id": ref_entries[3]}],
                "expected_value": [{"hoge": {"name": "", "id": ""}}],
            },
        }
        for (attr_name, info) in ref_info.items():
            entity_attr = EntityAttr.objects.create(
                name=attr_name,
                type=info["type"],
                created_user=self._user,
                parent_entity=entity,
            )
            entity_attr.referral.add(ref_entity)
            entity.attrs.add(entity_attr)

        # Initialize an entry that refers 'ref' entry which will be deleted later
        entry = Entry.objects.create(name="ent", schema=entity, created_user=self._user)
        entry.complement_attrs(self._user)
        for (attr_name, info) in ref_info.items():
            attr = entry.attrs.get(name=attr_name)
            attr.add_value(self._user, info["value"])

        # Finally, register this created entry to Elasticsearch
        entry.register_es()

        # delete each referred entries from 'ent' entry
        for ent in ref_entries:
            ent.delete()

        # Check search result when each referred entries which is specified in the hint still exist
        for attr_name in ref_info.keys():
            # Check search result without keyword of hint_attrs
            hint_attr = {"name": attr_name, "keyword": ""}
            ret = Entry.search_entries(self._user, [entity.id], hint_attrs=[hint_attr])
            self.assertEqual(ret["ret_count"], 1)
            self.assertEqual(len(ret["ret_values"][0]["attrs"]), 1)

            for (_name, _info) in ret["ret_values"][0]["attrs"].items():
                self.assertTrue(_name in ref_info)
                self.assertEqual(_info["value"], ref_info[_name]["expected_value"])

            hint_attr = {"name": attr_name, "keyword": "ref"}
            ret = Entry.search_entries(self._user, [entity.id], hint_attrs=[hint_attr])
            self.assertEqual(ret["ret_count"], 0)
            self.assertEqual(ret["ret_values"], [])

    def test_search_entries_with_regex_hint_attrs(self):
        user = User.objects.create(username="hoge")

        entity = Entity.objects.create(name="entity", created_user=user)
        attr = EntityAttr.objects.create(
            name="attr",
            type=AttrTypeValue["string"],
            created_user=user,
            parent_entity=entity,
        )
        entity.attrs.add(attr)

        for value in ["100", "101", "200"]:
            entry = Entry.objects.create(name=value, schema=entity, created_user=user)
            entry.complement_attrs(user)
            entry.attrs.get(schema=attr).add_value(user, value)
            entry.register_es()

        resp = Entry.search_entries(user, [entity.id], [{"name": attr.name, "keyword": "^10"}])
        self.assertEqual(resp["ret_count"], 2)
        resp = Entry.search_entries(user, [entity.id], [{"name": attr.name, "keyword": "00$"}])
        self.assertEqual(resp["ret_count"], 2)
        resp = Entry.search_entries(user, [entity.id], [{"name": attr.name, "keyword": "^100$"}])
        self.assertEqual(resp["ret_count"], 1)

    def test_register_entry_to_elasticsearch(self):
        ENTRY_COUNTS = 10
        user = User.objects.create(username="hoge")

        # create referred Entity and Entries
        ref_entity = Entity.objects.create(name="Referred Entity", created_user=user)

        ref_entry1 = Entry.objects.create(
            name="referred_entry1", schema=ref_entity, created_user=user
        )
        Entry.objects.create(name="referred_entry2", schema=ref_entity, created_user=user)

        ref_group = Group.objects.create(name="group")

        attr_info = {
            "str": {
                "type": AttrTypeValue["string"],
                "value": "foo",
            },
            "obj": {
                "type": AttrTypeValue["object"],
                "value": str(ref_entry1.id),
            },
            "name": {
                "type": AttrTypeValue["named_object"],
                "value": {"name": "bar", "id": str(ref_entry1.id)},
            },
            "bool": {
                "type": AttrTypeValue["boolean"],
                "value": False,
            },
            "date": {
                "type": AttrTypeValue["date"],
                "value": date(2018, 1, 1),
            },
            "group": {
                "type": AttrTypeValue["group"],
                "value": str(ref_group.id),
            },
            "arr_str": {
                "type": AttrTypeValue["array_string"],
                "value": ["foo", "bar", "baz"],
            },
            "arr_obj": {
                "type": AttrTypeValue["array_object"],
                "value": [str(x.id) for x in Entry.objects.filter(schema=ref_entity)],
            },
            "arr_name": {
                "type": AttrTypeValue["array_named_object"],
                "value": [
                    {"name": "hoge", "id": str(x.id)}
                    for x in Entry.objects.filter(schema=ref_entity)
                ],
            },
        }

        entity = Entity.objects.create(name="entity", created_user=user)
        for attr_name, info in attr_info.items():
            attr = EntityAttr.objects.create(
                name=attr_name,
                type=info["type"],
                created_user=user,
                parent_entity=entity,
            )

            if info["type"] & AttrTypeValue["object"]:
                attr.referral.add(ref_entity)

            entity.attrs.add(attr)

        for index in range(0, ENTRY_COUNTS):
            entry = Entry.objects.create(name="e-%d" % index, schema=entity, created_user=user)
            entry.complement_attrs(user)

            for attr_name, info in attr_info.items():
                attr = entry.attrs.get(name=attr_name)
                attr.add_value(user, info["value"])

            entry.register_es()

        # checks that all entries are registered to the ElasticSearch.
        res = self._es.indices.stats(index=settings.ES_CONFIG["INDEX"])
        self.assertEqual(res["_all"]["total"]["segments"]["count"], ENTRY_COUNTS)

        # checks that all registered entries can be got from Elasticsearch
        for entry in Entry.objects.filter(schema=entity):
            res = self._es.get(index=settings.ES_CONFIG["INDEX"], doc_type="entry", id=entry.id)
            self.assertTrue(res["found"])

            # This checks whether returned results have all values of attributes
            self.assertEqual(
                set([x["name"] for x in res["_source"]["attr"]]),
                set(k for k in attr_info.keys()),
            )

            for (k, v) in attr_info.items():
                value = [x for x in res["_source"]["attr"] if x["name"] == k]

                self.assertTrue(all([x["type"] == v["type"] for x in value]))
                if k == "str":
                    self.assertEqual(len(value), 1)
                    self.assertEqual(value[0]["value"], "foo")

                elif k == "obj":
                    self.assertEqual(len(value), 1)
                    self.assertEqual(value[0]["value"], ref_entry1.name)
                    self.assertEqual(value[0]["referral_id"], ref_entry1.id)

                elif k == "name":
                    self.assertEqual(len(value), 1)
                    self.assertEqual(value[0]["key"], "bar")
                    self.assertEqual(value[0]["value"], ref_entry1.name)
                    self.assertEqual(value[0]["referral_id"], ref_entry1.id)

                elif k == "bool":
                    self.assertEqual(len(value), 1)
                    self.assertEqual(value[0]["value"], "False")

                elif k == "date":
                    self.assertEqual(len(value), 1)
                    self.assertEqual(value[0]["date_value"], "2018-01-01")

                elif k == "group":
                    self.assertEqual(len(value), 1)
                    self.assertEqual(value[0]["value"], ref_group.name)
                    self.assertEqual(value[0]["referral_id"], ref_group.id)

                elif k == "arr_str":
                    self.assertEqual(len(value), 3)
                    self.assertEqual(
                        sorted([x["value"] for x in value]),
                        sorted(["foo", "bar", "baz"]),
                    )

                elif k == "arr_obj":
                    self.assertEqual(len(value), Entry.objects.filter(schema=ref_entity).count())
                    self.assertEqual(
                        sorted([x["value"] for x in value]),
                        sorted([x.name for x in Entry.objects.filter(schema=ref_entity)]),
                    )
                    self.assertEqual(
                        sorted([x["referral_id"] for x in value]),
                        sorted([x.id for x in Entry.objects.filter(schema=ref_entity)]),
                    )

                elif k == "arr_name":
                    self.assertEqual(len(value), Entry.objects.filter(schema=ref_entity).count())
                    self.assertEqual(
                        sorted([x["value"] for x in value]),
                        sorted([x.name for x in Entry.objects.filter(schema=ref_entity)]),
                    )
                    self.assertEqual(
                        sorted([x["referral_id"] for x in value]),
                        sorted([x.id for x in Entry.objects.filter(schema=ref_entity)]),
                    )
                    self.assertTrue(all([x["key"] == "hoge" for x in value]))

        # checks delete entry and checks deleted entry will also be removed from Elasticsearch
        entry = Entry.objects.filter(schema=entity).last()
        entry.delete()

        res = self._es.indices.stats(index=settings.ES_CONFIG["INDEX"])
        self.assertEqual(res["_all"]["total"]["segments"]["count"], ENTRY_COUNTS - 1)

        res = self._es.get(
            index=settings.ES_CONFIG["INDEX"],
            doc_type="entry",
            id=entry.id,
            ignore=[404],
        )
        self.assertFalse(res["found"])

    def test_register_entry_to_elasticsearch_with_multi_attribute(self):
        self._entity.attrs.add(self._attr.schema)
        self._entry.attrs.add(self._attr)

        # Add and register duplicate Attribute after registers
        dup_attr = Attribute.objects.create(
            name=self._attr.schema.name,
            schema=self._attr.schema,
            created_user=self._user,
            parent_entry=self._entry,
        )
        self._entry.attrs.add(dup_attr)

        self._attr.delete()

        attr = self._entry.attrs.filter(schema=self._attr.schema, is_active=True).first()
        attr.add_value(self._user, "hoge")

        self._entry.register_es()

        res = self._es.get(index=settings.ES_CONFIG["INDEX"], doc_type="entry", id=self._entry.id)
        self.assertEqual(res["_source"]["attr"][0]["value"], "hoge")

    def test_unregister_entry_to_elasticsearch(self):
        user = User.objects.create(username="hoge")

        # initialize Entity and Entry to test
        entity = Entity.objects.create(name="entity", created_user=user)
        entry = Entry.objects.create(name="entry", schema=entity, created_user=user)

        # register entry information to the Elasticsearch
        entry.register_es()

        ret = Entry.search_entries(user, [entity.id], [])
        self.assertEqual(ret["ret_count"], 1)
        self.assertEqual(
            [x["entry"] for x in ret["ret_values"]],
            [{"name": entry.name, "id": entry.id}],
        )

        # unregister entry information from the Elasticsearch
        entry.unregister_es()

        ret = Entry.search_entries(user, [entity.id], [])
        self.assertEqual(ret["ret_count"], 0)
        self.assertEqual(ret["ret_values"], [])

    def test_update_elasticsearch_field(self):
        user = User.objects.create(username="hoge")

        entity = Entity.objects.create(name="entity", created_user=user)
        entity_attr = EntityAttr.objects.create(
            name="attr",
            type=AttrTypeValue["string"],
            created_user=user,
            parent_entity=entity,
        )
        entity.attrs.add(entity_attr)

        entry = Entry.objects.create(name="entry", schema=entity, created_user=user)
        entry.complement_attrs(user)

        attr = entry.attrs.get(schema=entity_attr)
        attr.add_value(user, "hoge")

        # register entry to the Elasticsearch
        entry.register_es()

        # checks registered value is corrected
        res = self._es.get(index=settings.ES_CONFIG["INDEX"], doc_type="entry", id=entry.id)
        self.assertEqual(res["_source"]["attr"][0]["name"], entity_attr.name)
        self.assertEqual(res["_source"]["attr"][0]["type"], entity_attr.type)
        self.assertEqual(res["_source"]["attr"][0]["value"], "hoge")

        # update latest value of Attribute 'attr'
        attr.add_value(user, "fuga")
        entry.register_es()

        # checks registered value was also updated
        res = self._es.get(index=settings.ES_CONFIG["INDEX"], doc_type="entry", id=entry.id)
        self.assertEqual(res["_source"]["attr"][0]["value"], "fuga")

    def test_search_entries_from_elasticsearch(self):
        user = User.objects.create(username="hoge")

        entities = []
        for ename in ["eitnty1", "entity2"]:
            entity = Entity.objects.create(name=ename, created_user=user)

            entities.append(entity)
            for index in range(0, 2):
                entity.attrs.add(
                    EntityAttr.objects.create(
                        name="attr-%s" % index,
                        type=AttrTypeValue["string"],
                        created_user=user,
                        parent_entity=entity,
                    )
                )

            entity.attrs.add(
                EntityAttr.objects.create(
                    name="ほげ",
                    type=AttrTypeValue["string"],
                    created_user=user,
                    parent_entity=entity,
                )
            )

            entity.attrs.add(
                EntityAttr.objects.create(
                    name="attr-arr",
                    type=AttrTypeValue["array_string"],
                    created_user=user,
                    parent_entity=entity,
                )
            )

            entity.attrs.add(
                EntityAttr.objects.create(
                    name="attr-date",
                    type=AttrTypeValue["date"],
                    created_user=user,
                    parent_entity=entity,
                )
            )

        entry_info = {
            "entry1": {
                "attr-0": "2018/01/01",
                "attr-1": "bar",
                "ほげ": "ふが",
                "attr-date": date(2018, 1, 2),
                "attr-arr": ["hoge", "fuga"],
            },
            "entry2": {
                "attr-0": "hoge",
                "attr-1": "bar",
                "ほげ": "ふが",
                "attr-date": None,
                "attr-arr": ["2018/01/01"],
            },
            "entry3": {
                "attr-0": "0123-45-6789",  # This is date format but not date value
                "attr-1": "hoge",
                "ほげ": "fuga",
                "attr-date": None,
                "attr-arr": [],
            },
        }

        for entity in entities:
            for (name, attrinfo) in entry_info.items():
                entry = Entry.objects.create(name=name, schema=entity, created_user=user)
                entry.complement_attrs(user)

                for attr in entry.attrs.all():
                    attr.add_value(user, attrinfo[attr.schema.name])

                entry.register_es()

        # search entries of entity1 from Elasticsearch and checks that the entreis of non entity1
        # are not returned.
        resp = Entry.search_entries(user, [entities[0].id], [{"name": "attr-0"}])
        self.assertEqual(resp["ret_count"], 3)
        self.assertTrue(all([x["entity"]["id"] == entities[0].id for x in resp["ret_values"]]))

        # checks the value which is non date but date format was registered correctly
        self.assertEqual(
            [entry_info["entry3"]["attr-0"]],
            [
                x["attrs"]["attr-0"]["value"]
                for x in resp["ret_values"]
                if x["entry"]["name"] == "entry3"
            ],
        )

        # checks ret_count counts number of entries whatever attribute contidion was changed
        resp = Entry.search_entries(
            user, [entities[0].id], [{"name": "attr-0"}, {"name": "attr-1"}]
        )
        self.assertEqual(resp["ret_count"], 3)
        resp = Entry.search_entries(user, [entities[0].id, entities[1].id], [{"name": "attr-0"}])
        self.assertEqual(resp["ret_count"], 6)

        # checks results that contain multi-byte values could be got
        resp = Entry.search_entries(user, [entities[0].id], [{"name": "ほげ", "keyword": "ふが"}])
        self.assertEqual(resp["ret_count"], 2)
        self.assertEqual(
            sorted([x["entry"]["name"] for x in resp["ret_values"]]),
            sorted(["entry1", "entry2"]),
        )

        # search entries with date keyword parameter in string type from Elasticsearch
        resp = Entry.search_entries(
            user, [entities[0].id], [{"name": "attr-0", "keyword": "2018/01/01"}]
        )
        self.assertEqual(resp["ret_count"], 1)
        self.assertEqual(resp["ret_values"][0]["entry"]["name"], "entry1")
        self.assertEqual(resp["ret_values"][0]["attrs"]["attr-0"]["value"], "2018-01-01")

        # search entries with date keyword parameter in date type from Elasticsearch
        for x in ["2018-01-02", "2018/01/02", "2018-1-2", "2018-01-2", "2018-1-02"]:
            resp = Entry.search_entries(
                user, [entities[0].id], [{"name": "attr-date", "keyword": x}]
            )
            self.assertEqual(resp["ret_count"], 1)
            self.assertEqual(resp["ret_values"][0]["entry"]["name"], "entry1")
            self.assertEqual(resp["ret_values"][0]["attrs"]["attr-date"]["value"], "2018-01-02")

        # search entries with date keyword parameter in string array type from Elasticsearch
        resp = Entry.search_entries(
            user, [entities[0].id], [{"name": "attr-arr", "keyword": "2018-01-01"}]
        )
        self.assertEqual(resp["ret_count"], 1)
        self.assertEqual(resp["ret_values"][0]["entry"]["name"], "entry2")
        self.assertEqual(resp["ret_values"][0]["attrs"]["attr-arr"]["value"], ["2018-01-01"])

        # search entries with keyword parameter that other entry has same value in untarget attr
        resp = Entry.search_entries(user, [entities[0].id], [{"name": "attr-0", "keyword": "hoge"}])
        self.assertEqual(resp["ret_count"], 1)
        self.assertEqual(resp["ret_values"][0]["entry"]["name"], "entry2")

        # search entries with keyword parameter which is array type
        resp = Entry.search_entries(
            user, [entities[0].id], [{"name": "attr-arr", "keyword": "hoge"}]
        )
        self.assertEqual(resp["ret_count"], 1)
        self.assertEqual(resp["ret_values"][0]["entry"]["name"], "entry1")
        self.assertEqual(
            sorted(resp["ret_values"][0]["attrs"]["attr-arr"]["value"]),
            sorted(["hoge", "fuga"]),
        )

        # search entries with an invalid or unmatch date keyword parameter in date type
        # from Elasticsearch
        for x in ["2018/02/01", "hoge"]:
            resp = Entry.search_entries(
                user, [entities[0].id], [{"name": "attr-date", "keyword": x}]
            )
            self.assertEqual(resp["ret_count"], 0)

    def test_search_result_count(self):
        """
        This tests that ret_count of search_entries will be equal with actual count of entries.
        """
        user = User.objects.create(username="hoge")

        ref_entity = Entity.objects.create(name="ref_entity", created_user=user)
        ref_entry = Entry.objects.create(name="ref", schema=ref_entity, created_user=user)

        entity = Entity.objects.create(name="entity", created_user=user)
        for name in ["foo", "bar"]:
            attr = EntityAttr.objects.create(
                name=name,
                type=AttrTypeValue["object"],
                created_user=user,
                parent_entity=entity,
            )
            attr.referral.add(ref_entity)
            entity.attrs.add(attr)

        for i in range(0, 20):
            entry = Entry.objects.create(name="e%3d" % i, schema=entity, created_user=user)
            entry.complement_attrs(user)

            if i < 10:
                entry.attrs.get(schema__name="foo").add_value(user, ref_entry)
            else:
                entry.attrs.get(schema__name="bar").add_value(user, ref_entry)

            entry.register_es()

        resp = Entry.search_entries(user, [entity.id], [{"name": "foo", "keyword": "ref"}], limit=5)
        self.assertEqual(resp["ret_count"], 10)
        self.assertEqual(len(resp["ret_values"]), 5)

    def test_search_entities_have_individual_attrs(self):
        user = User.objects.create(username="hoge")

        entity_info = {"entity1": ["foo", "bar"], "entity2": ["bar", "hoge"]}

        entities = []
        for (entity_name, attrnames) in entity_info.items():
            entity = Entity.objects.create(name=entity_name, created_user=user)
            entities.append(entity.id)

            for attrname in attrnames:
                entity.attrs.add(
                    EntityAttr.objects.create(
                        name=attrname,
                        type=AttrTypeValue["string"],
                        created_user=user,
                        parent_entity=entity,
                    )
                )

            # create entries for this entity
            for i in range(0, 5):
                e = Entry.objects.create(name="entry-%d" % i, created_user=user, schema=entity)
                e.register_es()

        resp = Entry.search_entries(user, entities, [{"name": "foo"}])
        self.assertEqual(resp["ret_count"], 5)

        resp = Entry.search_entries(user, entities, [{"name": x} for x in ["foo", "hoge"]])
        self.assertEqual(resp["ret_count"], 10)

        resp = Entry.search_entries(user, entities, [{"name": x} for x in ["bar"]])
        self.assertEqual(resp["ret_count"], 10)
        for name in entity_info.keys():
            self.assertEqual(len([x for x in resp["ret_values"] if x["entity"]["name"] == name]), 5)

    def test_search_entries_sorted_result(self):
        user = User.objects.create(username="hoge")

        entity = Entity.objects.create(name="EntityA", created_user=user)
        entity.save()

        # register AAA5, AAA0, AAA4, AAA1, AAA3, AAA2 in this order
        for i in range(3):
            e1 = Entry.objects.create(name="AAA%d" % (5 - i), schema=entity, created_user=user)
            e1.save()
            e1.register_es()

            e2 = Entry.objects.create(name="AAA%d" % i, schema=entity, created_user=user)
            e2.save()
            e2.register_es()

        # search
        resp = Entry.search_entries(user, [entity.id], entry_name="AAA")

        # 6 results should be returned
        self.assertEqual(resp["ret_count"], 6)
        # 6 results should be sorted
        for i in range(6):
            self.assertEqual(resp["ret_values"][i]["entry"]["name"], "AAA%d" % i)

    def test_search_entries_with_date(self):
        user = User.objects.create(username="hoge")

        # initialize Entity
        entity = Entity.objects.create(name="entity", created_user=user)
        entity.attrs.add(
            EntityAttr.objects.create(
                name="date",
                type=AttrTypeValue["date"],
                created_user=user,
                parent_entity=entity,
            )
        )

        # Initialize to create following Entries
        # (entry name) : (value in Attribute date)
        #   - entry-1  :  2018-01-01
        #   - entry-2  :  2018-02-01
        #   - entry-3  :  2018-03-01
        for month in range(1, 4):
            entry = Entry.objects.create(name="entry-%d" % month, schema=entity, created_user=user)
            entry.complement_attrs(user)

            attr = entry.attrs.first()
            attr.add_value(user, "2018-%02d-01" % month)

            entry.register_es()

        # search entry that have AttributeValue exact matches with specified date.
        ret = Entry.search_entries(user, [entity.id], [{"name": "date", "keyword": "2018/01/01"}])
        self.assertEqual(len(ret["ret_values"]), 1)
        self.assertEqual(ret["ret_values"][0]["entry"]["name"], "entry-1")

        # The case of using condition 'less thatn',
        # this expects that entry-2 and entry-3 are matched
        ret = Entry.search_entries(user, [entity.id], [{"name": "date", "keyword": ">2018-01-01"}])
        self.assertEqual(len(ret["ret_values"]), 2)
        self.assertEqual(
            sorted([x["entry"]["name"] for x in ret["ret_values"]]),
            ["entry-2", "entry-3"],
        )

        # The case of using condition 'greater thatn',
        # this expects that entry-1 and entry-2 are matched
        ret = Entry.search_entries(user, [entity.id], [{"name": "date", "keyword": "<2018-03-01"}])
        self.assertEqual(len(ret["ret_values"]), 2)
        self.assertEqual(
            sorted([x["entry"]["name"] for x in ret["ret_values"]]),
            ["entry-1", "entry-2"],
        )

        # The case of using both conditions, this expects that only entry-2 is matched
        ret = Entry.search_entries(
            user, [entity.id], [{"name": "date", "keyword": "<2018-03-01 >2018-01-01"}]
        )
        self.assertEqual(len(ret["ret_values"]), 1)
        self.assertEqual(ret["ret_values"][0]["entry"]["name"], "entry-2")

        # The same case of before one, but date format of keyward was changed
        ret = Entry.search_entries(
            user, [entity.id], [{"name": "date", "keyword": "<2018/03/01 >2018/01/01"}]
        )
        self.assertEqual(len(ret["ret_values"]), 1)
        self.assertEqual(ret["ret_values"][0]["entry"]["name"], "entry-2")

    def test_get_last_value(self):
        user = User.objects.create(username="hoge")

        entity = Entity.objects.create(name="entity", created_user=user)
        for name in ["foo", "bar"]:
            entity.attrs.add(
                EntityAttr.objects.create(
                    name=name,
                    type=AttrTypeValue["string"],
                    created_user=user,
                    parent_entity=entity,
                )
            )

        entry = Entry.objects.create(name="entry", schema=entity, created_user=user)
        entry.complement_attrs(user)

        # the case of creating default empty AttributeValue
        attr = entry.attrs.get(schema__name="foo")
        self.assertEqual(attr.values.count(), 0)

        attrv = attr.get_last_value()
        self.assertIsNotNone(attrv)
        self.assertEqual(attrv.value, "")
        self.assertEqual(attrv, attr.get_latest_value())
        self.assertEqual(attr.values.count(), 1)

        # the case of creating specified AttributeValue
        attr = entry.attrs.get(schema__name="bar")
        self.assertEqual(attr.values.count(), 0)

        attr.add_value(user, "hoge")
        attrv = attr.get_last_value()
        self.assertIsNotNone(attrv)
        self.assertEqual(attrv.value, "hoge")
        self.assertEqual(attrv, attr.get_latest_value())
        self.assertEqual(attr.values.count(), 1)

    def test_get_latest_value_with_readonly(self):
        user = User.objects.create(username="hoge")
        entity = self.create_entity_with_all_type_attributes(user)
        entry = Entry.objects.create(name="entry", schema=entity, created_user=user)

        for entity_attr in entity.attrs.all():
            entry.add_attribute_from_base(entity_attr, user)

        for attr in entry.attrs.all():
            self.assertIsNone(attr.get_latest_value(is_readonly=True))

    def test_add_to_attrv(self):
        user = User.objects.create(username="hoge")
        entity_ref = Entity.objects.create(name="Ref", created_user=user)
        entity = self.create_entity_with_all_type_attributes(user, entity_ref)

        # create test groups but g2 is deleted
        test_groups = [Group.objects.create(name=x) for x in ["g0", "g1", "g2-deleted"]]
        test_groups[2].delete()

        # initialize test entry
        entry = Entry.objects.create(name="entry", schema=entity, created_user=user)
        entry.complement_attrs(user)
        entry_refs = [
            Entry.objects.create(name="ref-%d" % i, schema=entity_ref, created_user=user)
            for i in range(2)
        ]

        set_attrinfo = [
            {"name": "arr_str", "value": ["foo"]},
            {"name": "arr_obj", "value": [entry_refs[0]]},
            {"name": "arr_name", "value": [{"id": entry_refs[0], "name": "foo"}]},
            {"name": "arr_group", "value": [test_groups[0]]},
        ]
        attrs = {}
        for info in set_attrinfo:
            attr = attrs[info["name"]] = entry.attrs.get(schema__name=info["name"])
            attr.add_value(user, info["value"])

        # test added invalid values
        attrs["arr_str"].add_to_attrv(user, value="")
        self.assertEqual(
            [x.value for x in attrs["arr_str"].get_latest_value().data_array.all()],
            ["foo"],
        )
        attrs["arr_obj"].add_to_attrv(user, referral=None)
        self.assertEqual(
            [x.referral for x in attrs["arr_obj"].get_latest_value().data_array.all()],
            [ACLBase.objects.get(id=entry_refs[0].id)],
        )
        attrs["arr_name"].add_to_attrv(user, value="", referral=None)
        self.assertEqual(
            [
                (x.value, x.referral.name)
                for x in attrs["arr_name"].get_latest_value().data_array.all()
            ],
            [("foo", "ref-0")],
        )
        attrs["arr_group"].add_to_attrv(user, value=test_groups[2])
        self.assertEqual(
            [x.value for x in attrs["arr_group"].get_latest_value().data_array.all()],
            [str(test_groups[0].id)],
        )

        # test append attrv
        attrs["arr_str"].add_to_attrv(user, value="bar")
        attrv = attrs["arr_str"].get_latest_value()
        self.assertEqual(attrv.data_array.count(), 2)
        self.assertEqual(sorted([x.value for x in attrv.data_array.all()]), sorted(["foo", "bar"]))

        attrs["arr_obj"].add_to_attrv(user, referral=entry_refs[1])
        attrv = attrs["arr_obj"].get_latest_value()
        self.assertEqual(attrv.data_array.count(), 2)
        self.assertEqual(
            sorted([x.referral.name for x in attrv.data_array.all()]),
            sorted(["ref-0", "ref-1"]),
        )

        attrs["arr_name"].add_to_attrv(user, referral=entry_refs[1], value="baz", boolean=True)
        attrv = attrs["arr_name"].get_latest_value()
        self.assertEqual(attrv.data_array.count(), 2)
        self.assertEqual(sorted([x.value for x in attrv.data_array.all()]), sorted(["foo", "baz"]))
        self.assertEqual(
            sorted([x.referral.name for x in attrv.data_array.all()]),
            sorted(["ref-0", "ref-1"]),
        )
        self.assertEqual([x.boolean for x in attrv.data_array.filter(value="baz")], [True])

        attrs["arr_group"].add_to_attrv(user, value=test_groups[1])
        self.assertEqual(
            [x.value for x in attrs["arr_group"].get_latest_value().data_array.all()],
            [str(test_groups[0].id), str(test_groups[1].id)],
        )

    def test_remove_from_attrv(self):
        user = User.objects.create(username="hoge")
        entity_ref = Entity.objects.create(name="Ref", created_user=user)
        entity = self.create_entity_with_all_type_attributes(user, entity_ref)

        # create test groups but g1 is deleted
        test_groups = [Group.objects.create(name=x) for x in ["g0", "g1", "g2-deleted"]]

        # initialize test entry
        entry = Entry.objects.create(name="entry", schema=entity, created_user=user)
        entry.complement_attrs(user)
        entry_refs = [
            Entry.objects.create(name="ref-%d" % i, schema=entity_ref, created_user=user)
            for i in range(2)
        ]

        set_attrinfo = [
            {"name": "arr_str", "value": ["foo", "bar"]},
            {"name": "arr_obj", "value": entry_refs},
            {
                "name": "arr_name",
                "value": [
                    {"id": entry_refs[0], "name": "foo"},
                    {"id": entry_refs[1], "name": "bar"},
                ],
            },
            {"name": "arr_group", "value": test_groups},
        ]
        attrs = {}
        for info in set_attrinfo:
            attr = attrs[info["name"]] = entry.attrs.get(schema__name=info["name"])
            attr.add_value(user, info["value"])

        # remove group2 after registering
        test_groups[2].delete()

        # test remove_from_attrv with invalid value
        attrs["arr_str"].remove_from_attrv(user, value=None)
        attrv = attrs["arr_str"].get_latest_value()
        self.assertEqual(sorted([x.value for x in attrv.data_array.all()]), sorted(["foo", "bar"]))

        attrs["arr_obj"].remove_from_attrv(user, referral=None)
        attrv = attrs["arr_obj"].get_latest_value()
        self.assertEqual(
            sorted([x.referral.name for x in attrv.data_array.all()]),
            sorted(["ref-0", "ref-1"]),
        )

        attrs["arr_name"].remove_from_attrv(user, referral=None)
        attrv = attrs["arr_name"].get_latest_value()
        self.assertEqual(sorted([x.value for x in attrv.data_array.all()]), sorted(["foo", "bar"]))
        self.assertEqual(
            sorted([x.referral.name for x in attrv.data_array.all()]),
            sorted(["ref-0", "ref-1"]),
        )

        attrs["arr_group"].remove_from_attrv(user, value=None)
        self.assertEqual(
            [x.value for x in attrs["arr_group"].get_latest_value().data_array.all()],
            [str(x.id) for x in test_groups],
        )

        # test remove_from_attrv with valid value
        attrs["arr_str"].remove_from_attrv(user, value="foo")
        attrv = attrs["arr_str"].get_latest_value()
        self.assertEqual(sorted([x.value for x in attrv.data_array.all()]), sorted(["bar"]))

        attrs["arr_obj"].remove_from_attrv(user, referral=entry_refs[0])
        attrv = attrs["arr_obj"].get_latest_value()
        self.assertEqual(
            sorted([x.referral.name for x in attrv.data_array.all()]), sorted(["ref-1"])
        )

        attrs["arr_name"].remove_from_attrv(user, referral=entry_refs[0])
        attrv = attrs["arr_name"].get_latest_value()
        self.assertEqual(sorted([x.value for x in attrv.data_array.all()]), sorted(["bar"]))
        self.assertEqual(
            sorted([x.referral.name for x in attrv.data_array.all()]), sorted(["ref-1"])
        )

        # This checks that both specified group and invalid groups are removed
        attrs["arr_group"].remove_from_attrv(user, value=test_groups[1])
        self.assertEqual(
            [x.value for x in attrs["arr_group"].get_latest_value().data_array.all()],
            [str(test_groups[0].id)],
        )

    def test_is_importable_data(self):
        check_data = [
            {"expect": False, "data": ["foo", "bar"]},
            {"expect": False, "data": "foo"},
            {"expect": False, "data": {"Entity": "hoge"}},
            {"expect": False, "data": {"Entity": ["hoge"]}},
            {"expect": False, "data": {"Entity": [{"attrs": {}}]}},
            {"expect": False, "data": {"Entity": [{"name": "entry"}]}},
            {
                "expect": False,
                "data": {"Entity": [{"attrs": {"foo": "bar"}, "name": 1234}]},
            },
            {
                "expect": False,
                "data": {"Entity": [{"attrs": ["foo", "bar"], "name": "entry"}]},
            },
            {
                "expect": True,
                "data": {"Entity": [{"attrs": {"foo": "bar"}, "name": "entry"}]},
            },
        ]
        for info in check_data:
            ret = Entry.is_importable_data(info["data"])

            self.assertEqual(ret, info["expect"])

    def test_remove_duplicate_attr(self):
        # initialize EntityAttr and Entry objects to test
        entity_attr = EntityAttr.objects.create(
            **{
                "name": "attr",
                "created_user": self._user,
                "parent_entity": self._entity,
            }
        )
        self._entity.attrs.add(entity_attr)

        entry = Entry.objects.create(name="entry", schema=self._entity, created_user=self._user)
        entry.complement_attrs(self._user)

        # Add and register duplicate Attribute after registers
        dup_attr = Attribute.objects.create(
            name=entity_attr.name,
            schema=entity_attr,
            created_user=self._user,
            parent_entry=entry,
        )
        entry.attrs.add(dup_attr)

        # checks duplicate attr is registered as expected
        self.assertEqual(entry.attrs.count(), 2)
        self.assertTrue(entry.attrs.filter(id=dup_attr.id).exists())

        # remove duplicate attribute
        entry.may_remove_duplicate_attr(dup_attr)

        # checks duplicate attr would be removed
        self.assertEqual(entry.attrs.count(), 1)
        self.assertNotEqual(entry.attrs.first().id, dup_attr)
        self.assertFalse(dup_attr.is_active)

        # checks original attr would never be removed by same method
        orig_attr = entry.attrs.first()
        entry.may_remove_duplicate_attr(orig_attr)
        self.assertEqual(entry.attrs.count(), 1)
        self.assertEqual(entry.attrs.first(), orig_attr)

    def test_restore_entry(self):
        entity = self.create_entity_with_all_type_attributes(self._user)
        ref_entry = Entry.objects.create(name='ref_entry', schema=entity, created_user=self._user)
        entry = Entry.objects.create(name='entry', schema=entity, created_user=self._user)
        entry.complement_attrs(self._user)

        attr = entry.attrs.get(schema__name='obj')
        attr.add_value(self._user, ref_entry)

        ref_entry.delete()
        ref_entry.restore()

        ref_entry.refresh_from_db()
        self.assertTrue(ref_entry.is_active)
        self.assertEqual(ref_entry.name, 'ref_entry')
        self.assertTrue(all([attr.is_active for attr in ref_entry.attrs.all()]))

        ret = Entry.search_entries(self._user, [entity.id], [{'name': 'obj'}])
        self.assertEqual(ret['ret_values'][0]['entry']['name'], 'entry')
        self.assertEqual(ret['ret_values'][0]['attrs']['obj']['value']['name'], 'ref_entry')
        self.assertEqual(ret['ret_values'][1]['entry']['name'], 'ref_entry')

    def test_restore_entry_in_chain(self):
        # initilaize referral Entries for checking processing caused
        # by setting 'is_delete_in_chain' flag
        ref_entity = Entity.objects.create(name="ReferredEntity", created_user=self._user)
        ref_entries = [
            Entry.objects.create(name="ref-%d" % i, created_user=self._user, schema=ref_entity)
            for i in range(3)
        ]

        # initialize EntityAttrs
        attr_info = {
            "obj": {"type": AttrTypeValue["object"], "value": ref_entries[0]},
            "arr_obj": {
                "type": AttrTypeValue["array_object"],
                "value": ref_entries[1:],
            },
        }
        for attr_name, info in attr_info.items():
            # create EntityAttr object with is_delete_in_chain object
            attr = EntityAttr.objects.create(
                name=attr_name,
                type=info["type"],
                is_delete_in_chain=True,
                created_user=self._user,
                parent_entity=self._entity,
            )

            if info["type"] & AttrTypeValue["object"]:
                attr.referral.add(ref_entity)

            self._entity.attrs.add(attr)

        # initialize target entry
        entry = Entry.objects.create(name="entry", schema=self._entity, created_user=self._user)
        entry.complement_attrs(self._user)

        for attr_name, info in attr_info.items():
            attr = entry.attrs.get(schema__name=attr_name)
            attr.add_value(self._user, info["value"])

        # delete target entry at first
        entry.delete()

        self.assertFalse(entry.is_active)
        self.assertTrue(entry.name.find("_deleted_") > 0)
        self.assertFalse(any([Entry.objects.get(id=x.id).is_active for x in ref_entries]))

        # restore target entry
        entry.restore()

        self.assertTrue(entry.is_active)
        self.assertEqual(entry.name.find("_deleted_"), -1)
        self.assertTrue(all([Entry.objects.get(id=x.id).is_active for x in ref_entries]))

    def test_to_dict_entry(self):
        user = User.objects.create(username="hoge")
        test_group = Group.objects.create(name="test-group")

        # create referred Entity and Entries
        ref_entity = Entity.objects.create(name="Referred Entity", created_user=user)
        ref_entry = Entry.objects.create(name="r0", schema=ref_entity, created_user=user)

        entity = self.create_entity_with_all_type_attributes(user)
        entry = Entry.objects.create(name="entry", schema=entity, created_user=user)
        entry.complement_attrs(user)

        for info in self._get_attrinfo_template(ref_entry, test_group):
            attr = entry.attrs.get(schema__name=info["name"])
            attr.add_value(user, info["set_val"])

        # This checks all attribute values which are generated by entry.to_dict method
        ret_dict = entry.to_dict(user)
        expected_attrinfos = [
            {"name": "str", "value": "foo"},
            {"name": "text", "value": "bar"},
            {"name": "bool", "value": False},
            {"name": "arr_str", "value": ["foo", "bar", "baz"]},
            {"name": "date", "value": "2018-12-31"},
            {"name": "obj", "value": "r0"},
            {"name": "name", "value": {"bar": "r0"}},
            {"name": "arr_obj", "value": ["r0"]},
            {"name": "arr_name", "value": [{"hoge": "r0"}]},
            {"name": "group", "value": "test-group"},
            {"name": "arr_group", "value": ["test-group"]},
        ]
        for info in expected_attrinfos:
            self.assertEqual(
                [x["value"] for x in ret_dict["attrs"] if x["name"] == info["name"]],
                [info["value"]],
            )

    def test_to_dict_entry_with_metainfo_param(self):
        user = User.objects.create(username="hoge")
        test_group = Group.objects.create(name="test-group")

        # create referred Entity and Entries
        ref_entity = Entity.objects.create(name="Referred Entity", created_user=user)
        ref_entry = Entry.objects.create(name="r0", schema=ref_entity, created_user=user)

        entity = self.create_entity_with_all_type_attributes(user)
        entry = Entry.objects.create(name="entry", schema=entity, created_user=user)
        entry.complement_attrs(user)

        for info in self._get_attrinfo_template(ref_entry, test_group):
            attr = entry.attrs.get(schema__name=info["name"])
            attr.add_value(user, info["set_val"])

        # This checks all attribute values which are generated by entry.to_dict method
        ret_dict = entry.to_dict(user, with_metainfo=True)
        expected_attrinfos = [
            {"name": "str", "value": {"type": AttrTypeValue["string"], "value": "foo"}},
            {"name": "text", "value": {"type": AttrTypeValue["text"], "value": "bar"}},
            {
                "name": "bool",
                "value": {"type": AttrTypeValue["boolean"], "value": False},
            },
            {
                "name": "date",
                "value": {"type": AttrTypeValue["date"], "value": "2018-12-31"},
            },
            {
                "name": "arr_str",
                "value": {
                    "type": AttrTypeValue["array_string"],
                    "value": ["foo", "bar", "baz"],
                },
            },
            {
                "name": "obj",
                "value": {
                    "type": AttrTypeValue["object"],
                    "value": {"id": ref_entry.id, "name": ref_entry.name},
                },
            },
            {
                "name": "name",
                "value": {
                    "type": AttrTypeValue["named_object"],
                    "value": {"bar": {"id": ref_entry.id, "name": ref_entry.name}},
                },
            },
            {
                "name": "arr_obj",
                "value": {
                    "type": AttrTypeValue["array_object"],
                    "value": [{"id": ref_entry.id, "name": ref_entry.name}],
                },
            },
            {
                "name": "arr_name",
                "value": {
                    "type": AttrTypeValue["array_named_object"],
                    "value": [{"hoge": {"id": ref_entry.id, "name": ref_entry.name}}],
                },
            },
            {
                "name": "group",
                "value": {
                    "type": AttrTypeValue["group"],
                    "value": {"id": test_group.id, "name": test_group.name},
                },
            },
            {
                "name": "arr_group",
                "value": {
                    "type": AttrTypeValue["array_group"],
                    "value": [{"id": test_group.id, "name": test_group.name}],
                },
            },
        ]
        for info in expected_attrinfos:
            self.assertEqual(
                [x["value"] for x in ret_dict["attrs"] if x["name"] == info["name"]],
                [info["value"]],
            )

    def test_to_dict_entry_for_checking_permission(self):
        admin_user = User.objects.create(username="admin", is_superuser=True)

        private_entity = Entity.objects.create(
            name="private_entity", created_user=admin_user, is_public=False
        )
        public_entity = Entity.objects.create(name="public_entity", created_user=admin_user)

        attr_info = [
            {"name": "attr1", "is_public": True},
            {"name": "attr2", "is_public": False},
        ]
        for info in attr_info:
            [
                e.attrs.add(
                    EntityAttr.objects.create(
                        **{
                            "type": AttrTypeValue["string"],
                            "created_user": self._user,
                            "parent_entity": self._entity,
                            "name": info["name"],
                            "is_public": info["is_public"],
                        }
                    )
                )
                for e in [private_entity, public_entity]
            ]

        # Initialize three kind of entries as below
        entry_info = [
            {"name": "e1", "schema": private_entity, "is_public": True},
            {"name": "e2", "schema": public_entity, "is_public": False},
            {"name": "e3", "schema": public_entity, "is_public": True},
        ]
        entries = [Entry.objects.create(created_user=admin_user, **info) for info in entry_info]
        for entry in entries:
            entry.complement_attrs(admin_user)

            for attr in entry.attrs.all():
                attr.add_value(admin_user, "hoge")

        # Test to_dict method of Entry
        self.assertIsNone(entries[0].to_dict(self._user))
        self.assertIsNone(entries[1].to_dict(self._user))
        self.assertEqual(
            entries[2].to_dict(self._user),
            {
                "id": entries[2].id,
                "name": entries[2].name,
                "entity": {"id": public_entity.id, "name": public_entity.name},
                "attrs": [
                    {"name": "attr1", "value": "hoge"},
                ],
            },
        )

    def test_search_entries_blank_val(self):
        user = User.objects.create(username="hoge")

        # create referred Entity and Entries
        ref_entity = Entity.objects.create(name="Referred Entity", created_user=user)
        ref_entry = Entry.objects.create(
            name="referred_entry", schema=ref_entity, created_user=user
        )
        ref_group = Group.objects.create(name="group")

        attr_info = {
            "str": {"type": AttrTypeValue["string"], "value": "foo-%d"},
            "str2": {"type": AttrTypeValue["string"], "value": "foo-%d"},
            "obj": {"type": AttrTypeValue["object"], "value": str(ref_entry.id)},
            "name": {
                "type": AttrTypeValue["named_object"],
                "value": {"name": "bar", "id": str(ref_entry.id)},
            },
            "bool": {"type": AttrTypeValue["boolean"], "value": False},
            "group": {"type": AttrTypeValue["group"], "value": str(ref_group.id)},
            "date": {"type": AttrTypeValue["date"], "value": date(2018, 12, 31)},
            "arr_str": {
                "type": AttrTypeValue["array_string"],
                "value": ["foo", "bar", "baz"],
            },
            "arr_obj": {
                "type": AttrTypeValue["array_object"],
                "value": [str(x.id) for x in Entry.objects.filter(schema=ref_entity)],
            },
            "arr_name": {
                "type": AttrTypeValue["array_named_object"],
                "value": [{"name": "hoge", "id": str(ref_entry.id)}],
            },
        }

        entity = Entity.objects.create(name="entity", created_user=user)
        for attr_name, info in attr_info.items():
            attr = EntityAttr.objects.create(
                name=attr_name,
                type=info["type"],
                created_user=user,
                parent_entity=entity,
            )

            if info["type"] & AttrTypeValue["object"]:
                attr.referral.add(ref_entity)

            entity.attrs.add(attr)

        for index in range(0, 11):
            entry = Entry.objects.create(name="e-%d" % index, schema=entity, created_user=user)
            entry.complement_attrs(user)

            for attr_name, info in attr_info.items():
                attr = entry.attrs.get(name=attr_name)
                if attr_name == "str":
                    attr.add_value(user, info["value"] % index)
                elif attr_name == "str2":
                    attr.add_value(user, info["value"] % (index + 100))
                else:
                    attr.add_value(user, info["value"])

            entry.register_es()

        # search entries with blank values
        entry = Entry.objects.create(name="", schema=entity, created_user=user)
        entry.complement_attrs(user)
        entry.register_es()

        ref_entry = Entry.objects.create(
            name=CONFIG.EMPTY_SEARCH_CHARACTER, schema=ref_entity, created_user=user
        )
        ref_group = Group.objects.create(name=CONFIG.EMPTY_SEARCH_CHARACTER)

        # search entries with blank values
        entry = Entry.objects.create(
            name=CONFIG.EMPTY_SEARCH_CHARACTER, schema=entity, created_user=user
        )
        entry.complement_attrs(user)

        # search entries with back slash
        attr_info = {
            "str": {
                "type": AttrTypeValue["string"],
                "value": CONFIG.EMPTY_SEARCH_CHARACTER,
            },
            "str2": {
                "type": AttrTypeValue["string"],
                "value": CONFIG.EMPTY_SEARCH_CHARACTER,
            },
            "obj": {"type": AttrTypeValue["object"], "value": str(ref_entry.id)},
            "name": {
                "type": AttrTypeValue["named_object"],
                "value": {"name": "bar", "id": str(ref_entry.id)},
            },
            "bool": {"type": AttrTypeValue["boolean"], "value": False},
            "group": {"type": AttrTypeValue["group"], "value": str(ref_group.id)},
            "date": {"type": AttrTypeValue["date"], "value": date(2018, 12, 31)},
            "arr_str": {
                "type": AttrTypeValue["array_string"],
                "value": [CONFIG.EMPTY_SEARCH_CHARACTER],
            },
            "arr_obj": {
                "type": AttrTypeValue["array_object"],
                "value": [str(x.id) for x in Entry.objects.filter(schema=ref_entity)],
            },
            "arr_name": {
                "type": AttrTypeValue["array_named_object"],
                "value": [{"name": "hoge", "id": str(ref_entry.id)}],
            },
        }

        for attr_name, info in attr_info.items():
            attr = entry.attrs.get(name=attr_name)
            attr.add_value(user, info["value"])

        entry.register_es()

        # search entries with empty_search_character
        for attr_name, info in attr_info.items():
            ret = Entry.search_entries(
                user,
                [entity.id],
                [{"name": attr_name, "keyword": CONFIG.EMPTY_SEARCH_CHARACTER}],
            )
            if attr_name != "bool":
                self.assertEqual(ret["ret_count"], 1)
            else:
                self.assertEqual(ret["ret_count"], 0)

        # search entries with double_empty_search_character
        double_empty_search_character = (
            CONFIG.EMPTY_SEARCH_CHARACTER + CONFIG.EMPTY_SEARCH_CHARACTER
        )

        for attr_name, info in attr_info.items():
            ret = Entry.search_entries(
                user,
                [entity.id],
                [{"name": attr_name, "keyword": double_empty_search_character}],
            )
            self.assertEqual(ret["ret_count"], 0)

        # check functionallity of the 'entry_name' parameter
        ret = Entry.search_entries(user, [entity.id], entry_name=CONFIG.EMPTY_SEARCH_CHARACTER)
        self.assertEqual(ret["ret_count"], 1)

        ret = Entry.search_entries(user, [entity.id], entry_name=double_empty_search_character)
        self.assertEqual(ret["ret_count"], 0)

        # check combination of 'entry_name' and 'hint_attrs' parameter
        ret = Entry.search_entries(
            user,
            [entity.id],
            [{"name": "str", "keyword": CONFIG.EMPTY_SEARCH_CHARACTER}],
            entry_name=CONFIG.EMPTY_SEARCH_CHARACTER,
        )
        self.assertEqual(ret["ret_count"], 1)

    def test_cache_of_adding_attribute(self):
        """
        This test suite confirms that the creating cache not to remaining after
        creating Attribute instance. This indicates cache operation in the method
        of add_attribute_from_base has atomicity. It means cache value would not
        be set before and after calling this method that set cache value.
        """
        # initialize Entity an Entry
        user = User.objects.create(username="hoge")
        entity = Entity.objects.create(name="entity", created_user=user)
        attrbase = EntityAttr.objects.create(name="attr", created_user=user, parent_entity=entity)
        entity.attrs.add(attrbase)

        # call add_attribute_from_base method more than once
        entry = Entry.objects.create(name="entry", schema=entity, created_user=user)
        for _i in range(2):
            entry.add_attribute_from_base(attrbase, user)

        self.assertIsNone(entry.get_cache("add_%d" % attrbase.id))

    def test_may_append_attr(self):
        # initialize Entity an Entry
        entity = Entity.objects.create(name="entity", created_user=self._user)
        entry1 = Entry.objects.create(name="entry1", created_user=self._user, schema=entity)
        entry2 = Entry.objects.create(name="entry2", created_user=self._user, schema=entity)

        attr = self.make_attr("attr", attrtype=AttrTypeArrStr, entity=entity, entry=entry1)

        # Just after creating entries, there is no attribute in attrs member
        self.assertEqual(entry1.attrs.count(), 0)
        self.assertEqual(entry2.attrs.count(), 0)

        for entry in [entry1, entry2]:
            entry.may_append_attr(attr)

        # Attribute object should be set to appropriate entry's attrs member
        self.assertEqual(entry1.attrs.first(), attr)
        self.assertEqual(entry2.attrs.count(), 0)

    def test_search_entries_includes_and_or(self):
        user = User.objects.create(username="hoge")

        attr_info = []
        """
        testdata1 str1:foo str2:blank str3:blank arr_str:['hoge']
        testdata2 str1:foo str2:bar str3:blank arr_str:['hoge', 'fuga']
        testdata3 str1:foo str2:bar str3:baz arr_str:['hoge', 'fuga', 'piyo']
        """
        attr_info.append(
            {
                "str1": {"type": AttrTypeValue["string"], "value": "foo"},
                "str2": {"type": AttrTypeValue["string"], "value": ""},
                "str3": {"type": AttrTypeValue["string"], "value": ""},
                "arr_str": {"type": AttrTypeValue["array_string"], "value": ["hoge"]},
            }
        )
        attr_info.append(
            {
                "str1": {"type": AttrTypeValue["string"], "value": "foo"},
                "str2": {"type": AttrTypeValue["string"], "value": "bar"},
                "str3": {"type": AttrTypeValue["string"], "value": ""},
                "arr_str": {
                    "type": AttrTypeValue["array_string"],
                    "value": ["hoge", "fuga"],
                },
            }
        )
        attr_info.append(
            {
                "str1": {"type": AttrTypeValue["string"], "value": "foo"},
                "str2": {"type": AttrTypeValue["string"], "value": "bar"},
                "str3": {"type": AttrTypeValue["string"], "value": "baz"},
                "arr_str": {
                    "type": AttrTypeValue["array_string"],
                    "value": ["hoge", "fuga", "piyo"],
                },
            }
        )

        entity = Entity.objects.create(name="entity", created_user=user)
        for attr_name, info in attr_info[0].items():
            attr = EntityAttr.objects.create(
                name=attr_name,
                type=info["type"],
                created_user=user,
                parent_entity=entity,
            )
            entity.attrs.add(attr)

        for i, x in enumerate(attr_info):
            entry = Entry.objects.create(name="e-%s" % i, schema=entity, created_user=user)
            entry.complement_attrs(user)

            for attr_name, info in x.items():

                attr = entry.attrs.get(name=attr_name)
                attr.add_value(user, info["value"])

            entry.register_es()

        """
        Test case that contains only 'and'
        """
        test_suites = []
        test_suites.append(
            [
                {"ret_cnt": 3, "search_word": [{"name": "str1", "keyword": "foo"}]},
                {
                    "ret_cnt": 0,
                    "search_word": [
                        {"name": "str1", "keyword": "foo&bar"},
                        {"name": "str2", "keyword": "foo&bar"},
                    ],
                },
                {
                    "ret_cnt": 0,
                    "search_word": [
                        {"name": "str1", "keyword": "foo&bar&baz"},
                        {"name": "str2", "keyword": "foo&bar&baz"},
                        {"name": "str3", "keyword": "foo&bar&baz"},
                    ],
                },
                {
                    "ret_cnt": 3,
                    "search_word": [{"name": "arr_str", "keyword": "hoge"}],
                },
                {
                    "ret_cnt": 2,
                    "search_word": [{"name": "arr_str", "keyword": "hoge&fuga"}],
                },
                {
                    "ret_cnt": 1,
                    "search_word": [{"name": "arr_str", "keyword": "hoge&fuga&piyo"}],
                },
                {
                    "ret_cnt": 3,
                    "search_word": [
                        {"name": "str1", "keyword": "foo"},
                        {"name": "arr_str", "keyword": "hoge"},
                    ],
                },
                {
                    "ret_cnt": 2,
                    "search_word": [
                        {"name": "str1", "keyword": "foo"},
                        {"name": "str2", "keyword": "bar"},
                        {"name": "arr_str", "keyword": "hoge&fuga"},
                    ],
                },
                {
                    "ret_cnt": 1,
                    "search_word": [
                        {"name": "str1", "keyword": "foo"},
                        {"name": "str2", "keyword": "bar"},
                        {"name": "arr_str", "keyword": "hoge&fuga&piyo"},
                    ],
                },
            ]
        )

        """
        Test case that contains only 'or'
        """
        test_suites.append(
            [
                {"ret_cnt": 3, "search_word": [{"name": "str1", "keyword": "foo|bar"}]},
                {
                    "ret_cnt": 1,
                    "search_word": [
                        {"name": "str2", "keyword": "bar|baz"},
                        {"name": "str3", "keyword": "bar|baz"},
                    ],
                },
                {
                    "ret_cnt": 1,
                    "search_word": [
                        {"name": "str1", "keyword": "foo|bar|baz"},
                        {"name": "str2", "keyword": "foo|bar|baz"},
                        {"name": "str3", "keyword": "foo|bar|baz"},
                    ],
                },
                {
                    "ret_cnt": 3,
                    "search_word": [{"name": "arr_str", "keyword": "hoge|fuga"}],
                },
                {
                    "ret_cnt": 2,
                    "search_word": [{"name": "arr_str", "keyword": "fuga|piyo"}],
                },
                {
                    "ret_cnt": 3,
                    "search_word": [{"name": "arr_str", "keyword": "hoge|fuga|piyo"}],
                },
                {
                    "ret_cnt": 2,
                    "search_word": [
                        {"name": "str2", "keyword": "foo|bar"},
                        {"name": "arr_str", "keyword": "hoge"},
                    ],
                },
                {
                    "ret_cnt": 1,
                    "search_word": [
                        {"name": "str2", "keyword": "foo|bar"},
                        {"name": "str3", "keyword": "bar|baz"},
                        {"name": "arr_str", "keyword": "hoge|fuga"},
                    ],
                },
                {
                    "ret_cnt": 1,
                    "search_word": [
                        {"name": "str3", "keyword": "foo|baz"},
                        {"name": "arr_str", "keyword": "hoge|fuga|piyo"},
                    ],
                },
            ]
        )

        """
        Test cases that contain 'and' and 'or'
        """
        test_suites.append(
            [
                {"ret_cnt": 3, "search_word": [{"name": "str1", "keyword": "foo|bar"}]},
                {
                    "ret_cnt": 0,
                    "search_word": [
                        {"name": "str1", "keyword": "foo&baz|bar"},
                        {"name": "str2", "keyword": "foo&baz|bar"},
                        {"name": "str3", "keyword": "foo&baz|bar"},
                    ],
                },
                {
                    "ret_cnt": 0,
                    "search_word": [
                        {"name": "str1", "keyword": "foo|bar&baz"},
                        {"name": "str2", "keyword": "foo|bar&baz"},
                        {"name": "str3", "keyword": "foo|bar&baz"},
                    ],
                },
                {
                    "ret_cnt": 2,
                    "search_word": [{"name": "arr_str", "keyword": "hoge&piyo|fuga"}],
                },
                {
                    "ret_cnt": 2,
                    "search_word": [{"name": "arr_str", "keyword": "piyo|hoge&fuga"}],
                },
                {
                    "ret_cnt": 2,
                    "search_word": [
                        {"name": "str1", "keyword": "foo"},
                        {"name": "str2", "keyword": "bar|baz"},
                        {"name": "arr_str", "keyword": "hoge&piyo|fuga"},
                    ],
                },
            ]
        )

        for x in test_suites:
            for test_suite in x:
                ret = Entry.search_entries(user, [entity.id], test_suite["search_word"])
                self.assertEqual(ret["ret_count"], test_suite["ret_cnt"])

    def test_search_entries_entry_name(self):
        user = User.objects.create(username="hoge")
        entity = Entity.objects.create(name="entity", created_user=user)

        """
        testdata1 entry_name:'foo'
        testdata2 entry_name:'bar'
        testdata3 entry_name:'barbaz'
        """
        for entry_name in ["foo", "bar", "barbaz"]:
            entry = Entry.objects.create(name=entry_name, schema=entity, created_user=user)
            entry.register_es()

        search_words = {"foo": 1, "bar&baz": 1, "foo|bar": 3, "foo|bar&baz": 2}
        for word, count in search_words.items():
            ret = Entry.search_entries(user, [entity.id], entry_name=word)
            self.assertEqual(ret["ret_count"], count)

    def test_search_entries_get_regex_pattern(self):
        user = User.objects.create(username="hoge")
        entity = Entity.objects.create(name="entity", created_user=user)

        add_chars = [
            "!",
            '"',
            "#",
            "$",
            "%",
            "'",
            "(",
            ")",
            "-",
            "=",
            "^",
            "~",
            "@",
            "`",
            "[",
            "]",
            "{",
            "}",
            ";",
            "+",
            ":",
            "*",
            ",",
            "<",
            ">",
            ".",
            "/",
            "?",
            "_",
            " ",
        ]
        test_suites = []
        for i, add_char in enumerate(add_chars):
            entry_name = "test%s%s" % (add_char, i)
            entry = Entry.objects.create(name=entry_name, schema=entity, created_user=user)
            entry.register_es()

            test_suites.append(
                {"search_word": entry_name, "ret_cnt": 1, "ret_entry_name": entry_name}
            )

        for test_suite in test_suites:
            ret = Entry.search_entries(user, [entity.id], entry_name=test_suite["search_word"])
            self.assertEqual(ret["ret_count"], test_suite["ret_cnt"])
            self.assertEqual(ret["ret_values"][0]["entry"]["name"], test_suite["ret_entry_name"])

    def test_search_entries_with_is_output_all(self):
        self._entity.attrs.add(self._attr.schema)
        self._entry.attrs.add(self._attr)
        self._entry.attrs.first().add_value(self._user, "hoge")
        self._entry.register_es()
        ret = Entry.search_entries(self._user, [self._entity.id], is_output_all=True)
        self.assertEqual(
            ret["ret_values"][0]["attrs"],
            {"attr": {"value": "hoge", "is_readble": True, "type": 2}},
        )

        ret = Entry.search_entries(
            self._user,
            [self._entity.id],
            [{"name": "attr", "keyword": "^ge"}],
            is_output_all=True,
        )
        self.assertEqual(ret["ret_count"], 0)

    def test_search_entries_for_simple(self):
        self._entity.attrs.add(self._attr.schema)
        self._entry.attrs.add(self._attr)
        self._entry.attrs.first().add_value(self._user, "hoge")
        self._entry.register_es()

        # search by Entry name
        ret = Entry.search_entries_for_simple("entry")
        self.assertEqual(ret["ret_count"], 1)
        self.assertEqual(
            ret["ret_values"][0],
            {
                "id": str(self._entry.id),
                "name": self._entry.name,
            },
        )

        # search by AttributeValue
        ret = Entry.search_entries_for_simple("hoge")
        self.assertEqual(ret["ret_count"], 1)
        self.assertEqual(
            ret["ret_values"][0],
            {
                "id": str(self._entry.id),
                "name": self._entry.name,
                "attr": self._attr.schema.name,
            },
        )

    def test_search_entries_for_simple_with_hint_entity_name(self):
        self._entry.register_es()
        entity = Entity.objects.create(name="entity2", created_user=self._user)
        entry = Entry.objects.create(name="entry2", schema=entity, created_user=self._user)
        entry.register_es()

        ret = Entry.search_entries_for_simple("entry")
        self.assertEqual(ret["ret_count"], 2)
        self.assertEqual([x["name"] for x in ret["ret_values"]], ["entry", "entry2"])

        ret = Entry.search_entries_for_simple("entry", "entity")
        self.assertEqual(ret["ret_count"], 1)
        self.assertEqual([x["name"] for x in ret["ret_values"]], ["entry"])

    def test_search_entries_for_simple_with_limit_offset(self):
        for i in range(0, 10):
            entry = Entry.objects.create(
                name="e-%s" % i, schema=self._entity, created_user=self._user
            )
            entry.register_es()

        ret = Entry.search_entries_for_simple("e-", limit=5)
        self.assertEqual(ret["ret_count"], 10)
        self.assertEqual([x["name"] for x in ret["ret_values"]], ["e-%s" % x for x in range(0, 5)])

        ret = Entry.search_entries_for_simple("e-", offset=5)
        self.assertEqual(ret["ret_count"], 10)
        self.assertEqual([x["name"] for x in ret["ret_values"]], ["e-%s" % x for x in range(5, 10)])

        # param larger than max_result_window
        ret = Entry.search_entries_for_simple("e-", limit=500001)
        self.assertEqual(ret["ret_count"], 0)
        self.assertEqual(ret["ret_values"], [])

        ret = Entry.search_entries_for_simple("e-", offset=500001)
        self.assertEqual(ret["ret_count"], 0)
        self.assertEqual(ret["ret_values"], [])

    def test_get_es_document(self):
        user = User.objects.create(username="hoge")
        test_group = Group.objects.create(name="test-group")

        # create referred Entity and Entries
        ref_entity = Entity.objects.create(name="Referred Entity", created_user=user)
        ref_entry = Entry.objects.create(name="r0", schema=ref_entity, created_user=user)

        entity = self.create_entity_with_all_type_attributes(user)
        entry = Entry.objects.create(name="entry", schema=entity, created_user=user)
        entry.complement_attrs(user)

        for info in self._get_attrinfo_template(ref_entry, test_group):
            attr = entry.attrs.get(schema__name=info["name"])
            attr.add_value(user, info["set_val"])

        es_registering_value = entry.get_es_document()

        # this test value that will be registered in elasticsearch
        expected_values = {
            "str": {"key": [""], "value": ["foo"], "referral_id": [""]},
            "obj": {
                "key": [""],
                "value": [ref_entry.name],
                "referral_id": [ref_entry.id],
            },
            "text": {"key": [""], "value": ["bar"], "referral_id": [""]},
            "name": {
                "key": ["bar"],
                "value": [ref_entry.name],
                "referral_id": [ref_entry.id],
            },
            "bool": {"key": [""], "value": ["False"], "referral_id": [""]},
            "group": {
                "key": [""],
                "value": [test_group.name],
                "referral_id": [test_group.id],
            },
            "date": {
                "key": [""],
                "value": [""],
                "referral_id": [""],
                "date_value": [date(2018, 12, 31)],
            },
            "arr_str": {
                "key": ["", "", ""],
                "value": ["foo", "bar", "baz"],
                "referral_id": ["", "", ""],
            },
            "arr_obj": {
                "key": [""],
                "value": [ref_entry.name],
                "referral_id": [ref_entry.id],
            },
            "arr_name": {
                "key": ["hoge"],
                "value": [ref_entry.name],
                "referral_id": [ref_entry.id],
            },
            "arr_group": {
                "key": [""],
                "value": [test_group.name],
                "referral_id": [test_group.id],
            },
        }
        # check all attributes are expected ones
        self.assertEqual(
            set([x["name"] for x in es_registering_value["attr"]]),
            set(expected_values.keys()),
        )

        # check all attribute contexts are expected ones
        for attrname, attrinfo in expected_values.items():
            attr = entry.attrs.get(schema__name=attrname)
            set_attrs = [x for x in es_registering_value["attr"] if x["name"] == attrname]

            self.assertTrue(all([x["type"] == attr.schema.type for x in set_attrs]))
            self.assertTrue(all([x["is_readble"] is True for x in set_attrs]))
            for param_name in ["key", "value", "referral_id", "date_value"]:
                if param_name in attrinfo:
                    self.assertEqual(
                        sorted([x[param_name] for x in set_attrs]),
                        sorted(attrinfo[param_name]),
                    )

    def test_get_es_document_without_attribute_value(self):
        # If the AttributeValue does not exist, permission returns the default
        self._entity.attrs.add(self._attr.schema)
        self._entry.attrs.add(self._attr)

        result = self._entry.get_es_document()
        self.assertEqual(
            result["attr"],
            [
                {
                    "name": self._attr.name,
                    "type": self._attr.schema.type,
                    "key": "",
                    "value": "",
                    "referral_id": "",
                    "is_readble": True,
                }
            ],
        )

    def test_get_es_document_when_referred_entry_was_deleted(self):
        # This entry refers self._entry which will be deleted later
        ref_entity = Entity.objects.create(name="", created_user=self._user)
        ref_attr = EntityAttr.objects.create(
            **{
                "name": "ref",
                "type": AttrTypeValue["object"],
                "created_user": self._user,
                "parent_entity": ref_entity,
            }
        )
        ref_attr.referral.add(self._entity)
        ref_entity.attrs.add(ref_attr)

        ref_entry = Entry.objects.create(name="ref", schema=ref_entity, created_user=self._user)
        ref_entry.complement_attrs(self._user)

        ref_entry.attrs.first().add_value(self._user, self._entry)

        result = ref_entry.get_es_document()
        self.assertEqual(result["name"], ref_entry.name)
        self.assertEqual(
            result["attr"],
            [
                {
                    "name": ref_attr.name,
                    "type": ref_attr.type,
                    "key": "",
                    "value": self._entry.name,
                    "referral_id": self._entry.id,
                    "is_readble": True,
                }
            ],
        )

        # Delete an entry which is referred by ref_entry
        self._entry.delete()

        # Check result of query of ref_entry after referring entry is deleted.
        result = ref_entry.get_es_document()
        self.assertEqual(result["name"], ref_entry.name)
        self.assertEqual(
            result["attr"],
            [
                {
                    "name": ref_attr.name,
                    "type": ref_attr.type,
                    "key": "",
                    "value": "",  # expected not to have information about deleted entry
                    "referral_id": "",  # expected not to have information about deleted entry
                    "is_readble": True,
                }
            ],
        )

    def test_get_attrv_method_of_entry(self):
        # prepare Entry and Attribute for testing Entry.get_attrv method
        user = User.objects.create(username="hoge")
        entity = Entity.objects.create(name="entity", created_user=user)

        for attrname in ["attr", "attr-deleted"]:
            entity.attrs.add(
                EntityAttr.objects.create(
                    name=attrname,
                    type=AttrTypeValue["string"],
                    created_user=user,
                    parent_entity=entity,
                )
            )

        entry = Entry.objects.create(name="entry", schema=entity, created_user=user)
        entry.complement_attrs(user)

        for attr in entry.attrs.all():
            # set value to testing attribute
            attr.add_value(user, "hoge")

        # remove EntityAttr attr-deleted
        entity.attrs.get(name="attr-deleted").delete()

        # tests of get_attrv method
        self.assertEqual(entry.get_attrv("attr").value, "hoge")
        self.assertIsNone(entry.get_attrv("attr-deleted"))
        self.assertIsNone(entry.get_attrv("invalid-attribute-name"))

        # update AttributeValue
        entry.attrs.get(schema__name="attr").add_value(user, "fuga")
        self.assertEqual(entry.get_attrv("attr").value, "fuga")

        # AttributeValue with is_latest set to True is duplicated(rare case)
        entry.attrs.get(schema__name="attr").values.all().update(is_latest=True)
        self.assertEqual(entry.get_attrv("attr").value, "fuga")

    def test_inherit_individual_attribute_permissions_when_it_is_complemented(self):
        [user1, user2] = [User.objects.create(username=x) for x in ["u1", "u2"]]
        groups = [Group.objects.create(name=x) for x in ["g1", "g2"]]

        entity = Entity.objects.create(name="entity", created_user=user1)
        entity_attr = EntityAttr.objects.create(
            name="attr",
            type=AttrTypeValue["string"],
            created_user=user1,
            parent_entity=entity,
            is_public=False,
        )
        [x.permissions.add(entity_attr.full) for x in [user1, user2] + groups]
        [user1.groups.add(g) for g in groups]
        entity.attrs.add(entity_attr)

        entry = Entry.objects.create(name="entry", schema=entity, created_user=user1)
        entry.complement_attrs(user1)

        # This checks both users have permissions for Attribute 'attr'
        attr = entry.attrs.first()
        self.assertTrue(attr.is_public)
        self.assertTrue(all([g.has_permission(attr, ACLType.Full) for g in groups]))
        self.assertTrue(all([u.has_permission(attr, ACLType.Full) for u in [user1, user2]]))

    def test_format_for_history(self):
        user = User.objects.create(username="hoge")

        # create referred Entity and Entries
        ref_entity = Entity.objects.create(name="Referred Entity", created_user=user)
        test_ref = Entry.objects.create(name="r0", schema=ref_entity, created_user=user)
        test_grp = Group.objects.create(name="g0")

        entity = self.create_entity_with_all_type_attributes(user)
        entry = Entry.objects.create(name="entry", schema=entity, created_user=user)
        entry.complement_attrs(user)

        attr_info = [
            {"name": "str", "set_val": "foo", "exp_val": "foo"},
            {
                "name": "obj",
                "set_val": str(test_ref.id),
                "exp_val": ACLBase.objects.get(id=test_ref.id),
            },
            {
                "name": "obj",
                "set_val": test_ref.id,
                "exp_val": ACLBase.objects.get(id=test_ref.id),
            },
            {
                "name": "obj",
                "set_val": test_ref,
                "exp_val": ACLBase.objects.get(id=test_ref.id),
            },
            {
                "name": "name",
                "set_val": {"name": "bar", "id": str(test_ref.id)},
                "exp_val": {
                    "value": "bar",
                    "referral": ACLBase.objects.get(id=test_ref.id),
                },
            },
            {
                "name": "name",
                "set_val": {"name": "bar", "id": test_ref.id},
                "exp_val": {
                    "value": "bar",
                    "referral": ACLBase.objects.get(id=test_ref.id),
                },
            },
            {
                "name": "name",
                "set_val": {"name": "bar", "id": test_ref},
                "exp_val": {
                    "value": "bar",
                    "referral": ACLBase.objects.get(id=test_ref.id),
                },
            },
            {
                "name": "arr_str",
                "set_val": ["foo", "bar", "baz"],
                "exp_val": ["foo", "bar", "baz"],
            },
            {
                "name": "arr_obj",
                "set_val": [str(test_ref.id)],
                "exp_val": [ACLBase.objects.get(id=test_ref.id)],
            },
            {
                "name": "arr_obj",
                "set_val": [test_ref.id],
                "exp_val": [ACLBase.objects.get(id=test_ref.id)],
            },
            {
                "name": "arr_obj",
                "set_val": [test_ref],
                "exp_val": [ACLBase.objects.get(id=test_ref.id)],
            },
            {
                "name": "arr_name",
                "set_val": [{"name": "hoge", "id": str(test_ref.id)}],
                "exp_val": [{"value": "hoge", "referral": ACLBase.objects.get(id=test_ref.id)}],
            },
            {
                "name": "arr_name",
                "set_val": [{"name": "hoge", "id": test_ref.id}],
                "exp_val": [{"value": "hoge", "referral": ACLBase.objects.get(id=test_ref.id)}],
            },
            {
                "name": "arr_name",
                "set_val": [{"name": "hoge", "id": test_ref}],
                "exp_val": [{"value": "hoge", "referral": ACLBase.objects.get(id=test_ref.id)}],
            },
            {
                "name": "date",
                "set_val": date(2018, 12, 31),
                "exp_val": date(2018, 12, 31),
            },
            {"name": "group", "set_val": str(test_grp.id), "exp_val": test_grp},
            {"name": "group", "set_val": test_grp.id, "exp_val": test_grp},
            {"name": "group", "set_val": test_grp, "exp_val": test_grp},
            {"name": "group", "set_val": "abcd", "exp_val": ""},
            {"name": "arr_group", "set_val": [str(test_grp.id)], "exp_val": [test_grp]},
            {"name": "arr_group", "set_val": [test_grp.id], "exp_val": [test_grp]},
            {"name": "arr_group", "set_val": [test_grp], "exp_val": [test_grp]},
            {"name": "arr_group", "set_val": ["abcd"], "exp_val": []},
        ]
        for info in attr_info:
            attr = entry.attrs.get(name=info["name"])
            attr.add_value(user, info["set_val"])

            self.assertEqual(attr.get_latest_value().format_for_history(), info["exp_val"])

    def test_get_default_value(self):
        user = User.objects.create(username="hoge")
        entity = self.create_entity_with_all_type_attributes(user)
        entry = Entry.objects.create(name="entry", schema=entity, created_user=user)
        entry.complement_attrs(user)

        default_values = {
            "str": "",
            "text": "",
            "obj": None,
            "name": {"name": "", "id": None},
            "bool": False,
            "group": None,
            "date": None,
            "arr_str": [],
            "arr_obj": [],
            "arr_name": dict().values(),
            "arr_group": [],
        }
        for attr in entry.attrs.all():
            if attr.name == "arr_name":
                self.assertEqual(
                    list(default_values[attr.name]),
                    list(AttributeValue.get_default_value(attr)),
                )
            else:
<<<<<<< HEAD
                self.assertEqual(default_values[attr.name],
                                 AttributeValue.get_default_value(attr))

    def test_validate_attr_value(self):
        for type in ['string', 'text']:
            self.assertEqual(AttributeValue.validate_attr_value(AttrTypeValue[type], 'hoge'),
                             (True, None))
            self.assertEqual(AttributeValue.validate_attr_value(AttrTypeValue[type], ['hoge']),
                             (False, "value(['hoge']) is not str"))
            self.assertEqual(AttributeValue.validate_attr_value(AttrTypeValue[type],
                             'a' * AttributeValue.MAXIMUM_VALUE_SIZE),
                             (True, None))
            self.assertEqual(AttributeValue.validate_attr_value(AttrTypeValue[type],
                             'a' * (AttributeValue.MAXIMUM_VALUE_SIZE + 1)),
                             (False, "value(%s) is exceeded the limit" %
                             ('a' * (AttributeValue.MAXIMUM_VALUE_SIZE + 1))))
            self.assertEqual(AttributeValue.validate_attr_value(AttrTypeValue[type], ''),
                             (True, None))

        self.assertEqual(AttributeValue.validate_attr_value(AttrTypeValue['object'],
                         self._entry.id),
                         (True, None))
        self.assertEqual(AttributeValue.validate_attr_value(AttrTypeValue['object'], 'hoge'),
                         (False, "value(hoge) is not int"))
        self.assertEqual(AttributeValue.validate_attr_value(AttrTypeValue['object'], 9999),
                         (False, "value(9999) is not entry id"))

        self.assertEqual(AttributeValue.validate_attr_value(AttrTypeValue['named_object'],
                         {'name': 'hoge', 'id': self._entry.id}),
                         (True, None))
        self.assertEqual(AttributeValue.validate_attr_value(AttrTypeValue['named_object'],
                         {'name': ['hoge'], 'id': self._entry.id}),
                         (False, "value(['hoge']) is not str"))
        self.assertEqual(AttributeValue.validate_attr_value(AttrTypeValue['named_object'],
                         {'name': 'a' * AttributeValue.MAXIMUM_VALUE_SIZE, 'id': self._entry.id}),
                         (True, None))
        self.assertEqual(AttributeValue.validate_attr_value(AttrTypeValue['named_object'],
                         {'name': 'a' * (AttributeValue.MAXIMUM_VALUE_SIZE + 1),
                          'id': self._entry.id}),
                         (False, "value(%s) is exceeded the limit" %
                          ('a' * (AttributeValue.MAXIMUM_VALUE_SIZE + 1))))
        self.assertEqual(AttributeValue.validate_attr_value(AttrTypeValue['named_object'],
                         {'name': 'hoge', 'id': 'hoge'}),
                         (False, "value(hoge) is not int"))
        self.assertEqual(AttributeValue.validate_attr_value(AttrTypeValue['named_object'],
                         {'name': 'hoge', 'id': 9999}),
                         (False, "value(9999) is not entry id"))
        self.assertEqual(AttributeValue.validate_attr_value(AttrTypeValue['named_object'], 'hoge'),
                         (False, "value(hoge) is not dict"))
        self.assertEqual(AttributeValue.validate_attr_value(AttrTypeValue['named_object'],
                         {'a': 1, 'b': 2}),
                         (False, "value({'a': 1, 'b': 2}) is not key('name', 'id')"))
        self.assertEqual(AttributeValue.validate_attr_value(AttrTypeValue['named_object'],
                         {'name': '', 'id': self._entry.id}),
                         (True, None))
        self.assertEqual(AttributeValue.validate_attr_value(AttrTypeValue['named_object'],
                         {'name': 'hoge', 'id': ''}),
                         (True, None))

        group: Group = Group.objects.create(name='group0')
        self.assertEqual(AttributeValue.validate_attr_value(AttrTypeValue['group'], group.id),
                         (True, None))
        self.assertEqual(AttributeValue.validate_attr_value(AttrTypeValue['group'], 'hoge'),
                         (False, "value(hoge) is not int"))
        self.assertEqual(AttributeValue.validate_attr_value(AttrTypeValue['group'], 9999),
                         (False, "value(9999) is not group id"))

        self.assertEqual(AttributeValue.validate_attr_value(AttrTypeValue['boolean'], True),
                         (True, None))
        self.assertEqual(AttributeValue.validate_attr_value(AttrTypeValue['boolean'], False),
                         (True, None))
        self.assertEqual(AttributeValue.validate_attr_value(AttrTypeValue['boolean'], 'hoge'),
                         (False, "value(hoge) is not bool"))

        self.assertEqual(AttributeValue.validate_attr_value(AttrTypeValue['date'], '2020-01-01'),
                         (True, None))
        self.assertEqual(AttributeValue.validate_attr_value(AttrTypeValue['date'], '01-01'),
                         (False, "value(01-01) is not format(YYYY-MM-DD)"))
        self.assertEqual(AttributeValue.validate_attr_value(AttrTypeValue['date'], 'hoge'),
                         (False, "value(hoge) is not format(YYYY-MM-DD)"))

        self.assertEqual(AttributeValue.validate_attr_value(AttrTypeValue['array_string'],
                         ['hoge', 'fuga']),
                         (True, None))
        self.assertEqual(AttributeValue.validate_attr_value(AttrTypeValue['array_string'],
                         'hoge'),
                         (False, "value(hoge) is not list"))

        self.assertEqual(AttributeValue.validate_attr_value(AttrTypeValue['array_object'],
                         [self._entry.id]),
                         (True, None))
        self.assertEqual(AttributeValue.validate_attr_value(AttrTypeValue['array_object'],
                         self._entry.id),
                         (False, "value(%s) is not list" % self._entry.id))

        self.assertEqual(AttributeValue.validate_attr_value(AttrTypeValue['array_named_object'],
                         [{'name': 'hoge', 'id': self._entry.id}]),
                         (True, None))
        self.assertEqual(AttributeValue.validate_attr_value(AttrTypeValue['array_named_object'],
                         {'name': 'hoge', 'id': self._entry.id}),
                         (False, "value({'name': 'hoge', 'id': %s}) is not list" % self._entry.id))

        self.assertEqual(AttributeValue.validate_attr_value(AttrTypeValue['array_group'],
                         [group.id]),
                         (True, None))
        self.assertEqual(AttributeValue.validate_attr_value(AttrTypeValue['array_group'],
                         group.id),
                         (False, "value(%s) is not list" % group.id))
=======
                self.assertEqual(default_values[attr.name], AttributeValue.get_default_value(attr))
>>>>>>> 8fb1db4e
<|MERGE_RESOLUTION|>--- conflicted
+++ resolved
@@ -4246,7 +4246,6 @@
                     list(AttributeValue.get_default_value(attr)),
                 )
             else:
-<<<<<<< HEAD
                 self.assertEqual(default_values[attr.name],
                                  AttributeValue.get_default_value(attr))
 
@@ -4354,7 +4353,4 @@
                          (True, None))
         self.assertEqual(AttributeValue.validate_attr_value(AttrTypeValue['array_group'],
                          group.id),
-                         (False, "value(%s) is not list" % group.id))
-=======
-                self.assertEqual(default_values[attr.name], AttributeValue.get_default_value(attr))
->>>>>>> 8fb1db4e
+                         (False, "value(%s) is not list" % group.id))