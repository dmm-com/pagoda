from datetime import date, datetime, timezone
from unittest import skip

from django.conf import settings
from django.db.models import Q

from acl.models import ACLBase
from airone.lib.acl import ACLObjType, ACLType
from airone.lib.drf import ExceedLimitError
from airone.lib.elasticsearch import AdvancedSearchResultValue
from airone.lib.test import AironeTestCase
from airone.lib.types import AttrType
from entity.models import Entity, EntityAttr
from entry.models import Attribute, AttributeValue, Entry
from entry.services import AdvancedSearchService
from entry.settings import CONFIG
from group.models import Group
from role.models import Role
from user.models import User


class ModelTest(AironeTestCase):
    def setUp(self):
        super(ModelTest, self).setUp()

        self._user: User = User(username="test")
        self._user.save()

        self._entity: Entity = Entity(name="entity", created_user=self._user)
        self._entity.save()

        self._entry: Entry = Entry(name="entry", created_user=self._user, schema=self._entity)
        self._entry.save()

        self._attr: Attribute = self.make_attr("attr")
        self._attr.save()

        # make auto complement user
        self._complement_user: User = User(
            username=settings.AIRONE["AUTO_COMPLEMENT_USER"],
            email="hoge@example.com",
            is_superuser=True,
        )
        self._complement_user.set_password(settings.AIRONE["AUTO_COMPLEMENT_USER"])
        self._complement_user.save()

    def _get_attrinfo_template(self, ref=None, group=None, role=None):
        attrinfo = [
            {"name": "str", "set_val": "foo", "exp_val": "foo"},
            {"name": "text", "set_val": "bar", "exp_val": "bar"},
            {"name": "bool", "set_val": False, "exp_val": False},
            {
                "name": "arr_str",
                "set_val": ["foo", "bar", "baz"],
                "exp_val": ["foo", "bar", "baz"],
            },
            {
                "name": "date",
                "set_val": date(2018, 12, 31),
                "exp_val": date(2018, 12, 31),
            },
            {
                "name": "datetime",
                "set_val": datetime(2018, 12, 31, 12, 34, 56, tzinfo=timezone.utc),
                "exp_val": datetime(2018, 12, 31, 12, 34, 56, tzinfo=timezone.utc),
            },
        ]
        if ref:
            attrinfo.append({"name": "obj", "set_val": ref, "exp_val": ref.name})
            attrinfo.append(
                {
                    "name": "name",
                    "set_val": {"name": "bar", "id": ref},
                    "exp_val": {"bar": ref.name},
                }
            )
            attrinfo.append({"name": "arr_obj", "set_val": [ref], "exp_val": [ref.name]})
            attrinfo.append(
                {
                    "name": "arr_name",
                    "set_val": [{"name": "hoge", "id": ref}],
                    "exp_val": [{"hoge": ref.name}],
                }
            )
        if group:
            attrinfo.append({"name": "group", "set_val": group, "exp_val": group.name})
            attrinfo.append({"name": "arr_group", "set_val": [group], "exp_val": [group.name]})
        if role:
            attrinfo.append({"name": "role", "set_val": role, "exp_val": role})
            attrinfo.append({"name": "arr_role", "set_val": [role], "exp_val": [role]})

        return attrinfo

    def create_entity_with_all_type_attributes(self, user, ref_entity=None):
        """
        This is a test helper method to add attributes of all attribute-types
        to specified entity.
        """
        entity = Entity.objects.create(name="all_attr_entity", created_user=user)
        attr_info = {
            "str": AttrType.STRING,
            "text": AttrType.TEXT,
            "obj": AttrType.OBJECT,
            "name": AttrType.NAMED_OBJECT,
            "bool": AttrType.BOOLEAN,
            "group": AttrType.GROUP,
            "date": AttrType.DATE,
            "role": AttrType.ROLE,
            "datetime": AttrType.DATETIME,
            "arr_str": AttrType.ARRAY_STRING,
            "arr_obj": AttrType.ARRAY_OBJECT,
            "arr_name": AttrType.ARRAY_NAMED_OBJECT,
            "arr_group": AttrType.ARRAY_GROUP,
            "arr_role": AttrType.ARRAY_ROLE,
        }
        for attr_name, attr_type in attr_info.items():
            attr = EntityAttr.objects.create(
                name=attr_name, type=attr_type, created_user=user, parent_entity=entity
            )

            if attr_type & AttrType.OBJECT and ref_entity:
                attr.referral.add(ref_entity)

        return entity

    def make_attr(self, name, attrtype=AttrType.STRING, user=None, entity=None, entry=None):
        entity_attr = EntityAttr.objects.create(
            name=name,
            type=attrtype,
            created_user=(user and user or self._user),
            parent_entity=(entity and entity or self._entity),
        )

        return Attribute.objects.create(
            name=name,
            schema=entity_attr,
            created_user=(user and user or self._user),
            parent_entry=(entry and entry or self._entry),
        )

    def test_make_attribute_value(self):
        AttributeValue(value="hoge", created_user=self._user, parent_attr=self._attr).save()

        self.assertEqual(AttributeValue.objects.count(), 1)
        self.assertEqual(AttributeValue.objects.last().value, "hoge")
        self.assertEqual(AttributeValue.objects.last().created_user, self._user)
        self.assertIsNotNone(AttributeValue.objects.last().created_time)

    def test_make_attribute(self):
        value = AttributeValue(value="hoge", created_user=self._user, parent_attr=self._attr)
        value.save()

        self._attr.values.add(value)

        self.assertEqual(Attribute.objects.count(), 1)
        self.assertEqual(Attribute.objects.last().objtype, ACLObjType.EntryAttr)
        self.assertEqual(Attribute.objects.last().values.count(), 1)
        self.assertEqual(Attribute.objects.last().values.last(), value)

    def test_make_entry(self):
        entry = Entry(name="test", schema=self._entity, created_user=self._user)
        entry.save()

        attr = self.make_attr("attr", entry=entry)

        self.assertEqual(Entry.objects.count(), 2)
        self.assertEqual(Entry.objects.last().created_user, self._user)
        self.assertEqual(Entry.objects.last().attrs.count(), 1)
        self.assertEqual(Entry.objects.last().attrs.last(), attr)
        self.assertEqual(Entry.objects.last().name, "test")
        self.assertEqual(
            Entry.objects.last().is_active,
            True,
            "Entry should not be deleted after created",
        )

    def test_inherite_attribute_permission_of_user(self):
        user = User.objects.create(username="hoge")

        entity = Entity.objects.create(name="entity", created_user=user)
        attrbase = EntityAttr.objects.create(
            name="attr", type=AttrType.OBJECT, created_user=user, parent_entity=entity
        )

        # update acl metadata
        attrbase.is_public = False
        attrbase.default_permission = ACLType.Readable.id

        # set a permission to the user
        user.permissions.add(attrbase.writable)

        entry = Entry.objects.create(name="entry", schema=entity, created_user=user)
        attr = entry.add_attribute_from_base(attrbase, user)

        # checks that acl metadata is not inherited
        self.assertTrue(attr.is_public)
        self.assertEqual(attr.default_permission, ACLType.Nothing.id)
        self.assertEqual(user.permissions.get(name="writable").codename, attrbase.writable.codename)

    def test_inherite_attribute_permission_of_group(self):
        user = User.objects.create(username="hoge")
        group = Group.objects.create(name="group")
        user.groups.add(group)

        entity = Entity.objects.create(name="entity", created_user=user)
        attrbase = EntityAttr.objects.create(
            name="attr", type=AttrType.OBJECT, created_user=user, parent_entity=entity
        )

        # set a permission to the user
        group.permissions.add(attrbase.writable)

        entry = Entry.objects.create(name="entry", schema=entity, created_user=user)
        entry.add_attribute_from_base(attrbase, user)

        self.assertEqual(
            group.permissions.get(name="writable").codename, attrbase.writable.codename
        )

    def test_update_attribute_from_base(self):
        user = User.objects.create(username="hoge")

        # test objects to be handled as referral
        entity = Entity.objects.create(name="entity", created_user=user)

        attrbase = EntityAttr.objects.create(
            name="attrbase",
            type=AttrType.STRING,
            created_user=user,
            parent_entity=entity,
        )
        entry: Entry = Entry.objects.create(name="entry", schema=entity, created_user=user)

        attr = entry.add_attribute_from_base(attrbase, user)
        self.assertTrue(entry.attrs.filter(id=attr.id).exists())
        self.assertEqual(entry.attrs.count(), 1)

        # check not to create multiple same Attribute objects by add_attribute_from_base method
        entry.add_attribute_from_base(attrbase, user)
        self.assertTrue(entry.attrs.filter(id=attr.id).exists())
        self.assertEqual(entry.attrs.count(), 1)

    def test_status_update_methods_of_attribute_value(self):
        value = AttributeValue(value="hoge", created_user=self._user, parent_attr=self._attr)
        value.save()

        self.assertFalse(value.get_status(AttributeValue.STATUS_DATA_ARRAY_PARENT))

        value.set_status(AttributeValue.STATUS_DATA_ARRAY_PARENT)

        self.assertTrue(value.get_status(AttributeValue.STATUS_DATA_ARRAY_PARENT))

        value.del_status(AttributeValue.STATUS_DATA_ARRAY_PARENT)

        self.assertFalse(value.get_status(AttributeValue.STATUS_DATA_ARRAY_PARENT))

    def test_attr_helper_of_attribute_with_string_values(self):
        self.assertTrue(self._attr.is_updated("hoge"))

        self._attr.values.add(
            AttributeValue.objects.create(
                value="hoge", created_user=self._user, parent_attr=self._attr
            )
        )
        self._attr.values.add(
            AttributeValue.objects.create(
                value="fuga", created_user=self._user, parent_attr=self._attr
            )
        )

        self.assertFalse(self._attr.is_updated("fuga"))
        self.assertTrue(self._attr.is_updated("hgoe"))
        self.assertTrue(self._attr.is_updated("puyo"))

    def test_attr_helper_of_attribute_with_object_values(self):
        e1 = Entry.objects.create(name="E1", created_user=self._user, schema=self._entity)
        e2 = Entry.objects.create(name="E2", created_user=self._user, schema=self._entity)

        entity = Entity.objects.create(name="e2", created_user=self._user)
        entry = Entry.objects.create(name="_E", created_user=self._user, schema=entity)

        attr = self.make_attr("attr2", attrtype=AttrType.OBJECT, entity=entity, entry=entry)
        attr.values.add(
            AttributeValue.objects.create(referral=e1, created_user=self._user, parent_attr=attr)
        )

        self.assertFalse(attr.is_updated(e1.id))
        self.assertTrue(attr.is_updated(e2.id))

        # checks that this method accepts Entry
        self.assertFalse(attr.is_updated(e1))
        self.assertTrue(attr.is_updated(e2))

    def test_attr_helper_of_attribute_with_array_string_vlaues(self):
        entity = Entity.objects.create(name="e2", created_user=self._user)
        entry = Entry.objects.create(name="_E", created_user=self._user, schema=entity)

        attr = self.make_attr("attr2", attrtype=AttrType.ARRAY_STRING, entity=entity, entry=entry)
        attr_value = AttributeValue.objects.create(created_user=self._user, parent_attr=attr)
        attr_value.set_status(AttributeValue.STATUS_DATA_ARRAY_PARENT)

        AttributeValue.objects.create(
            value="hoge", created_user=self._user, parent_attr=attr, parent_attrv=attr_value
        )
        AttributeValue.objects.create(
            value="fuga", created_user=self._user, parent_attr=attr, parent_attrv=attr_value
        )

        attr.values.add(attr_value)

        self.assertFalse(attr.is_updated(["hoge", "fuga"]))
        self.assertFalse(attr.is_updated(["fuga", "hoge"]))
        self.assertTrue(attr.is_updated(["hoge", "puyo"]))  # update
        self.assertTrue(attr.is_updated(["hoge"]))  # delete
        self.assertTrue(attr.is_updated(["puyo"]))  # delete & update
        self.assertTrue(attr.is_updated(["hoge", "fuga", "puyo"]))  # add
        self.assertTrue(attr.is_updated(["hoge", "fuga", "abcd"]))  # add & update

    def test_attr_helper_of_attribute_with_array_object_values(self):
        e1 = Entry.objects.create(name="E1", created_user=self._user, schema=self._entity)
        e2 = Entry.objects.create(name="E2", created_user=self._user, schema=self._entity)
        e3 = Entry.objects.create(name="E3", created_user=self._user, schema=self._entity)
        e4 = Entry.objects.create(name="E4", created_user=self._user, schema=self._entity)

        entity = Entity.objects.create(name="e2", created_user=self._user)
        entry = Entry.objects.create(name="_E", created_user=self._user, schema=entity)

        attr = self.make_attr("attr2", attrtype=AttrType.ARRAY_OBJECT, entity=entity, entry=entry)
        attr_value = AttributeValue.objects.create(created_user=self._user, parent_attr=attr)
        attr_value.set_status(AttributeValue.STATUS_DATA_ARRAY_PARENT)

        AttributeValue.objects.create(
            referral=e1, created_user=self._user, parent_attr=attr, parent_attrv=attr_value
        )
        AttributeValue.objects.create(
            referral=e2, created_user=self._user, parent_attr=attr, parent_attrv=attr_value
        )

        attr.values.add(attr_value)

        self.assertFalse(attr.is_updated([e1.id, e2.id]))
        self.assertFalse(attr.is_updated([e2.id, e1.id]))
        self.assertTrue(attr.is_updated([e1.id, e3.id]))  # update
        self.assertTrue(attr.is_updated([e1.id]))  # delete
        self.assertTrue(attr.is_updated([e3.id]))  # delete & update
        self.assertTrue(attr.is_updated([e1.id, e2.id, e3.id]))  # create
        self.assertTrue(attr.is_updated([e1.id, e3.id, e4.id]))  # create & update
        self.assertTrue(attr.is_updated([]))
        self.assertTrue(attr.is_updated([None, e1.id]))
        self.assertTrue(attr.is_updated(["", e1.id]))
        self.assertTrue(attr.is_updated(["0", e1.id]))
        self.assertTrue(attr.is_updated(["hoge", e1.id]))

        # checks that this method also accepts Entry
        self.assertFalse(attr.is_updated([e2, e1]))
        self.assertTrue(attr.is_updated([e1, e3]))

    def test_attr_helper_of_attribute_with_array_object_values_at_empty(self):
        e1 = Entry.objects.create(name="E1", created_user=self._user, schema=self._entity)
        e2 = Entry.objects.create(name="E2", created_user=self._user, schema=self._entity)

        entity = Entity.objects.create(name="e2", created_user=self._user)
        entry = Entry.objects.create(name="_E", created_user=self._user, schema=entity)

        attr = self.make_attr("attr2", attrtype=AttrType.ARRAY_OBJECT, entity=entity, entry=entry)
        attr_value = AttributeValue.objects.create(created_user=self._user, parent_attr=attr)
        attr_value.set_status(AttributeValue.STATUS_DATA_ARRAY_PARENT)

        AttributeValue.objects.create(
            referral=e1, created_user=self._user, parent_attr=attr, parent_attrv=attr_value
        )
        AttributeValue.objects.create(
            referral=e2, created_user=self._user, parent_attr=attr, parent_attrv=attr_value
        )

        attr.values.add(attr_value)

        self.assertFalse(attr.is_updated([e1.id, e2.id]))
        e2.delete()
        self.assertTrue(attr.is_updated([e1.id, ""]))  # value=""

    def test_attr_helper_of_attribute_with_named_ref(self):
        ref_entity = Entity.objects.create(name="referred_entity", created_user=self._user)
        ref_entry1 = Entry.objects.create(
            name="referred_entry1", created_user=self._user, schema=ref_entity
        )
        ref_entry2 = Entry.objects.create(
            name="referred_entry2", created_user=self._user, schema=ref_entity
        )

        entity = Entity.objects.create(name="entity", created_user=self._user)
        new_attr_params = {
            "name": "named_ref",
            "type": AttrType.NAMED_OBJECT,
            "created_user": self._user,
            "parent_entity": entity,
        }
        attr_base = EntityAttr.objects.create(**new_attr_params)
        attr_base.referral.add(ref_entity)

        entry = Entry.objects.create(name="entry", created_user=self._user, schema=entity)
        entry.complement_attrs(self._user)

        attr = entry.attrs.get(name="named_ref")
        self.assertTrue(attr.is_updated(ref_entry1.id))

        # Check user id
        self.assertEqual(attr.created_user_id, self._complement_user.id)

        attr.values.add(
            AttributeValue.objects.create(
                created_user=self._user,
                parent_attr=attr,
                value="hoge",
                referral=ref_entry1,
            )
        )

        self.assertFalse(attr.is_updated({"id": ref_entry1.id, "name": "hoge"}))
        self.assertTrue(attr.is_updated({"id": ref_entry2.id, "name": "hoge"}))
        self.assertTrue(attr.is_updated({"id": ref_entry1.id, "name": "fuga"}))
        self.assertTrue(attr.is_updated({"id": ref_entry1.id, "name": ""}))

    def test_attr_helper_of_attribute_with_array_named_ref(self):
        # If 'AUTO_COMPLEMENT_USER' in settings is unmatch
        settings.AIRONE["AUTO_COMPLEMENT_USER"] = settings.AIRONE["AUTO_COMPLEMENT_USER"] + "1"

        ref_entity = Entity.objects.create(name="referred_entity", created_user=self._user)
        ref_entry = Entry.objects.create(
            name="referred_entry", created_user=self._user, schema=ref_entity
        )

        r_entries = []
        for i in range(0, 3):
            r_entry = Entry.objects.create(
                name="r_%d" % i, created_user=self._user, schema=ref_entity
            )
            r_entries.append({"id": r_entry.id})

        entity = Entity.objects.create(name="entity", created_user=self._user)
        new_attr_params = {
            "name": "arr_named_ref",
            "type": AttrType.ARRAY_NAMED_OBJECT,
            "created_user": self._user,
            "parent_entity": entity,
        }
        attr_base = EntityAttr.objects.create(**new_attr_params)
        attr_base.referral.add(ref_entity)

        # create an Entry associated to the 'entity'
        entry = Entry.objects.create(name="entry", created_user=self._user, schema=entity)
        entry.complement_attrs(self._user)

        attr: Attribute = entry.attrs.get(name="arr_named_ref")
        self.assertFalse(attr.is_updated([]))
        self.assertTrue(attr.is_updated([{"id": None}]))
        self.assertTrue(attr.is_updated([{"name": ""}]))
        self.assertTrue(attr.is_updated([{"boolean": False}]))
        self.assertTrue(attr.is_updated([{"id": ref_entry.id}]))
        self.assertTrue(attr.is_updated([{"name": "hoge"}]))
        self.assertTrue(attr.is_updated([{"boolean": True}]))

        attr.add_value(self._user, [{"name": "hoge"}])
        self.assertFalse(attr.is_updated([{"name": "hoge"}]))
        self.assertFalse(attr.is_updated([{"name": "hoge", "id": ""}]))
        self.assertFalse(attr.is_updated([{"name": "hoge", "id": None}]))
        self.assertFalse(attr.is_updated([{"name": "hoge", "boolean": False}]))
        self.assertTrue(attr.is_updated([{"name": ""}]))

        attr.add_value(self._user, [{"id": ref_entry.id}])
        self.assertFalse(attr.is_updated([{"id": ref_entry}]))
        self.assertFalse(attr.is_updated([{"id": ref_entry.id}]))
        self.assertFalse(attr.is_updated([{"id": ref_entry.id, "name": ""}]))
        self.assertFalse(attr.is_updated([{"id": ref_entry.id, "boolean": False}]))
        self.assertTrue(attr.is_updated([{"id": ""}]))
        self.assertTrue(attr.is_updated([{"id": None}]))

        attr.add_value(self._user, [{"name": "hoge", "boolean": True}])
        self.assertFalse(attr.is_updated([{"name": "hoge", "boolean": True}]))
        self.assertFalse(attr.is_updated([{"name": "hoge", "boolean": True, "id": ""}]))
        self.assertFalse(attr.is_updated([{"name": "hoge", "boolean": True, "id": None}]))
        self.assertTrue(attr.is_updated([{"name": "hoge", "boolean": False}]))

        attr.add_value(
            self._user,
            [
                {
                    "name": "key_%d" % x,
                    "id": r_entries[x]["id"],
                }
                for x in range(0, 3)
            ],
        )

        self.assertFalse(
            attr.is_updated(
                [{"id": x["id"], "name": y} for x, y in zip(r_entries, ["key_0", "key_1", "key_2"])]
            )
        )
        self.assertFalse(
            attr.is_updated(
                [
                    {"id": x["id"], "name": y, "boolean": False}
                    for x, y in zip(r_entries, ["key_0", "key_1", "key_2"])
                ]
            )
        )
        self.assertTrue(attr.is_updated([{"name": x} for x in ["key_0", "key_1", "key_2"]]))
        self.assertTrue(
            attr.is_updated(
                [{"id": x["id"], "name": y} for x, y in zip(r_entries, ["key_0", "key_1"])]
            )
        )
        self.assertTrue(attr.is_updated(r_entries))
        self.assertTrue(
            attr.is_updated(
                [
                    {"id": x["id"], "name": y, "boolean": True}
                    for x, y in zip(r_entries, ["key_0", "key_1", "key_2"])
                ]
            )
        )

    def test_for_boolean_attr_and_value(self):
        attr = self.make_attr("attr_bool", AttrType.BOOLEAN)

        # Checks get_latest_value returns empty AttributeValue
        # even if target attribute doesn't have any value
        attrv = attr.get_latest_value()
        self.assertIsNotNone(attrv)
        self.assertIsNone(attrv.referral)
        self.assertIsNone(attrv.date)

        attr.values.add(
            AttributeValue.objects.create(
                **{
                    "created_user": self._user,
                    "parent_attr": attr,
                }
            )
        )

        # Checks default value
        self.assertIsNotNone(attr.get_latest_value())
        self.assertFalse(attr.get_latest_value().boolean)

        # Checks attitude of is_update
        self.assertFalse(attr.is_updated(False))
        self.assertTrue(attr.is_updated(True))

    def test_for_date_attr_and_value(self):
        attr = self.make_attr("attr_date", AttrType.DATE)

        attr.values.add(
            AttributeValue.objects.create(
                **{
                    "created_user": self._user,
                    "parent_attr": attr,
                }
            )
        )

        # Checks default value
        self.assertIsNotNone(attr.get_latest_value())
        self.assertIsNone(attr.get_latest_value().date)

        # Checks attitude of is_update
        self.assertTrue(attr.is_updated(date(9999, 12, 31)))
        self.assertTrue(attr.is_updated("9999-12-31"))

        # Checks is_updated() return False when current value is empty
        # and empty string "" was specified
        self.assertFalse(attr.is_updated(""))
        self.assertFalse(attr.is_updated("2022-01-99"))

        # Checks is_updated() return True when current value is NOT empty
        # and empty string "" was specified
        attr.add_value(self._user, date(2022, 7, 7))
        self.assertTrue(attr.is_updated(""))

    def test_for_group_attr_and_value(self):
        test_group = Group.objects.create(name="g0")

        # create test target Attribute and empty AttributeValue for it
        attr = self.make_attr("attr_date", AttrType.GROUP)
        attr.add_value(self._user, None)

        # The cases when value will be updated
        for v in [str(test_group.id), test_group.id, test_group]:
            self.assertTrue(attr.is_updated(v))

        # The cases when value won't be updated
        for v in [None, "0", 0, "123456"]:
            self.assertFalse(attr.is_updated(v))

    def test_for_array_group_attr_and_value(self):
        test_groups = [Group.objects.create(name=x) for x in ["g0", "g1"]]

        # create test target Attribute and empty AttributeValue for it
        attr = self.make_attr("attr_date", AttrType.ARRAY_GROUP)
        attr.add_value(self._user, None)

        # The cases when value will be updated
        for v in [
            [str(x.id) for x in test_groups],
            [x.id for x in test_groups],
            test_groups,
        ]:
            self.assertTrue(attr.is_updated(v))

        # The cases when value won't be updated
        for v in [[], [None], None]:
            self.assertFalse(attr.is_updated(v))

    def test_get_attribute_value_during_updating(self):
        user = User.objects.create(username="hoge")

        entity = Entity.objects.create(name="entity", created_user=user)
        EntityAttr.objects.create(
            name="attr",
            type=AttrType.STRING,
            created_user=user,
            parent_entity=entity,
        )

        entry = Entry.objects.create(name="entry", schema=entity, created_user=user)
        entry.complement_attrs(user)
        attr = entry.attrs.first()

        attrvs = [attr.add_value(self._user, str(x)) for x in range(2)]

        # Clear all is_latest flags to simulate a period of time in adding AttributeValue.
        attr.unset_latest_flag()

        # During updating processing, it may happen that there is no latest value in an attribute
        # for a short period of time. At that case, this returns last attribute value instead of
        # creating new one.
        self.assertEqual(attr.get_latest_value(), attrvs[-1])

    def test_get_referred_objects(self):
        entity = Entity.objects.create(name="Entity2", created_user=self._user)
        entry1 = Entry.objects.create(name="r1", created_user=self._user, schema=entity)
        entry2 = Entry.objects.create(name="r2", created_user=self._user, schema=entity)

        attr = self.make_attr("attr_ref", attrtype=AttrType.OBJECT)

        # this attribute is needed to check not only get referral from normal object attribute,
        # but also from an attribute that refers array referral objects
        arr_attr = self.make_attr("attr_arr_ref", attrtype=AttrType.ARRAY_OBJECT)

        # make multiple value that refer 'entry' object
        [
            attr.values.add(
                AttributeValue.objects.create(
                    created_user=self._user, parent_attr=attr, referral=entry1
                )
            )
            for _ in range(0, 10)
        ]
        # make a self reference value
        attr.values.add(
            AttributeValue.objects.create(
                created_user=self._user, parent_attr=attr, referral=self._entry
            )
        )

        # set another referral value to the 'attr_arr_ref' attr
        arr_attr.add_value(self._user, [entry1, entry2])

        # This function checks that this get_referred_objects method only get
        # unique reference objects except for the self referred object.
        for entry in [entry1, entry2]:
            referred_entries = entry.get_referred_objects()
            self.assertEqual(referred_entries.count(), 1)
            self.assertEqual(list(referred_entries), [self._entry])

    def test_get_referred_entries_classmethod(self):
        user = User.objects.create(username="hoge")

        # Initialize Entities and Entries which will be used in this test
        model_nw = self.create_entity(
            user, "NW", attrs=[{"name": "parent", "type": AttrType.OBJECT}]
        )
        nw0 = self.add_entry(user, "10.0.0.0/16", model_nw)
        nw1 = self.add_entry(user, "10.0.1.0/24", model_nw, values={"parent": nw0})
        nw2 = self.add_entry(user, "10.0.2.0/24", model_nw, values={"parent": nw0})

        model_ip = self.create_entity(
            user, "IPaddr", attrs=[{"name": "nw", "type": AttrType.OBJECT}]
        )
        for name, nw in [("10.0.1.1", nw1), ("10.0.1.2", nw1), ("10.0.2.1", nw2)]:
            self.add_entry(user, name, model_ip, values={"nw": nw})

        # get Entries that refer ne0 ~ nw1
        entries = Entry.get_referred_entries([nw0.id, nw1.id, nw2.id], filter_entities=["IPaddr"])
        self.assertEqual([x.name for x in entries.all()], ["10.0.1.1", "10.0.1.2", "10.0.2.1"])

    def test_get_referred_objects_after_deleting_entity_attr(self):
        user = User.objects.create(username="hoge")

        # Initialize Entities and Entries which will be used in this test
        ref_entity = self.create_entity(user, "Ref Entity")
        ref_entry = self.add_entry(user, "Ref", ref_entity)
        entity = self.create_entity(
            user,
            "Entity",
            attrs=[
                {
                    "name": "ref",
                    "type": AttrType.OBJECT,
                }
            ],
        )
        self.add_entry(user, "Entry", entity, values={"ref": ref_entry})

        # delete EntityAttr that refers Entity "Ref Entity"
        entity_attr = entity.attrs.get(name="ref")
        self.assertTrue(entity_attr.is_active)
        entity_attr.delete()

        # check the results of Entry.get_referred_objects() will be reflected by
        # deleting EntityAttr
        self.assertFalse(ref_entry.get_referred_objects().exists())

    def test_get_referred_objects_with_entity_param(self):
        for i in range(3, 6):
            entity = Entity.objects.create(name="Entity" + str(i), created_user=self._user)
            entry = Entry.objects.create(
                name="entry" + str(i), created_user=self._user, schema=entity
            )

            attr = self.make_attr(
                "attr_ref" + str(i),
                attrtype=AttrType.OBJECT,
                entity=entity,
                entry=entry,
            )

            # make a reference 'entry' object
            attr.values.add(
                AttributeValue.objects.create(
                    created_user=self._user, parent_attr=attr, referral=self._entry
                )
            )

        # This function checks that this get_referred_objects method only get
        # unique reference objects except for the self referred object.
        referred_entries = self._entry.get_referred_objects()
        self.assertEqual(referred_entries.count(), 3)

        referred_entries = self._entry.get_referred_objects(filter_entities=["Entity3"])
        self.assertEqual(referred_entries.count(), 1)
        self.assertEqual(referred_entries.first().name, "entry3")

        referred_entries = self._entry.get_referred_objects(exclude_entities=["Entity3"])
        self.assertEqual(referred_entries.count(), 2)
        self.assertEqual([x.name for x in referred_entries], ["entry4", "entry5"])

    def test_coordinating_attribute_with_dynamically_added_one(self):
        newattr = EntityAttr.objects.create(
            name="newattr",
            type=AttrType.STRING,
            created_user=self._user,
            parent_entity=self._entity,
        )

        # create new attributes which are appended after creation of Entity
        self._entry.complement_attrs(self._user)

        self.assertEqual(self._entry.attrs.count(), 2)
        self.assertEqual(self._entry.attrs.last().schema, newattr)

    def test_get_value_history(self):
        EntityAttr.objects.create(
            **{
                "name": "attr",
                "type": AttrType.STRING,
                "created_user": self._user,
                "parent_entity": self._entity,
            }
        )
        entry = Entry.objects.create(name="entry", schema=self._entity, created_user=self._user)
        entry.complement_attrs(self._user)

        for i in range(10):
            entry.attrs.first().add_value(self._user, "value-%d" % i)

        # check to get value history from the rear
        history = entry.get_value_history(self._user, count=2)
        self.assertEqual(len(history), 2)
        self.assertEqual([x["curr"]["value"] for x in history], ["value-9", "value-8"])
        self.assertEqual([x["prev"]["value"] for x in history], ["value-8", "value-7"])

        # check to skip history value by specifying index parameter
        history = entry.get_value_history(self._user, count=3, index=3)
        self.assertEqual(len(history), 3)
        self.assertEqual([x["curr"]["value"] for x in history], ["value-6", "value-5", "value-4"])

        # check get the oldest value of history value
        history = entry.get_value_history(self._user, count=10, index=9)
        self.assertEqual(len(history), 1)
        self.assertEqual([x["curr"]["value"] for x in history], ["value-0"])
        self.assertEqual([x["prev"] for x in history], [None])

    def test_delete_entry(self):
        entity = Entity.objects.create(name="ReferredEntity", created_user=self._user)
        entry = Entry.objects.create(name="entry", created_user=self._user, schema=entity)

        attr = self.make_attr("attr_ref", attrtype=AttrType.OBJECT)

        # make a self reference value
        attr.values.add(
            AttributeValue.objects.create(created_user=self._user, parent_attr=attr, referral=entry)
        )

        # set referral cache
        self.assertEqual(list(entry.get_referred_objects()), [self._entry])

        # register entry to the Elasticsearch to check that will be deleted
        deleting_entry_id = self._entry.id
        self._entry.register_es()
        res = self._es.get(index=settings.ES_CONFIG["INDEX_NAME"], id=deleting_entry_id)
        self.assertTrue(res["found"])

        # delete an entry that have an attribute which refers to the entry of ReferredEntity
        self._entry.delete(deleted_user=self._user)
        self.assertFalse(self._entry.is_active)
        self.assertEqual(self._entry.attrs.filter(is_active=True).count(), 0)
        self.assertEqual(self._entry.deleted_user, self._user)
        self.assertIsNotNone(self._entry.deleted_time)

        # make sure that referral cache is updated by deleting referring entry
        self.assertEqual(list(entry.get_referred_objects()), [])

        # checks that the document in the Elasticsearch associated with the entry was also deleted
        res = self._es.get(
            index=settings.ES_CONFIG["INDEX_NAME"],
            id=deleting_entry_id,
            ignore=[404],
        )
        self.assertFalse(res["found"])

    def test_delete_entry_in_chain(self):
        # initilaize referral Entries for checking processing caused
        # by setting 'is_delete_in_chain' flag
        ref_entity = Entity.objects.create(name="ReferredEntity", created_user=self._user)
        ref_entries = [
            Entry.objects.create(name="ref-%d" % i, created_user=self._user, schema=ref_entity)
            for i in range(3)
        ]

        # initialize EntityAttrs
        attr_info = {
            "obj": {"type": AttrType.OBJECT, "value": ref_entries[0]},
            "arr_obj": {"type": AttrType.ARRAY_OBJECT, "value": ref_entries},
        }
        for attr_name, info in attr_info.items():
            # create EntityAttr object with is_delete_in_chain object
            attr = EntityAttr.objects.create(
                name=attr_name,
                type=info["type"],
                is_delete_in_chain=True,
                created_user=self._user,
                parent_entity=self._entity,
            )

            if info["type"] & AttrType.OBJECT:
                attr.referral.add(ref_entity)

        # create and initialize Entries
        entries = []
        for index in range(2):
            entry = Entry.objects.create(
                name="entry-%d" % index, schema=self._entity, created_user=self._user
            )
            entry.complement_attrs(self._user)
            entries.append(entry)

        # set AttributeValues of entry-0 that refers all referral entries
        for attr_name, info in attr_info.items():
            attr = entries[0].attrs.get(schema__name=attr_name)
            attr.add_value(self._user, info["value"])

        # set AttributeValues of entry-1 that refers only ref-2
        entries[1].attrs.get(schema__name="obj").add_value(self._user, ref_entries[2])

        # delete entry-0 and check the existance of each referred entries
        entries[0].delete()

        # sync referral entries from database
        [x.refresh_from_db() for x in ref_entries]

        self.assertFalse(ref_entries[0].is_active)
        self.assertFalse(ref_entries[1].is_active)
        self.assertTrue(ref_entries[2].is_active)

    def test_may_remove_referral(self):
        entity: Entity = self.create_entity_with_all_type_attributes(self._user, self._entity)
        entry: Entry = Entry.objects.create(name="e1", schema=entity, created_user=self._user)
        entry.complement_attrs(self._user)

        attr_info = [
            {"name": "obj", "val": self._entry, "del": ""},
            {
                "name": "name",
                "val": {"name": "new_value", "id": self._entry},
                "del": {"name": "", "id": ""},
            },
            {"name": "arr_obj", "val": [self._entry], "del": []},
            {"name": "arr_name", "val": [{"name": "new_value", "id": self._entry}], "del": []},
        ]
        for info in attr_info:
            entity_attr: EntityAttr = entity.attrs.get(name=info["name"])
            entity_attr.is_delete_in_chain = True
            entity_attr.save()

            attr: Attribute = entry.attrs.get(schema=entity_attr)
            attr.add_value(self._user, info["val"])
            attr.may_remove_referral()

            self._entry.refresh_from_db()
            self.assertFalse(self._entry.is_active)

            # restore to pre-test state
            attr.add_value(self._user, info["del"])
            self._entry.restore()

    def test_order_of_array_named_ref_entries(self):
        ref_entity = Entity.objects.create(name="referred_entity", created_user=self._user)
        ref_entry = Entry.objects.create(
            name="referred_entry", created_user=self._user, schema=ref_entity
        )

        entity = Entity.objects.create(name="entity", created_user=self._user)
        new_attr_params = {
            "name": "arr_named_ref",
            "type": AttrType.ARRAY_NAMED_OBJECT,
            "created_user": self._user,
            "parent_entity": entity,
        }
        attr_base = EntityAttr.objects.create(**new_attr_params)
        attr_base.referral.add(ref_entity)

        # create an Entry associated to the 'entity'
        entry = Entry.objects.create(name="entry", created_user=self._user, schema=entity)
        entry.complement_attrs(self._user)

        attr = entry.attrs.get(name="arr_named_ref")
        self.assertTrue(attr.is_updated([{"id": ref_entry.id}]))

        attrv = attr.add_value(
            self._user,
            [
                {
                    "name": "key_%d" % i,
                    "id": Entry.objects.create(
                        name="r_%d" % i, created_user=self._user, schema=ref_entity
                    ),
                }
                for i in range(3, 0, -1)
            ],
        )

        # checks the order of entries for array_named_ref that are shown in the views of
        # list/show/edit
        results = entry.get_available_attrs(self._user)
        self.assertEqual(len(results), 1)
        self.assertEqual(len(results[0]["last_value"]), 3)
        self.assertEqual(results[0]["last_value"][0]["value"], "key_1")
        self.assertEqual(results[0]["last_value"][1]["value"], "key_2")
        self.assertEqual(results[0]["last_value"][2]["value"], "key_3")

        # checks whether attribute will be invisible when a correspond EntityAttr is deleted
        attr_base.delete()
        results = entry.get_available_attrs(self._user)
        self.assertEqual(len(results), 0)

        # check following switched value case
        # initiated value is
        #   - [{'key_3': 'r_3'}, {'key_2': 'r_2'}, {'key_1': 'r_1'}]
        # then, check following value is different
        #   - [{'key_1': 'r_3'}, {'key_2': 'r_2'}, {'key_3': 'r_1'}]
        new_value = [
            {
                "name": "key_3",
                "id": attrv.data_array.get(referral__name="r_1").referral.id,
            },
            {
                "name": "key_2",
                "id": attrv.data_array.get(referral__name="r_2").referral.id,
            },
            {
                "name": "key_1",
                "id": attrv.data_array.get(referral__name="r_3").referral.id,
            },
        ]
        self.assertTrue(attr.is_updated(new_value))

    def test_clone_attribute_value(self):
        basic_params = {
            "created_user": self._user,
            "parent_attr": self._attr,
        }
        attrv = AttributeValue.objects.create(value="hoge", **basic_params)

        for i in range(0, 10):
            AttributeValue.objects.create(value=str(i), parent_attrv=attrv, **basic_params)

        clone = attrv.clone(self._user)

        self.assertIsNotNone(clone)
        self.assertNotEqual(clone.id, attrv.id)
        self.assertNotEqual(clone.created_time, attrv.created_time)

        # check that data_array is cleared after cloning
        self.assertEqual(attrv.data_array.count(), 10)
        self.assertEqual(clone.data_array.count(), 0)

        # check that value and permission will be inherited from original one
        self.assertEqual(clone.value, attrv.value)

    def test_clone_attribute_without_permission(self):
        unknown_user = User.objects.create(username="unknown")

        attr = self.make_attr(name="attr", attrtype=AttrType.ARRAY_STRING)
        attr.is_public = False
        attr.save()
        self.assertIsNone(attr.clone(unknown_user))

    def test_clone_attribute_typed_string(self):
        attr = self.make_attr(name="attr", attrtype=AttrType.STRING)
        attr.add_value(self._user, "hoge")
        copy_entry = Entry.objects.create(
            schema=self._entity, name="copy_entry", created_user=self._user
        )
        cloned_attr = attr.clone(self._user, parent_entry=copy_entry)

        self.assertIsNotNone(cloned_attr)
        self.assertNotEqual(cloned_attr.id, attr.id)
        self.assertEqual(cloned_attr.name, attr.name)
        self.assertEqual(attr.parent_entry, self._entry)
        self.assertEqual(cloned_attr.parent_entry, copy_entry)
        self.assertEqual(cloned_attr.values.count(), attr.values.count())
        self.assertNotEqual(cloned_attr.values.last(), attr.values.last())

    def test_clone_attribute_typed_array_string(self):
        attr = self.make_attr(name="attr", attrtype=AttrType.ARRAY_STRING)
        attr.add_value(self._user, [str(i) for i in range(10)])
        copy_entry = Entry.objects.create(
            schema=self._entity, name="copy_entry", created_user=self._user
        )
        cloned_attr = attr.clone(self._user, parent_entry=copy_entry)

        self.assertIsNotNone(cloned_attr)
        self.assertNotEqual(cloned_attr.id, attr.id)
        self.assertEqual(cloned_attr.name, attr.name)
        self.assertEqual(attr.parent_entry, self._entry)
        self.assertEqual(cloned_attr.parent_entry, copy_entry)
        self.assertEqual(cloned_attr.values.count(), attr.values.count())
        self.assertNotEqual(cloned_attr.values.last(), attr.values.last())

        # checks that AttributeValues that parent_attr has also be cloned
        orig_attrv = attr.values.last()
        cloned_attrv = cloned_attr.values.last()

        self.assertEqual(orig_attrv.data_array.count(), cloned_attrv.data_array.count())
        for v1, v2 in zip(orig_attrv.data_array.all(), cloned_attrv.data_array.all()):
            self.assertNotEqual(v1, v2)
            self.assertEqual(v1.value, v2.value)

    def test_clone_entry(self):
        test_entity = Entity.objects.create(name="E0", created_user=self._user)
        EntityAttr.objects.create(
            **{
                "name": "string",
                "type": AttrType.STRING,
                "created_user": self._user,
                "parent_entity": test_entity,
            }
        )

        EntityAttr.objects.create(
            **{
                "name": "arrobj",
                "type": AttrType.ARRAY_OBJECT,
                "created_user": self._user,
                "parent_entity": test_entity,
            }
        )

        entry = Entry.objects.create(name="entry", schema=test_entity, created_user=self._user)
        entry.complement_attrs(self._user)

        # register initial AttributeValue for each Attributes
        attr_string = entry.attrs.get(schema__name="string", is_active=True)
        for i in range(3):
            attr_string.add_value(self._user, str(i))

        attr_arrobj = entry.attrs.get(schema__name="arrobj", is_active=True)
        attr_arrobj.add_value(self._user, [entry])

        cloned_entry = entry.clone(self._user)

        self.assertIsNotNone(cloned_entry)
        self.assertNotEqual(cloned_entry.id, entry.id)
        self.assertEqual(cloned_entry.name, entry.name)
        self.assertEqual(cloned_entry.attrs.count(), entry.attrs.count())
        self.assertNotEqual(cloned_entry.attrs.last(), attr_string)

        # checks parent_entry in the cloned Attribute object is updated
        for original_attr, cloned_attr in [
            (
                attr_string,
                cloned_entry.attrs.get(schema__name="string", is_active=True),
            ),
            (
                attr_arrobj,
                cloned_entry.attrs.get(schema__name="arrobj", is_active=True),
            ),
        ]:
            self.assertEqual(original_attr.parent_entry, entry)
            self.assertEqual(cloned_attr.parent_entry, cloned_entry)

            # checks parent_entry in the cloned AttributeValue object is updated
            self.assertEqual(original_attr.values.last().parent_attr, original_attr)
            self.assertEqual(cloned_attr.values.last().parent_attr, cloned_attr)

            # checks AttributeValue.parent_attr for each child AttributeValue(s)
            cloned_attrv = cloned_attr.values.last()
            for co_attrv in cloned_attrv.data_array.all():
                self.assertEqual(co_attrv.parent_attr, cloned_attr)
                self.assertEqual(co_attrv.parent_attrv, cloned_attrv)

    def test_clone_entry_with_non_permitted_attributes(self):
        # set EntityAttr attr3 is not public
        attr_infos = [
            {"name": "attr1", "is_public": True},
            {"name": "attr2", "is_public": True},
            {"name": "attr3", "is_public": False},
        ]
        for info in attr_infos:
            EntityAttr.objects.create(
                **{
                    "type": AttrType.STRING,
                    "created_user": self._user,
                    "parent_entity": self._entity,
                    "name": info["name"],
                    "is_public": info["is_public"],
                }
            )

        entry = Entry.objects.create(name="entry", schema=self._entity, created_user=self._user)
        entry.complement_attrs(self._user)

        # set Attribute's is not public except attr1
        entry.attrs.filter(~Q(schema__name="attr1")).update(is_public=False)

        # checks that cloned entry doesn't have non-permitted attributes
        cloned_entry = entry.clone(self._user)

        self.assertEqual(cloned_entry.attrs.count(), 1)
        self.assertEqual(cloned_entry.attrs.first().schema.name, "attr1")

    def test_clone_entry_with_extra_params(self):
        entry = Entry.objects.create(name="entry", schema=self._entity, created_user=self._user)
        entry.complement_attrs(self._user)

        clone = entry.clone(self._user, name="cloned_entry")

        self.assertIsNotNone(clone)
        self.assertNotEqual(clone.id, entry.id)
        self.assertEqual(clone.name, "cloned_entry")

    def test_clone_entry_without_permission(self):
        unknown_user = User.objects.create(username="unknown_user")
        role = Role.objects.create(name="role")

        entry = Entry.objects.create(
            name="entry", schema=self._entity, created_user=self._user, is_public=False
        )

        entry.complement_attrs(self._user)
        self.assertIsNone(entry.clone(unknown_user))

        # set permission to access, then it can be cloned
        entry.readable.roles.add(role)
        role.users.add(unknown_user)
        self.assertIsNotNone(entry.clone(unknown_user))

    def test_set_value_method(self):
        user = User.objects.create(username="hoge")
        test_groups = [Group.objects.create(name=x) for x in ["g1", "g2"]]
        test_roles = [Role.objects.create(name=x) for x in ["r1", "r2"]]

        # create referred Entity and Entries
        ref_entity = Entity.objects.create(name="Referred Entity", created_user=user)
        ref_entry = Entry.objects.create(name="r0", schema=ref_entity, created_user=user)

        entity = self.create_entity_with_all_type_attributes(user)
        entry = Entry.objects.create(name="entry", schema=entity, created_user=user)
        entry.complement_attrs(user)

        # set initial values for entry
        attr_info = [
            {"name": "obj", "val": ref_entry},
            {"name": "name", "val": {"name": "new_value", "id": ref_entry}},
            {"name": "arr_obj", "val": [ref_entry]},
            {"name": "arr_name", "val": [{"name": "new_value", "id": ref_entry}]},
            {"name": "arr_group", "val": test_groups},
            {"name": "arr_role", "val": test_roles},
        ]
        for info in attr_info:
            attr = entry.attrs.get(schema__name=info["name"])
            attr.add_value(user, info["val"])

        latest_value = entry.attrs.get(name="obj").get_latest_value()
        self.assertEqual(latest_value.referral.id, ref_entry.id)

        latest_value = entry.attrs.get(name="name").get_latest_value()
        self.assertEqual(latest_value.value, "new_value")
        self.assertEqual(latest_value.referral.id, ref_entry.id)

        latest_value = entry.attrs.get(name="arr_obj").get_latest_value()
        self.assertEqual([x.referral.id for x in latest_value.data_array.all()], [ref_entry.id])

        latest_value = entry.attrs.get(name="arr_name").get_latest_value()
        self.assertEqual(
            [(x.value, x.referral.id) for x in latest_value.data_array.all()],
            [("new_value", ref_entry.id)],
        )

        latest_value = entry.attrs.get(name="arr_group").get_latest_value()
        self.assertEqual(
            [x.group for x in latest_value.data_array.all().select_related("group")],
            test_groups,
        )

        latest_value = entry.attrs.get(name="arr_role").get_latest_value()
        self.assertEqual(
            [x.role for x in latest_value.data_array.all().select_related("role")],
            test_roles,
        )

    def test_get_available_attrs(self):
        user = User.objects.create(username="hoge")
        test_group = Group.objects.create(name="test-group")
        test_role = Role.objects.create(name="test-role")

        # create referred Entity and Entries
        ref_entity = Entity.objects.create(name="Referred Entity", created_user=user)
        ref_entry = Entry.objects.create(name="r0", schema=ref_entity, created_user=user)
        aclbase_ref = ACLBase.objects.get(id=ref_entry.id)

        entity = self.create_entity_with_all_type_attributes(user)
        entry = Entry.objects.create(name="entry", schema=entity, created_user=user)
        entry.complement_attrs(user)

        # set initial values for entry
        attrinfo = {}
        for info in self._get_attrinfo_template(ref_entry, test_group, test_role):
            attr = entry.attrs.get(schema__name=info["name"])
            attr.add_value(user, info["set_val"])

            if info["name"] not in attrinfo:
                attrinfo[info["name"]] = {}

            attrinfo[info["name"]]["attr"] = attr
            if attr.schema.type == AttrType.NAMED_OBJECT:
                attrinfo[info["name"]]["exp_val"] = {
                    "value": "bar",
                    "id": aclbase_ref.id,
                    "name": aclbase_ref.name,
                }
            elif attr.schema.type == AttrType.OBJECT:
                attrinfo[info["name"]]["exp_val"] = aclbase_ref
            elif attr.schema.type == AttrType.ARRAY_NAMED_OBJECT:
                attrinfo[info["name"]]["exp_val"] = [
                    {
                        "value": "hoge",
                        "id": aclbase_ref.id,
                        "name": aclbase_ref.name,
                    }
                ]
            elif attr.schema.type == AttrType.ARRAY_OBJECT:
                attrinfo[info["name"]]["exp_val"] = [aclbase_ref]
            elif attr.schema.type == AttrType.GROUP:
                attrinfo[info["name"]]["exp_val"] = test_group
            elif attr.schema.type == AttrType.ARRAY_GROUP:
                attrinfo[info["name"]]["exp_val"] = [test_group]
            else:
                attrinfo[info["name"]]["exp_val"] = info["exp_val"]

        results = entry.get_available_attrs(user)
        for result in results:
            attr = attrinfo[result["name"]]["attr"]

            self.assertEqual(result["id"], attr.id)
            self.assertEqual(result["entity_attr_id"], attr.schema.id)
            self.assertEqual(result["type"], attr.schema.type)
            self.assertEqual(result["is_mandatory"], attr.schema.is_mandatory)
            self.assertEqual(result["index"], attr.schema.index)
            self.assertEqual(result["is_readable"], True)
            self.assertEqual(result["last_value"], attrinfo[attr.name]["exp_val"])

    def test_get_available_attrs_with_multi_attribute_value(self):
        attr = self._entry.attrs.filter(schema=self._attr.schema, is_active=True).first()
        attr.add_value(self._user, "hoge")
        attr.add_value(self._user, "fuga")

        results = self._entry.get_available_attrs(self._user)
        self.assertEqual(results[0]["last_value"], "fuga")

        # AttributeValue with is_latest set to True is duplicated(rare case)
        attr.values.all().update(is_latest=True)

        results = self._entry.get_available_attrs(self._user)
        self.assertEqual(results[0]["last_value"], "fuga")

    def test_set_attrvalue_to_entry_attr_without_availabe_value(self):
        user = User.objects.create(username="hoge")

        entity = Entity.objects.create(name="entity", created_user=user)
        EntityAttr.objects.create(
            **{
                "name": "attr",
                "type": AttrType.OBJECT,
                "created_user": user,
                "parent_entity": entity,
            }
        )

        entry = Entry.objects.create(name="entry", schema=entity, created_user=user)
        entry.complement_attrs(user)

        attr = entry.attrs.first()
        attrv = attr.add_value(user, None)

        self.assertIsNotNone(attrv)
        self.assertEqual(attr.values.count(), 1)
        self.assertIsNone(attr.values.first().referral)

    @skip(
        """
    The situation of this test mentioned, data_type of AttributeValue is changed, may not happen
    thrugoh current implementation. So test skips this case.
    """
    )
    def test_update_data_type_of_attrvalue(self):
        """
        This test checks that data_type parameter of AttributeValue will be changed after
        calling 'get_available_attrs' method if that parameter is not set.

        Basically, the data_type of AttributeValue is same with the type of Attribute. But,
        some AttributeValues which are registered before adding this parameter do not have
        available value. So this processing is needed to set. This assumes unknown typed
        AttributeValue as the current type of Attribute.
        """
        user = User.objects.create(username="hoge")

        entity = Entity.objects.create(name="entity", created_user=user)
        EntityAttr.objects.create(
            **{
                "name": "attr",
                "type": AttrType.STRING,
                "created_user": user,
                "parent_entity": entity,
            }
        )

        entry = Entry.objects.create(name="entry", schema=entity, created_user=user)
        entry.complement_attrs(user)

        attrv = entry.attrs.first().add_value(user, "hoge")

        # vanish data_type of initial AttributeValue instance
        attrv.data_type = 0
        attrv.save()

        # this processing complements data_type parameter of latest AttributeValue
        # as the current type of Attribute instance
        results = entry.get_available_attrs(self._user)
        self.assertEqual(len(results), 1)
        self.assertEqual(results[0]["last_value"], "")
        self.assertEqual(AttributeValue.objects.get(id=attrv.id).data_type, AttrType.STRING)

    def test_get_deleted_referred_attrs(self):
        user = User.objects.create(username="hoge")

        # create referred Entity and Entries
        ref_entity = Entity.objects.create(name="ReferredEntity", created_user=user)
        ref_entry = Entry.objects.create(name="ReferredEntry", schema=ref_entity, created_user=user)

        attr_info = {
            "obj": {"type": AttrType.OBJECT, "value": ref_entry},
            "name": {
                "type": AttrType.NAMED_OBJECT,
                "value": {"name": "hoge", "id": ref_entry},
            },
            "arr_obj": {"type": AttrType.ARRAY_OBJECT, "value": [ref_entry]},
            "arr_name": {
                "type": AttrType.ARRAY_NAMED_OBJECT,
                "value": [{"name": "hoge", "id": ref_entry}],
            },
        }

        entity = Entity.objects.create(name="entity", created_user=user)
        for attr_name, info in attr_info.items():
            attr = EntityAttr.objects.create(
                name=attr_name,
                type=info["type"],
                created_user=user,
                parent_entity=entity,
            )

            attr.referral.add(ref_entity)

        entry = Entry.objects.create(name="entry", schema=entity, created_user=user)
        entry.complement_attrs(user)
        for attr_name, info in attr_info.items():
            entry.attrs.get(name=attr_name).add_value(user, info["value"])

        # checks all set vaialbles can be got correctly
        available_attrs = entry.get_available_attrs(user)
        self.assertEqual(len(available_attrs), len(attr_info))
        for attr in available_attrs:
            if attr["name"] == "obj":
                self.assertEqual(attr["last_value"].id, ref_entry.id)
            elif attr["name"] == "name":
                self.assertEqual(attr["last_value"]["value"], "hoge")
                self.assertEqual(attr["last_value"]["id"], ref_entry.id)
                self.assertEqual(attr["last_value"]["name"], ref_entry.name)
            elif attr["name"] == "arr_obj":
                self.assertEqual([x.id for x in attr["last_value"]], [ref_entry.id])
            elif attr["name"] == "arr_name":
                self.assertEqual([x["value"] for x in attr["last_value"]], ["hoge"])
                self.assertEqual([x["id"] for x in attr["last_value"]], [ref_entry.id])
                self.assertEqual([x["name"] for x in attr["last_value"]], [ref_entry.name])

        # delete referral entry, then get available attrs
        ref_entry.delete()
        available_attrs = entry.get_available_attrs(user)
        self.assertEqual(len(available_attrs), len(attr_info))
        for attr in available_attrs:
            if attr["name"] == "obj":
                self.assertIsNone(attr["last_value"])
            elif attr["name"] == "name":
                self.assertEqual(attr["last_value"]["value"], "hoge")
                self.assertFalse(any([x in attr["last_value"] for x in ["id", "name"]]))
            elif attr["name"] == "arr_obj":
                self.assertEqual(attr["last_value"], [])
            elif attr["name"] == "arr_name":
                self.assertEqual([x for x in attr["last_value"]], [])
                self.assertFalse(any([x in attr["last_value"] for x in ["id", "name"]]))

    def test_get_available_attrs_with_empty_referral(self):
        user = User.objects.create(username="hoge")

        ref_entity = Entity.objects.create(name="ReferredEntity", created_user=user)
        entity = Entity.objects.create(name="entity", created_user=user)
        attr_info = {
            "obj": {"type": AttrType.OBJECT, "value": None},
            "name": {
                "type": AttrType.NAMED_OBJECT,
                "value": {"name": "hoge", "id": None},
            },
            "arr_obj": {"type": AttrType.ARRAY_OBJECT, "value": []},
            "arr_name": {
                "type": AttrType.ARRAY_NAMED_OBJECT,
                "value": [{"name": "hoge", "id": None}],
            },
        }

        entity = Entity.objects.create(name="entity", created_user=user)
        for attr_name, info in attr_info.items():
            attr = EntityAttr.objects.create(
                name=attr_name,
                type=info["type"],
                created_user=user,
                parent_entity=entity,
            )

            attr.referral.add(ref_entity)

        entry = Entry.objects.create(name="entry", schema=entity, created_user=user)
        entry.complement_attrs(user)
        for attr_name, info in attr_info.items():
            entry.attrs.get(name=attr_name).add_value(user, info["value"])

        # get empty values for each attributes
        available_attrs = entry.get_available_attrs(user)
        self.assertEqual(len(available_attrs), len(attr_info))
        for attr in available_attrs:
            if attr["name"] == "obj":
                self.assertIsNone(attr["last_value"])
            elif attr["name"] == "name":
                self.assertEqual(attr["last_value"], {"value": "hoge"})
            elif attr["name"] == "arr_obj":
                self.assertEqual(attr["last_value"], [])
            elif attr["name"] == "arr_name":
                self.assertEqual(attr["last_value"], [{"value": "hoge"}])

    def test_get_value_of_attrv(self):
        user = User.objects.create(username="hoge")

        # create referred Entity and Entries
        ref_entity = Entity.objects.create(name="Referred Entity", created_user=user)
        test_ref = Entry.objects.create(name="r0", schema=ref_entity, created_user=user)
        test_grp = Group.objects.create(name="g0")
        test_role = Role.objects.create(name="test-role")

        entity = self.create_entity_with_all_type_attributes(user)
        entry = Entry.objects.create(name="entry", schema=entity, created_user=user)
        entry.complement_attrs(user)

        attr_info = [
            {"name": "str", "set_val": "foo", "exp_val": "foo"},
            {"name": "obj", "set_val": str(test_ref.id), "exp_val": test_ref.name},
            {"name": "obj", "set_val": test_ref.id, "exp_val": test_ref.name},
            {"name": "obj", "set_val": test_ref, "exp_val": test_ref.name},
            {
                "name": "name",
                "set_val": {"name": "bar", "id": str(test_ref.id)},
                "exp_val": {"bar": test_ref.name},
            },
            {
                "name": "name",
                "set_val": {"name": "bar", "id": test_ref.id},
                "exp_val": {"bar": test_ref.name},
            },
            {
                "name": "name",
                "set_val": {"name": "bar", "id": test_ref},
                "exp_val": {"bar": test_ref.name},
            },
            {"name": "bool", "set_val": False, "exp_val": False},
            {
                "name": "arr_str",
                "set_val": ["foo", "bar", "baz"],
                "exp_val": ["foo", "bar", "baz"],
            },
            {
                "name": "arr_obj",
                "set_val": [str(test_ref.id)],
                "exp_val": [test_ref.name],
            },
            {"name": "arr_obj", "set_val": [test_ref.id], "exp_val": [test_ref.name]},
            {"name": "arr_obj", "set_val": [test_ref], "exp_val": [test_ref.name]},
            {
                "name": "arr_name",
                "set_val": [{"name": "hoge", "id": str(test_ref.id)}],
                "exp_val": [{"hoge": test_ref.name}],
            },
            {
                "name": "arr_name",
                "set_val": [{"name": "hoge", "id": test_ref.id}],
                "exp_val": [{"hoge": test_ref.name}],
            },
            {
                "name": "arr_name",
                "set_val": [{"name": "hoge", "id": test_ref}],
                "exp_val": [{"hoge": test_ref.name}],
            },
            {
                "name": "date",
                "set_val": date(2018, 12, 31),
                "exp_val": date(2018, 12, 31),
            },
            {"name": "group", "set_val": str(test_grp.id), "exp_val": test_grp.name},
            {"name": "group", "set_val": test_grp.id, "exp_val": test_grp.name},
            {"name": "group", "set_val": test_grp, "exp_val": test_grp.name},
            {
                "name": "arr_group",
                "set_val": [str(test_grp.id)],
                "exp_val": [test_grp.name],
            },
            {"name": "arr_group", "set_val": [test_grp.id], "exp_val": [test_grp.name]},
            {"name": "arr_group", "set_val": [test_grp], "exp_val": [test_grp.name]},
            {"name": "role", "set_val": str(test_role.id), "exp_val": test_role.name},
            {"name": "role", "set_val": test_role.id, "exp_val": test_role.name},
            {"name": "role", "set_val": test_role, "exp_val": test_role.name},
            {
                "name": "arr_role",
                "set_val": [str(test_role.id)],
                "exp_val": [test_role.name],
            },
            {"name": "arr_role", "set_val": [test_role.id], "exp_val": [test_role.name]},
            {"name": "arr_role", "set_val": [test_role], "exp_val": [test_role.name]},
            {
                "name": "datetime",
                "set_val": datetime(2018, 12, 31, 12, 34, 56, tzinfo=timezone.utc),
                "exp_val": datetime(2018, 12, 31, 12, 34, 56, tzinfo=timezone.utc),
            },
        ]
        for info in attr_info:
            attr = entry.attrs.get(name=info["name"])
            attr.add_value(user, info["set_val"])
            attrv = attr.get_latest_value()

            # test return value of get_value method
            self.assertEqual(attrv.get_value(), info["exp_val"])

            # test return value of get_value method with 'with_metainfo' parameter
            expected_value = {"type": attr.schema.type, "value": info["exp_val"]}
            if attr.is_array():
                if attr.schema.type & AttrType._NAMED:
                    expected_value["value"] = [{"hoge": {"id": test_ref.id, "name": test_ref.name}}]
                elif attr.schema.type & AttrType.OBJECT:
                    expected_value["value"] = [{"id": test_ref.id, "name": test_ref.name}]
                elif attr.schema.type & AttrType.GROUP:
                    expected_value["value"] = [{"id": test_grp.id, "name": test_grp.name}]
                elif attr.schema.type & AttrType.ROLE:
                    expected_value["value"] = [{"id": test_role.id, "name": test_role.name}]

            elif attr.schema.type & AttrType._NAMED:
                expected_value["value"] = {"bar": {"id": test_ref.id, "name": test_ref.name}}
            elif attr.schema.type & AttrType.OBJECT:
                expected_value["value"] = {"id": test_ref.id, "name": test_ref.name}
            elif attr.schema.type & AttrType.GROUP:
                expected_value["value"] = {"id": test_grp.id, "name": test_grp.name}
            elif attr.schema.type & AttrType.ROLE:
                expected_value["value"] = {"id": test_role.id, "name": test_role.name}

            self.assertEqual(attrv.get_value(with_metainfo=True), expected_value)

    def test_get_value_with_serialize_parameter(self):
        # Craete Attribute instance and set test Date value
        date_value = date(2021, 6, 8)
        attr_date = self.make_attr("date", attrtype=AttrType.DATE)
        attr_date.add_value(self._user, date_value)

        # test retrieved value by get_value method with serialize parameter is expected
        self.assertEqual(attr_date.get_latest_value().get_value(), date_value)
        self.assertEqual(attr_date.get_latest_value().get_value(serialize=True), str(date_value))

    def test_convert_value_to_register(self):
        user = User.objects.create(username="hoge")

        ref_entity = Entity.objects.create(name="Referred Entity", created_user=user)
        ref_entry = Entry.objects.create(name="Ref Entry", schema=ref_entity, created_user=user)

        entity = self.create_entity_with_all_type_attributes(user, ref_entity)
        entry = Entry.objects.create(name="entry", schema=entity, created_user=user)
        entry.complement_attrs(user)

        group = Group.objects.create(name="Group")
        deleted_group = Group.objects.create(name="Deleting Group")
        deleted_group.delete()
        role = Role.objects.create(name="Role")
        deleted_role = Role.objects.create(name="Deleted Role")
        deleted_role.delete()

        checklist = [
            {"attr": "str", "input": "foo", "checker": lambda x: x == "foo"},
            {
                "attr": "obj",
                "input": "Ref Entry",
                "checker": lambda x: x.id == ref_entry.id,
            },
            {"attr": "obj", "input": "Invalid Entry", "checker": lambda x: x is None},
            {
                "attr": "name",
                "input": {"foo": ref_entry},
                "checker": lambda x: x["name"] == "foo" and x["id"].id == ref_entry.id,
            },
            {"attr": "bool", "input": False, "checker": lambda x: x is False},
            {
                "attr": "arr_str",
                "input": ["foo", "bar"],
                "checker": lambda x: x == ["foo", "bar"],
            },
            {
                "attr": "arr_obj",
                "input": ["Ref Entry"],
                "checker": lambda x: len(x) == 1 and x[0].id == ref_entry.id,
            },
            {
                "attr": "arr_obj",
                "input": ["Ref Entry", "Invalid Entry"],
                "checker": lambda x: len(x) == 1 and x[0].id == ref_entry.id,
            },
            {
                "attr": "arr_name",
                "input": [{"foo": "Ref Entry"}],
                "checker": lambda x: len(x) == 1
                and x[0]["name"] == "foo"
                and x[0]["id"].id == ref_entry.id,
            },
            {
                "attr": "arr_name",
                "input": [{"foo": "Ref Entry"}, {"bar": "Invalid Entry"}],
                "checker": lambda x: (
                    len(x) == 2
                    and x[0]["name"] == "foo"
                    and x[0]["id"].id == ref_entry.id
                    and x[1]["name"] == "bar"
                    and x[1]["id"] is None
                ),
            },
            {
                "attr": "group",
                "input": "Group",
                "checker": lambda x: x == str(group.id),
            },
            {
                "attr": "group",
                "input": str(group.id),
                "checker": lambda x: x == str(group.id),
            },
            {
                "attr": "group",
                "input": group.id,
                "checker": lambda x: x == str(group.id),
            },
            {"attr": "group", "input": group, "checker": lambda x: x == str(group.id)},
            {"attr": "group", "input": deleted_group, "checker": lambda x: x is None},
            {
                "attr": "arr_group",
                "input": ["Group"],
                "checker": lambda x: x == [str(group.id)],
            },
            {
                "attr": "arr_group",
                "input": [str(group.id)],
                "checker": lambda x: x == [str(group.id)],
            },
            {
                "attr": "arr_group",
                "input": [group.id],
                "checker": lambda x: x == [str(group.id)],
            },
            {
                "attr": "arr_group",
                "input": [group],
                "checker": lambda x: x == [str(group.id)],
            },
            {
                "attr": "arr_group",
                "input": [deleted_group],
                "checker": lambda x: x == [],
            },
            {
                "attr": "date",
                "input": date(2018, 12, 31),
                "checker": lambda x: x == date(2018, 12, 31),
            },
            {
                "attr": "date",
                "input": "2020-01-01",
                "checker": lambda x: x == "2020-01-01",
            },
            {"attr": "role", "input": role, "checker": lambda x: x == str(role.id)},
            {"attr": "role", "input": role.id, "checker": lambda x: x == str(role.id)},
            {"attr": "role", "input": str(role.name), "checker": lambda x: x == str(role.id)},
            {"attr": "role", "input": deleted_role, "checker": lambda x: x is None},
            {
                "attr": "arr_role",
                "input": ["Role"],
                "checker": lambda x: x == [str(role.id)],
            },
            {
                "attr": "arr_role",
                "input": [str(role.id)],
                "checker": lambda x: x == [str(role.id)],
            },
            {
                "attr": "arr_role",
                "input": [role.id],
                "checker": lambda x: x == [str(role.id)],
            },
            {
                "attr": "arr_role",
                "input": [role],
                "checker": lambda x: x == [str(role.id)],
            },
            {
                "attr": "arr_role",
                "input": [deleted_role],
                "checker": lambda x: x == [],
            },
        ]
        for info in checklist:
            attr = entry.attrs.get(name=info["attr"])

            converted_data = attr.convert_value_to_register(info["input"])

            self.assertTrue(info["checker"](converted_data))

            # create AttributeValue using converted value
            attr.add_value(user, converted_data)

            self.assertIsNotNone(attr.get_latest_value())

    def test_export_entry(self):
        user = User.objects.create(username="hoge")

        ref_entity = Entity.objects.create(name="Referred Entity", created_user=user)
        attr_info = {
            "str1": {"type": AttrType.STRING, "is_public": True},
            "str2": {"type": AttrType.STRING, "is_public": True},
            "obj": {"type": AttrType.OBJECT, "is_public": True},
            "invisible": {"type": AttrType.STRING, "is_public": False},
        }

        entity = Entity.objects.create(name="entity", created_user=user)
        for attr_name, info in attr_info.items():
            attr = EntityAttr.objects.create(
                name=attr_name,
                type=info["type"],
                created_user=user,
                parent_entity=entity,
                is_public=info["is_public"],
            )

            if info["type"] & AttrType.OBJECT:
                attr.referral.add(ref_entity)

        entry = Entry.objects.create(name="entry", schema=entity, created_user=user)
        entry.complement_attrs(user)
        entry.attrs.get(name="str1").add_value(user, "hoge")

        entry.attrs.get(name="str2").add_value(user, "foo")
        # update AttributeValue of Attribute 'str2'
        entry.attrs.get(name="str2").add_value(user, "bar")

        exported_data = entry.export(user)
        self.assertEqual(exported_data["name"], entry.name)
        self.assertEqual(
            len(exported_data["attrs"]),
            len([x for x in attr_info.values() if x["is_public"]]),
        )

        self.assertEqual(exported_data["attrs"]["str1"], "hoge")
        self.assertEqual(exported_data["attrs"]["str2"], "bar")
        self.assertIsNone(exported_data["attrs"]["obj"])

        # change the name of EntityAttr then export entry
        NEW_ATTR_NAME = "str1 (changed)"
        entity_attr = entry.schema.attrs.get(name="str1")
        entity_attr.name = NEW_ATTR_NAME
        entity_attr.save()

        exported_data = entry.export(user)
        self.assertTrue(NEW_ATTR_NAME in exported_data["attrs"])
        self.assertEqual(exported_data["attrs"][NEW_ATTR_NAME], "hoge")

        # Add an Attribute after creating entry
        EntityAttr.objects.create(
            **{
                "name": "new_attr",
                "type": AttrType.STRING,
                "created_user": user,
                "parent_entity": entity,
            }
        )
        exported_data = entry.export(user)
        self.assertTrue("new_attr" in exported_data["attrs"])

    def test_export_entry_v2(self):
        user = User.objects.create(username="hoge")

        ref_entity = Entity.objects.create(name="Referred Entity", created_user=user)
        attr_info = {
            "str1": {"type": AttrType.STRING, "is_public": True},
            "str2": {"type": AttrType.STRING, "is_public": True},
            "obj": {"type": AttrType.OBJECT, "is_public": True},
            "invisible": {"type": AttrType.STRING, "is_public": False},
        }

        entity = Entity.objects.create(name="entity", created_user=user)
        for attr_name, info in attr_info.items():
            attr = EntityAttr.objects.create(
                name=attr_name,
                type=info["type"],
                created_user=user,
                parent_entity=entity,
                is_public=info["is_public"],
            )

            if info["type"] & AttrType.OBJECT:
                attr.referral.add(ref_entity)

        entry = Entry.objects.create(name="entry", schema=entity, created_user=user)
        entry.complement_attrs(user)
        entry.attrs.get(name="str1").add_value(user, "hoge")

        entry.attrs.get(name="str2").add_value(user, "foo")
        # update AttributeValue of Attribute 'str2'
        entry.attrs.get(name="str2").add_value(user, "bar")

        exported_data = entry.export_v2(user)
        self.assertEqual(exported_data["name"], entry.name)
        self.assertEqual(
            len(exported_data["attrs"]),
            len([x for x in attr_info.values() if x["is_public"]]),
        )
        self.assertIn({"name": "str1", "value": "hoge"}, exported_data["attrs"])
        self.assertIn({"name": "str2", "value": "bar"}, exported_data["attrs"])
        self.assertIn({"name": "obj", "value": None}, exported_data["attrs"])

        # change the name of EntityAttr then export entry
        NEW_ATTR_NAME = "str1 (changed)"
        entity_attr = entry.schema.attrs.get(name="str1")
        entity_attr.name = NEW_ATTR_NAME
        entity_attr.save()

        exported_data = entry.export_v2(user)
        self.assertIn({"name": NEW_ATTR_NAME, "value": "hoge"}, exported_data["attrs"])
        self.assertNotIn({"name": "str1", "value": "hoge"}, exported_data["attrs"])

        # Add an Attribute after creating entry
        EntityAttr.objects.create(
            **{
                "name": "new_attr",
                "type": AttrType.STRING,
                "created_user": user,
                "parent_entity": entity,
            }
        )
        exported_data = entry.export_v2(user)
        self.assertIn({"name": "new_attr", "value": ""}, exported_data["attrs"])

<<<<<<< HEAD
=======
    def test_search_entries(self):
        user = User.objects.create(username="hoge")

        # create referred Entity and Entries
        ref_entity = Entity.objects.create(name="Referred Entity", created_user=user)
        ref_entry = Entry.objects.create(
            name="referred_entry", schema=ref_entity, created_user=user
        )
        ref_group = Group.objects.create(name="group")
        ref_role = Role.objects.create(name="role")

        attr_info = {
            "str": {"type": AttrType.STRING, "value": "foo-%d"},
            "str2": {"type": AttrType.STRING, "value": "foo-%d"},
            "obj": {"type": AttrType.OBJECT, "value": str(ref_entry.id)},
            "name": {
                "type": AttrType.NAMED_OBJECT,
                "value": {"name": "bar", "id": str(ref_entry.id)},
            },
            "bool": {"type": AttrType.BOOLEAN, "value": True},
            "group": {"type": AttrType.GROUP, "value": str(ref_group.id)},
            "date": {"type": AttrType.DATE, "value": date(2018, 12, 31)},
            "role": {"type": AttrType.ROLE, "value": str(ref_role.id)},
            "arr_str": {
                "type": AttrType.ARRAY_STRING,
                "value": ["foo", "bar", "baz"],
            },
            "arr_obj": {
                "type": AttrType.ARRAY_OBJECT,
                "value": [str(x.id) for x in Entry.objects.filter(schema=ref_entity)],
            },
            "arr_name": {
                "type": AttrType.ARRAY_NAMED_OBJECT,
                "value": [{"name": "hoge", "id": str(ref_entry.id)}],
            },
            "arr_group": {"type": AttrType.ARRAY_GROUP, "value": [ref_group]},
            "arr_role": {"type": AttrType.ARRAY_ROLE, "value": [ref_role]},
            "datetime": {
                "type": AttrType.DATETIME,
                "value": datetime(2018, 12, 31, 12, 34, 56, tzinfo=timezone.utc),
            },
        }

        entity = Entity.objects.create(name="entity", created_user=user)
        for attr_name, info in attr_info.items():
            attr = EntityAttr.objects.create(
                name=attr_name,
                type=info["type"],
                created_user=user,
                parent_entity=entity,
            )

            if info["type"] & AttrType.OBJECT:
                attr.referral.add(ref_entity)

        for index in range(0, 11):
            entry = Entry.objects.create(name="e-%d" % index, schema=entity, created_user=user)
            entry.complement_attrs(user)

            for attr_name, info in attr_info.items():
                attr = entry.attrs.get(name=attr_name)
                if attr_name == "str":
                    attr.add_value(user, info["value"] % index)
                elif attr_name == "str2":
                    attr.add_value(user, info["value"] % (index + 100))
                else:
                    attr.add_value(user, info["value"])

            entry.register_es()

        # search entries
        ret = Entry.search_entries(
            user,
            [entity.id],
            [
                {"name": "str"},
                {"name": "str2"},
                {"name": "obj"},
                {"name": "name"},
                {"name": "bool"},
                {"name": "group"},
                {"name": "date"},
                {"name": "role"},
                {"name": "arr_str"},
                {"name": "arr_obj"},
                {"name": "arr_name"},
                {"name": "arr_group"},
                {"name": "arr_role"},
                {"name": "datetime"},
            ],
        )
        self.assertEqual(ret.ret_count, 11)
        self.assertEqual(len(ret.ret_values), 11)

        # check returned contents is corrected
        for v in ret.ret_values:
            self.assertEqual(v.entity["id"], entity.id)
            self.assertEqual(len(v.attrs), len(attr_info))

            entry = Entry.objects.get(id=v.entry["id"])

            for attrname, attrinfo in v.attrs.items():
                attr = entry.attrs.get(schema__name=attrname)
                attrv = attr.get_latest_value()

                # checks accurate type parameters are stored
                self.assertEqual(attrinfo["type"], attrv.data_type)

                # checks accurate values are stored
                if attrname == "str" or attrname == "str2":
                    self.assertEqual(attrinfo["value"], attrv.value)

                elif attrname == "obj":
                    self.assertEqual(attrinfo["value"]["id"], attrv.referral.id)
                    self.assertEqual(attrinfo["value"]["name"], attrv.referral.name)

                elif attrname == "name":
                    key = attrv.value
                    self.assertEqual(attrinfo["value"][key]["id"], attrv.referral.id)
                    self.assertEqual(attrinfo["value"][key]["name"], attrv.referral.name)

                elif attrname == "bool":
                    self.assertEqual(attrinfo["value"], attrv.boolean)

                elif attrname == "date":
                    self.assertEqual(attrinfo["value"], str(attrv.date))

                elif attrname == "group":
                    self.assertEqual(attrinfo["value"]["id"], attrv.group.id)
                    self.assertEqual(attrinfo["value"]["name"], attrv.group.name)

                elif attrname == "role":
                    self.assertEqual(attrinfo["value"]["id"], attrv.role.id)
                    self.assertEqual(attrinfo["value"]["name"], attrv.role.name)

                elif attrname == "arr_str":
                    self.assertEqual(
                        sorted([x for x in attrinfo["value"]]),
                        sorted([x.value for x in attrv.data_array.all()]),
                    )

                elif attrname == "arr_obj":
                    self.assertEqual(
                        [x["id"] for x in attrinfo["value"]],
                        [x.referral.id for x in attrv.data_array.all()],
                    )
                    self.assertEqual(
                        [x["name"] for x in attrinfo["value"]],
                        [x.referral.name for x in attrv.data_array.all()],
                    )

                elif attrname == "arr_name":
                    for co_attrv in attrv.data_array.all():
                        _co_v = [x[co_attrv.value] for x in attrinfo["value"]]
                        self.assertTrue(_co_v)
                        self.assertEqual(_co_v[0]["id"], co_attrv.referral.id)
                        self.assertEqual(_co_v[0]["name"], co_attrv.referral.name)

                elif attrname == "arr_group":
                    self.assertEqual(
                        attrinfo["value"],
                        [{"id": ref_group.id, "name": ref_group.name}],
                    )

                elif attrname == "arr_role":
                    self.assertEqual(
                        attrinfo["value"],
                        [{"id": ref_role.id, "name": ref_role.name}],
                    )

                elif attrname == "datetime":
                    self.assertEqual(attrinfo["value"], attrv.datetime.isoformat())

                else:
                    raise "Invalid result was happend (attrname: %s)" % attrname

        # search entries with maximum entries to get
        ret = Entry.search_entries(user, [entity.id], [{"name": "str"}], 5)
        self.assertEqual(ret.ret_count, 11)
        self.assertEqual(len(ret.ret_values), 5)

        # search entries with keyword
        ret = Entry.search_entries(user, [entity.id], [{"name": "str", "keyword": "foo-5"}])
        self.assertEqual(ret.ret_count, 1)
        self.assertEqual(ret.ret_values[0].entry["name"], "e-5")

        # search entries with keyword for Role Attribute
        for role_attrname in ["role", "arr_role"]:
            # call Entry.search_entries with invalid keyword
            self.assertEqual(
                Entry.search_entries(
                    user, [entity.id], [{"name": "role", "keyword": "invalid-keyword"}]
                ).ret_count,
                0,
            )
            # call Entry.search_entries with valid keyword
            self.assertEqual(
                Entry.search_entries(
                    user, [entity.id], [{"name": "role", "keyword": "rol"}]
                ).ret_count,
                11,
            )

        # search entries with blank values
        entry = Entry.objects.create(name="entry-blank", schema=entity, created_user=user)
        entry.complement_attrs(user)
        entry.register_es()

        for attrname in attr_info.keys():
            ret = Entry.search_entries(user, [entity.id], [{"name": attrname}])
            self.assertEqual(len([x for x in ret.ret_values if x.entry["id"] == entry.id]), 1)

        # check functionallity of the 'exact_match' parameter
        ret = Entry.search_entries(user, [entity.id], [{"name": "str", "keyword": "foo-1"}])
        self.assertEqual(ret.ret_count, 2)
        ret = Entry.search_entries(
            user,
            [entity.id],
            [{"name": "str", "keyword": "foo-1", "exact_match": True}],
        )
        self.assertEqual(ret.ret_count, 1)
        self.assertEqual(ret.ret_values[0].entry["name"], "e-1")

        # check functionallity of the 'entry_name' parameter
        ret = Entry.search_entries(user, [entity.id], entry_name="e-1")
        self.assertEqual(ret.ret_count, 2)

        # check combination of 'entry_name' and 'hint_attrs' parameter
        ret = Entry.search_entries(
            user, [entity.id], [{"name": "str", "keyword": "foo-10"}], entry_name="e-1"
        )
        self.assertEqual(ret.ret_count, 1)

        # check whether keyword would be insensitive case
        ret = Entry.search_entries(user, [entity.id], [{"name": "str", "keyword": "FOO-10"}])
        self.assertEqual(ret.ret_count, 1)
        self.assertEqual(ret.ret_values[0].entry["name"], "e-10")

        def _assert_result_full(attr, result):
            if attr.type != AttrType.BOOLEAN:
                # confirm "entry-black" Entry, which doesn't have any substantial Attribute values,
                # doesn't exist on the result.
                isin_entry_blank = any(
                    [x.entry["name"] == "entry-blank" for x in result.ret_values]
                )
                self.assertFalse(isin_entry_blank)

                # confirm Entries, which have substantial Attribute values, are returned
                self.assertEqual(result.ret_count, 11)

            else:
                # both True and False value will be matched for boolean type Attribute
                self.assertEqual(result.ret_count, 12)

        # check to get Entries that only have substantial Attribute values
        for attr in entity.attrs.filter(is_active=True):
            result = Entry.search_entries(user, [entity.id], [{"name": attr.name, "keyword": "*"}])
            _assert_result_full(attr, result)

        # check to get Entries that only have substantial Attribute values with filter_key
        for attr in entity.attrs.filter(is_active=True):
            result = Entry.search_entries(
                user,
                [entity.id],
                [
                    {
                        "name": attr.name,
                        "keyword": "*",
                        "filter_key": FilterKey.TEXT_CONTAINED,
                    }
                ],
            )
            _assert_result_full(attr, result)

        # check to get Entries that only have substantial Attribute values
        # with filter_key instead of keyword
        for attr in entity.attrs.filter(is_active=True):
            result = Entry.search_entries(
                user,
                [entity.id],
                [
                    {
                        "name": attr.name,
                        "filter_key": FilterKey.NON_EMPTY,
                    }
                ],
            )
            _assert_result_full(attr, result)

        # check to get Entries that have empty Attribute values with filter_key instead of keyword
        for attr in entity.attrs.filter(is_active=True):
            result = Entry.search_entries(
                user,
                [entity.id],
                [
                    {
                        "name": attr.name,
                        "filter_key": FilterKey.EMPTY,
                    }
                ],
            )
            if attr.type == AttrType.BOOLEAN:
                self.assertEqual(result.ret_count, 0)
            else:
                self.assertEqual(result.ret_count, 1)
                self.assertEqual(result.ret_values[0].entry["name"], "entry-blank")

        # check to get Entries with the "CLEARED" filter_key and keyword
        for attr in entity.attrs.filter(is_active=True):
            result = Entry.search_entries(
                user,
                [entity.id],
                [
                    {
                        "name": attr.name,
                        "keyword": "DO MATCH NOTHING",
                        "filter_key": FilterKey.CLEARED,
                    }
                ],
            )

            # This expect to match anything
            self.assertEqual(
                result.ret_count, Entry.objects.filter(schema=entity, is_active=True).count()
            )

    def test_search_entries_with_duplicated_filter_key(self):
        entity = self.create_entity_with_all_type_attributes(self._user)

        # create Entries that have duplicated value at "str" attribute
        [self.add_entry(self._user, "dup-%s" % i, entity, values={"str": "hoge"}) for i in range(2)]
        [
            self.add_entry(self._user, "dup-%s" % i, entity, values={"str": "fuga"})
            for i in range(2, 4)
        ]

        # create Entries that don't have duplicated value at "str" attribute
        [
            self.add_entry(self._user, "non-dup-%d" % i, entity, values={"str": "fuga-%d" % i})
            for i in range(2)
        ]

        # create Entries that have empty value
        [self.add_entry(self._user, "empty-%d" % i, entity, values={"str": ""}) for i in range(2)]

        result = Entry.search_entries(
            self._user,
            [entity.id],
            [
                {
                    "name": "str",
                    "filter_key": FilterKey.DUPLICATED,
                },
            ],
        )
        self.assertEqual(result.ret_count, 4)
        self.assertEqual(
            [x.entry["name"] for x in result.ret_values], ["dup-%s" % i for i in range(4)]
        )

    def test_search_entries_with_text_not_contained_filter_key(self):
        entity = self.create_entity_with_all_type_attributes(self._user)

        # some entries have "hoge" or "fuga" attribute value
        [
            self.add_entry(self._user, "hoge-%s" % i, entity, values={"str": "hoge"})
            for i in range(3)
        ]
        [
            self.add_entry(self._user, "fuga-%s" % i, entity, values={"str": "fuga"})
            for i in range(2)
        ]

        # filter entries have "hoge"
        result = Entry.search_entries(
            self._user,
            [entity.id],
            [
                {
                    "name": "str",
                    "keyword": "hoge",
                    "filter_key": FilterKey.TEXT_NOT_CONTAINED,
                },
            ],
        )

        # check the result contains only entries don't have "hoge"
        self.assertEqual(result.ret_count, 2)
        self.assertEqual(
            [x.entry["name"] for x in result.ret_values], ["fuga-%s" % i for i in range(2)]
        )

    def test_search_entries_with_hint_referral_entity(self):
        user = User.objects.create(username="hoge")

        # Initialize Entities and Entries which will be used in this test
        ref_entity = self.create_entity(user, "Ref Entity")
        ref_entry = self.add_entry(user, "Ref", ref_entity)
        entity = self.create_entity(
            user,
            "Entity",
            attrs=[
                {
                    "name": "ref",
                    "type": AttrType.OBJECT,
                }
            ],
        )
        self.add_entry(user, "Entry", entity, values={"ref": ref_entry})

        # get Entries that refer Entry which belongs to specified Entity
        result = Entry.search_entries(
            user,
            [x.id for x in Entity.objects.filter(is_active=True)],
            hint_referral_entity_id=entity.id,
        )
        self.assertEqual(result.ret_count, 1)
        self.assertEqual(result.ret_values[0].entry["id"], ref_entry.id)

    def test_search_entries_with_hint_referral(self):
        user = User.objects.create(username="hoge")

        # Initialize entities -- there are 2 entities as below
        # * ReferredEntity - has no attribute
        # * Entity - has an attribute that refers ReferredEntity
        ref_entity = Entity.objects.create(name="Referred Entity", created_user=user)
        entity = Entity.objects.create(name="Entity", created_user=user)
        entity_attr = EntityAttr.objects.create(
            name="attr_ref",
            type=AttrType.OBJECT,
            created_user=user,
            parent_entity=entity,
        )
        entity_attr.referral.add(ref_entity)

        # Initialize entries as below
        ref_entries = [
            Entry.objects.create(name="ref%d" % i, schema=ref_entity, created_user=user)
            for i in range(3)
        ]
        for index in range(10):
            entry = Entry.objects.create(name="e-%d" % index, schema=entity, created_user=user)
            entry.complement_attrs(user)

            # set referral entry (ref0, ref1) alternately
            entry.attrs.first().add_value(user, ref_entries[index % 2])

        for ref_entry in ref_entries:
            ref_entry.register_es()

        # call search_entries with 'hint_referral' parameter,
        # then checks that result includes referral entries
        ret = Entry.search_entries(user, [ref_entity.id], [], hint_referral="")
        self.assertEqual(ret.ret_count, 3)
        self.assertEqual(
            sorted([x["id"] for x in ret.ret_values[0].referrals]),
            sorted([x.id for x in ref_entries[0].get_referred_objects()]),
        )

        # call search_entries with 'hint_referral',
        ret = Entry.search_entries(user, [ref_entity.id], [], hint_referral="e-")
        self.assertEqual(ret.ret_count, 2)

        # call search_entries with 'hint_referral' parameter as string,
        # then checks that result includes referral entries that match specified referral name
        ret = Entry.search_entries(user, [ref_entity.id], [], hint_referral="e-1")
        self.assertEqual(ret.ret_count, 1)
        self.assertEqual([x.entry["name"] for x in ret.ret_values], ["ref1"])

        # call search_entries with 'hint_referral' parameter as name of entry
        # which is not referred from any entries.
        ret = Entry.search_entries(user, [ref_entity.id], [], hint_referral="hogefuga")
        self.assertEqual(ret.ret_count, 0)

        # call search_entries with 'backslash' in the 'hint_referral' parameter as entry of name
        ret = Entry.search_entries(
            user, [ref_entity.id], [], hint_referral=CONFIG.EMPTY_SEARCH_CHARACTER
        )
        self.assertEqual(ret.ret_count, 1)
        self.assertEqual([x.entry["name"] for x in ret.ret_values], ["ref2"])

        # call search_entries with 'asterisk' in the 'hint_referral' parameter as entry of name
        ret = Entry.search_entries(user, [ref_entity.id], [], hint_referral=CONFIG.EXSIT_CHARACTER)
        self.assertEqual(ret.ret_count, 2)

    def test_search_entries_with_exclusive_attrs(self):
        user = User.objects.create(username="hoge")
        entity_info = {
            "E1": [{"type": AttrType.STRING, "name": "foo"}],
            "E2": [{"type": AttrType.STRING, "name": "bar"}],
        }

        entity_ids = []
        for name, attrinfos in entity_info.items():
            entity = Entity.objects.create(name=name, created_user=user)
            entity_ids.append(entity.id)

            for attrinfo in attrinfos:
                EntityAttr.objects.create(
                    **{
                        "name": attrinfo["name"],
                        "type": attrinfo["type"],
                        "created_user": user,
                        "parent_entity": entity,
                    }
                )

            for i in [x for x in range(0, 5)]:
                entry = Entry.objects.create(
                    name="%s-%d" % (entity.name, i), schema=entity, created_user=user
                )
                entry.complement_attrs(user)

                for attrinfo in attrinfos:
                    attr = entry.attrs.get(schema__name=attrinfo["name"])
                    attr.add_value(user, str(i))

                entry.register_es()

        # search entries by only attribute name and keyword without entity with exclusive attrs
        ret = Entry.search_entries(
            user,
            entity_ids,
            [{"name": "foo", "keyword": ""}, {"name": "bar", "keyword": ""}],
        )
        self.assertEqual(ret.ret_count, 10)
        self.assertEqual(
            sorted([x.entry["name"] for x in ret.ret_values]),
            sorted(["E1-%d" % i for i in range(5)] + ["E2-%d" % i for i in range(5)]),
        )

        # search entries by only attribute name and keyword without entity
        # with exclusive attrs and one keyword
        ret = Entry.search_entries(
            user,
            entity_ids,
            [{"name": "foo", "keyword": "3"}, {"name": "bar", "keyword": ""}],
        )
        self.assertEqual(ret.ret_count, 1)
        self.assertEqual(sorted([x.entry["name"] for x in ret.ret_values]), sorted(["E1-3"]))

        # search entries by only attribute name and keyword without entity
        # with exclusive hint attrs and keywords
        ret = Entry.search_entries(
            user,
            entity_ids,
            [{"name": "foo", "keyword": "3"}, {"name": "bar", "keyword": "3"}],
        )
        self.assertEqual(ret.ret_count, 0)

    def test_search_entries_about_insensitive_case(self):
        user = User.objects.create(username="hoge")

        entity = Entity.objects.create(name="Entity", created_user=user)
        entry = Entry.objects.create(name="Foo", schema=entity, created_user=user)
        entry.register_es()

        # This checks entry_name parameter would be insensitive case
        for name in ["foo", "fOO", "OO", "f"]:
            resp = Entry.search_entries(user, [entity.id], entry_name=name)
            self.assertEqual(resp.ret_count, 1)
            self.assertEqual(resp.ret_values[0].entry["id"], entry.id)

    def test_search_entries_with_deleted_hint(self):
        # This call search_entries with hint_attrs that contains values which specify
        # entry name that has already deleted.

        # Initialize entities -- there are 2 entities as below
        # * ReferredEntity - has no attribute
        # * Entity - has an attribute that refers ReferredEntity
        ref_entity = Entity.objects.create(name="ReferredEntity", created_user=self._user)
        ref_entries = [
            Entry.objects.create(name="ref-%d" % i, schema=ref_entity, created_user=self._user)
            for i in range(4)
        ]

        entity = Entity.objects.create(name="Entity", created_user=self._user)
        ref_info = {
            "ref": {
                "type": AttrType.OBJECT,
                "value": ref_entries[0],
                "expected_value": {"name": "", "id": ""},
            },
            "name": {
                "type": AttrType.NAMED_OBJECT,
                "value": {"name": "hoge", "id": ref_entries[1]},
                "expected_value": {"hoge": {"name": "", "id": ""}},
            },
            "arr_ref": {
                "type": AttrType.ARRAY_OBJECT,
                "value": [ref_entries[2]],
                "expected_value": [],
            },
            "arr_name": {
                "type": AttrType.ARRAY_NAMED_OBJECT,
                "value": [{"name": "hoge", "id": ref_entries[3]}],
                "expected_value": [],
            },
        }
        for attr_name, info in ref_info.items():
            entity_attr = EntityAttr.objects.create(
                name=attr_name,
                type=info["type"],
                created_user=self._user,
                parent_entity=entity,
            )
            entity_attr.referral.add(ref_entity)

        # Initialize an entry that refers 'ref' entry which will be deleted later
        entry = Entry.objects.create(name="ent", schema=entity, created_user=self._user)
        entry.complement_attrs(self._user)
        for attr_name, info in ref_info.items():
            attr = entry.attrs.get(name=attr_name)
            attr.add_value(self._user, info["value"])

        # Finally, register this created entry to Elasticsearch
        entry.register_es()

        # delete each referred entries from 'ent' entry
        for ent in ref_entries:
            ent.delete()

        # Check search result when each referred entries which is specified in the hint still exist
        for attr_name in ref_info.keys():
            # Check search result without keyword of hint_attrs
            hint_attr = {"name": attr_name, "keyword": ""}
            ret = Entry.search_entries(self._user, [entity.id], hint_attrs=[hint_attr])
            self.assertEqual(ret.ret_count, 1)
            self.assertEqual(len(ret.ret_values[0].attrs), 1)

            for _name, _info in ret.ret_values[0].attrs.items():
                self.assertTrue(_name in ref_info)
                self.assertEqual(_info["value"], ref_info[_name]["expected_value"])

            hint_attr = {"name": attr_name, "keyword": "ref"}
            ret = Entry.search_entries(self._user, [entity.id], hint_attrs=[hint_attr])
            self.assertEqual(ret.ret_count, 0)
            self.assertEqual(ret.ret_values, [])

    def test_search_entries_for_priviledged_ones(self):
        user = User.objects.create(username="test-user")

        ref_entity = self.create_entity(user, "Ref Entity", is_public=False)
        ref_entry = self.add_entry(user, "Ref", ref_entity)
        entity = self.create_entity(
            user,
            "Entity",
            attrs=[
                {
                    "name": "ref",
                    "type": AttrType.OBJECT,
                }
            ],
            is_public=False,
        )
        entry = self.add_entry(user, "Entry", entity, values={"ref": ref_entry})

        ret = Entry.search_entries(user, [entity.id])
        self.assertEqual(ret.ret_count, 0)
        self.assertEqual(ret.ret_values, [])

        ret = Entry.search_entries(None, [entity.id])
        self.assertEqual(ret.ret_count, 1)
        self.assertEqual(
            ret.ret_values[0].entry,
            {
                "name": entry.name,
                "id": entry.id,
            },
        )

    def test_search_entries_with_regex_hint_attrs(self):
        user = User.objects.create(username="hoge")

        entity = Entity.objects.create(name="entity", created_user=user)
        attr = EntityAttr.objects.create(
            name="attr",
            type=AttrType.STRING,
            created_user=user,
            parent_entity=entity,
        )

        for value in ["100", "101", "200"]:
            entry = Entry.objects.create(name=value, schema=entity, created_user=user)
            entry.complement_attrs(user)
            entry.attrs.get(schema=attr).add_value(user, value)
            entry.register_es()

        resp = Entry.search_entries(user, [entity.id], [{"name": attr.name, "keyword": "^10"}])
        self.assertEqual(resp.ret_count, 2)
        resp = Entry.search_entries(user, [entity.id], [{"name": attr.name, "keyword": "00$"}])
        self.assertEqual(resp.ret_count, 2)
        resp = Entry.search_entries(user, [entity.id], [{"name": attr.name, "keyword": "^100$"}])
        self.assertEqual(resp.ret_count, 1)

>>>>>>> e0ffeacd
    def test_register_entry_to_elasticsearch(self):
        ENTRY_COUNTS = 10
        user = User.objects.create(username="hoge")

        # create referred Entity and Entries
        ref_entity = Entity.objects.create(name="Referred Entity", created_user=user)

        ref_entry1 = Entry.objects.create(
            name="referred_entry1", schema=ref_entity, created_user=user
        )
        Entry.objects.create(name="referred_entry2", schema=ref_entity, created_user=user)

        ref_group = Group.objects.create(name="group")

        attr_info = {
            "str": {
                "type": AttrType.STRING,
                "value": "foo",
            },
            "obj": {
                "type": AttrType.OBJECT,
                "value": str(ref_entry1.id),
            },
            "name": {
                "type": AttrType.NAMED_OBJECT,
                "value": {"name": "bar", "id": str(ref_entry1.id)},
            },
            "bool": {
                "type": AttrType.BOOLEAN,
                "value": False,
            },
            "date": {
                "type": AttrType.DATE,
                "value": date(2018, 1, 1),
            },
            "group": {
                "type": AttrType.GROUP,
                "value": str(ref_group.id),
            },
            "arr_str": {
                "type": AttrType.ARRAY_STRING,
                "value": ["foo", "bar", "baz"],
            },
            "arr_obj": {
                "type": AttrType.ARRAY_OBJECT,
                "value": [str(x.id) for x in Entry.objects.filter(schema=ref_entity)],
            },
            "arr_name": {
                "type": AttrType.ARRAY_NAMED_OBJECT,
                "value": [
                    {"name": "hoge", "id": str(x.id)}
                    for x in Entry.objects.filter(schema=ref_entity)
                ],
            },
        }

        entity = Entity.objects.create(name="entity", created_user=user)
        for attr_name, info in attr_info.items():
            attr = EntityAttr.objects.create(
                name=attr_name,
                type=info["type"],
                created_user=user,
                parent_entity=entity,
            )

            if info["type"] & AttrType.OBJECT:
                attr.referral.add(ref_entity)

        for index in range(0, ENTRY_COUNTS):
            entry = Entry.objects.create(name="e-%d" % index, schema=entity, created_user=user)
            entry.complement_attrs(user)

            for attr_name, info in attr_info.items():
                attr = entry.attrs.get(name=attr_name)
                attr.add_value(user, info["value"])

            entry.register_es()

        # checks that all entries are registered to the ElasticSearch.
        res = AdvancedSearchService.get_all_es_docs()
        self.assertEqual(res["hits"]["total"]["value"], ENTRY_COUNTS + 2)

        # checks that all registered entries can be got from Elasticsearch
        for entry in Entry.objects.filter(schema=entity):
            res = self._es.get(index=settings.ES_CONFIG["INDEX_NAME"], id=entry.id)
            self.assertTrue(res["found"])

            # This checks whether returned results have all values of attributes
            self.assertEqual(
                set([x["name"] for x in res["_source"]["attr"]]),
                set(k for k in attr_info.keys()),
            )

            for k, v in attr_info.items():
                value = [x for x in res["_source"]["attr"] if x["name"] == k]

                self.assertTrue(all([x["type"] == v["type"] for x in value]))
                if k == "str":
                    self.assertEqual(len(value), 1)
                    self.assertEqual(value[0]["value"], "foo")

                elif k == "obj":
                    self.assertEqual(len(value), 1)
                    self.assertEqual(value[0]["value"], ref_entry1.name)
                    self.assertEqual(value[0]["referral_id"], ref_entry1.id)

                elif k == "name":
                    self.assertEqual(len(value), 1)
                    self.assertEqual(value[0]["key"], "bar")
                    self.assertEqual(value[0]["value"], ref_entry1.name)
                    self.assertEqual(value[0]["referral_id"], ref_entry1.id)

                elif k == "bool":
                    self.assertEqual(len(value), 1)
                    self.assertEqual(value[0]["value"], False)

                elif k == "date":
                    self.assertEqual(len(value), 1)
                    self.assertEqual(value[0]["date_value"], "2018-01-01")

                elif k == "group":
                    self.assertEqual(len(value), 1)
                    self.assertEqual(value[0]["value"], ref_group.name)
                    self.assertEqual(value[0]["referral_id"], ref_group.id)

                elif k == "arr_str":
                    self.assertEqual(len(value), 3)
                    self.assertEqual(
                        sorted([x["value"] for x in value]),
                        sorted(["foo", "bar", "baz"]),
                    )

                elif k == "arr_obj":
                    self.assertEqual(len(value), Entry.objects.filter(schema=ref_entity).count())
                    self.assertEqual(
                        sorted([x["value"] for x in value]),
                        sorted([x.name for x in Entry.objects.filter(schema=ref_entity)]),
                    )
                    self.assertEqual(
                        sorted([x["referral_id"] for x in value]),
                        sorted([x.id for x in Entry.objects.filter(schema=ref_entity)]),
                    )

                elif k == "arr_name":
                    self.assertEqual(len(value), Entry.objects.filter(schema=ref_entity).count())
                    self.assertEqual(
                        sorted([x["value"] for x in value]),
                        sorted([x.name for x in Entry.objects.filter(schema=ref_entity)]),
                    )
                    self.assertEqual(
                        sorted([x["referral_id"] for x in value]),
                        sorted([x.id for x in Entry.objects.filter(schema=ref_entity)]),
                    )
                    self.assertTrue(all([x["key"] == "hoge" for x in value]))

        # checks delete entry and checks deleted entry will also be removed from Elasticsearch
        entry = Entry.objects.filter(schema=entity).last()
        entry.delete()

        # Total count is one less than initial value.
        res = AdvancedSearchService.get_all_es_docs()
        self.assertEqual(res["hits"]["total"]["value"], ENTRY_COUNTS + 1)
        res = self._es.get(
            index=settings.ES_CONFIG["INDEX_NAME"],
            id=entry.id,
            ignore=[404],
        )
        self.assertFalse(res["found"])

    def test_unregister_entry_to_elasticsearch(self):
        user = User.objects.create(username="hoge")

        # initialize Entity and Entry to test
        entity = Entity.objects.create(name="entity", created_user=user)
        entry = Entry.objects.create(name="entry", schema=entity, created_user=user)

        # register entry information to the Elasticsearch
        entry.register_es()

        ret = AdvancedSearchService.search_entries(user, [entity.id], [])
        self.assertEqual(ret.ret_count, 1)
        self.assertEqual(
            [x.entry for x in ret.ret_values],
            [{"name": entry.name, "id": entry.id}],
        )

        # unregister entry information from the Elasticsearch
        entry.unregister_es()

        ret = AdvancedSearchService.search_entries(user, [entity.id], [])
        self.assertEqual(ret.ret_count, 0)
        self.assertEqual(ret.ret_values, [])

    def test_update_elasticsearch_field(self):
        user = User.objects.create(username="hoge")

        entity = Entity.objects.create(name="entity", created_user=user)
        entity_attr = EntityAttr.objects.create(
            name="attr",
            type=AttrType.STRING,
            created_user=user,
            parent_entity=entity,
        )

        entry = Entry.objects.create(name="entry", schema=entity, created_user=user)
        entry.complement_attrs(user)

        attr = entry.attrs.get(schema=entity_attr)
        attr.add_value(user, "hoge")

        # register entry to the Elasticsearch
        entry.register_es()

        # checks registered value is corrected
        res = self._es.get(index=settings.ES_CONFIG["INDEX_NAME"], id=entry.id)
        self.assertEqual(res["_source"]["attr"][0]["name"], entity_attr.name)
        self.assertEqual(res["_source"]["attr"][0]["type"], entity_attr.type)
        self.assertEqual(res["_source"]["attr"][0]["value"], "hoge")

        # update latest value of Attribute 'attr'
        attr.add_value(user, "fuga")
        entry.register_es()

        # checks registered value was also updated
        res = self._es.get(index=settings.ES_CONFIG["INDEX_NAME"], id=entry.id)
        self.assertEqual(res["_source"]["attr"][0]["value"], "fuga")

    def test_search_entries_from_elasticsearch(self):
        user = User.objects.create(username="hoge")

        entities = []
        for ename in ["eitnty1", "entity2"]:
            entity = Entity.objects.create(name=ename, created_user=user)

            entities.append(entity)
            for index in range(0, 2):
                EntityAttr.objects.create(
                    name="attr-%s" % index,
                    type=AttrType.STRING,
                    created_user=user,
                    parent_entity=entity,
                )

            EntityAttr.objects.create(
                name="ほげ",
                type=AttrType.STRING,
                created_user=user,
                parent_entity=entity,
            )

            EntityAttr.objects.create(
                name="attr-arr",
                type=AttrType.ARRAY_STRING,
                created_user=user,
                parent_entity=entity,
            )

            EntityAttr.objects.create(
                name="attr-date",
                type=AttrType.DATE,
                created_user=user,
                parent_entity=entity,
            )

        entry_info = {
            "entry1": {
                "attr-0": "2018/01/01",
                "attr-1": "bar",
                "ほげ": "ふが",
                "attr-date": date(2018, 1, 2),
                "attr-arr": ["hoge", "fuga"],
            },
            "entry2": {
                "attr-0": "hoge",
                "attr-1": "bar",
                "ほげ": "ふが",
                "attr-date": None,
                "attr-arr": ["2018/01/01"],
            },
            "entry3": {
                "attr-0": "0123-45-6789",  # This is date format but not date value
                "attr-1": "hoge",
                "ほげ": "fuga",
                "attr-date": None,
                "attr-arr": [],
            },
        }

        for entity in entities:
            for name, attrinfo in entry_info.items():
                entry = Entry.objects.create(name=name, schema=entity, created_user=user)
                entry.complement_attrs(user)

                for attr in entry.attrs.all():
                    attr.add_value(user, attrinfo[attr.schema.name])

                entry.register_es()

        # search entries of entity1 from Elasticsearch and checks that the entreis of non entity1
        # are not returned.
        resp = AdvancedSearchService.search_entries(user, [entities[0].id], [{"name": "attr-0"}])
        self.assertEqual(resp.ret_count, 3)
        self.assertTrue(all([x.entity["id"] == entities[0].id for x in resp.ret_values]))

        # checks the value which is non date but date format was registered correctly
        self.assertEqual(
            [entry_info["entry3"]["attr-0"]],
            [x.attrs["attr-0"]["value"] for x in resp.ret_values if x.entry["name"] == "entry3"],
        )

        # checks ret_count counts number of entries whatever attribute contidion was changed
        resp = AdvancedSearchService.search_entries(
            user, [entities[0].id], [{"name": "attr-0"}, {"name": "attr-1"}]
        )
        self.assertEqual(resp.ret_count, 3)
        resp = AdvancedSearchService.search_entries(
            user, [entities[0].id, entities[1].id], [{"name": "attr-0"}]
        )
        self.assertEqual(resp.ret_count, 6)

        # checks results that contain multi-byte values could be got
        resp = AdvancedSearchService.search_entries(
            user, [entities[0].id], [{"name": "ほげ", "keyword": "ふが"}]
        )
        self.assertEqual(resp.ret_count, 2)
        self.assertEqual(
            sorted([x.entry["name"] for x in resp.ret_values]),
            sorted(["entry1", "entry2"]),
        )

        # search entries with date keyword parameter in string type from Elasticsearch
        resp = AdvancedSearchService.search_entries(
            user, [entities[0].id], [{"name": "attr-0", "keyword": "2018/01/01"}]
        )
        self.assertEqual(resp.ret_count, 1)
        self.assertEqual(resp.ret_values[0].entry["name"], "entry1")
        self.assertEqual(resp.ret_values[0].attrs["attr-0"]["value"], "2018/01/01")

        # search entries with date keyword parameter in date type from Elasticsearch
        for x in ["2018-01-02", "2018/01/02", "2018-1-2", "2018-01-2", "2018-1-02"]:
            resp = AdvancedSearchService.search_entries(
                user, [entities[0].id], [{"name": "attr-date", "keyword": x}]
            )
            self.assertEqual(resp.ret_count, 1)
            self.assertEqual(resp.ret_values[0].entry["name"], "entry1")
            self.assertEqual(resp.ret_values[0].attrs["attr-date"]["value"], "2018-01-02")

        # search entries with date keyword parameter in string array type from Elasticsearch
        resp = AdvancedSearchService.search_entries(
            user, [entities[0].id], [{"name": "attr-arr", "keyword": "2018/01/01"}]
        )
        self.assertEqual(resp.ret_count, 1)
        self.assertEqual(resp.ret_values[0].entry["name"], "entry2")
        self.assertEqual(resp.ret_values[0].attrs["attr-arr"]["value"], ["2018/01/01"])

        # search entries with keyword parameter that other entry has same value in untarget attr
        resp = AdvancedSearchService.search_entries(
            user, [entities[0].id], [{"name": "attr-0", "keyword": "hoge"}]
        )
        self.assertEqual(resp.ret_count, 1)
        self.assertEqual(resp.ret_values[0].entry["name"], "entry2")

        # search entries with keyword parameter which is array type
        resp = AdvancedSearchService.search_entries(
            user, [entities[0].id], [{"name": "attr-arr", "keyword": "hoge"}]
        )
        self.assertEqual(resp.ret_count, 1)
        self.assertEqual(resp.ret_values[0].entry["name"], "entry1")
        self.assertEqual(
            sorted(resp.ret_values[0].attrs["attr-arr"]["value"]),
            sorted(["hoge", "fuga"]),
        )

        # search entries with an invalid or unmatch date keyword parameter in date type
        # from Elasticsearch
        for x in ["2018/02/01", "hoge"]:
            resp = AdvancedSearchService.search_entries(
                user, [entities[0].id], [{"name": "attr-date", "keyword": x}]
            )
            self.assertEqual(resp.ret_count, 0)

    def test_search_result_count(self):
        """
        This tests that ret_count of search_entries will be equal with actual count of entries.
        """
        user = User.objects.create(username="hoge")

        ref_entity = Entity.objects.create(name="ref_entity", created_user=user)
        ref_entry = Entry.objects.create(name="ref", schema=ref_entity, created_user=user)

        entity = Entity.objects.create(name="entity", created_user=user)
        for name in ["foo", "bar"]:
            attr = EntityAttr.objects.create(
                name=name,
                type=AttrType.OBJECT,
                created_user=user,
                parent_entity=entity,
            )
            attr.referral.add(ref_entity)

        for i in range(0, 20):
            entry = Entry.objects.create(name="e%3d" % i, schema=entity, created_user=user)
            entry.complement_attrs(user)

            if i < 10:
                entry.attrs.get(schema__name="foo").add_value(user, ref_entry)
            else:
                entry.attrs.get(schema__name="bar").add_value(user, ref_entry)

            entry.register_es()

        resp = AdvancedSearchService.search_entries(
            user, [entity.id], [{"name": "foo", "keyword": "ref"}], limit=5
        )
        self.assertEqual(resp.ret_count, 10)
        self.assertEqual(len(resp.ret_values), 5)

    def test_search_entities_have_individual_attrs(self):
        user = User.objects.create(username="hoge")

        entity_info = {"entity1": ["foo", "bar"], "entity2": ["bar", "hoge"]}

        entities = []
        for entity_name, attrnames in entity_info.items():
            entity = Entity.objects.create(name=entity_name, created_user=user)
            entities.append(entity.id)

            for attrname in attrnames:
                EntityAttr.objects.create(
                    name=attrname,
                    type=AttrType.STRING,
                    created_user=user,
                    parent_entity=entity,
                )

            # create entries for this entity
            for i in range(0, 5):
                e = Entry.objects.create(name="entry-%d" % i, created_user=user, schema=entity)
                e.register_es()

        resp = AdvancedSearchService.search_entries(user, entities, [{"name": "foo"}])
        self.assertEqual(resp.ret_count, 5)

        resp = AdvancedSearchService.search_entries(
            user, entities, [{"name": x} for x in ["foo", "hoge"]]
        )
        self.assertEqual(resp.ret_count, 10)

        resp = AdvancedSearchService.search_entries(user, entities, [{"name": x} for x in ["bar"]])
        self.assertEqual(resp.ret_count, 10)
        for name in entity_info.keys():
            self.assertEqual(len([x for x in resp.ret_values if x.entity["name"] == name]), 5)

    def test_search_entries_sorted_result(self):
        user = User.objects.create(username="hoge")

        entity = Entity.objects.create(name="EntityA", created_user=user)
        entity.save()

        # register AAA5, AAA0, AAA4, AAA1, AAA3, AAA2 in this order
        for i in range(3):
            e1 = Entry.objects.create(name="AAA%d" % (5 - i), schema=entity, created_user=user)
            e1.save()
            e1.register_es()

            e2 = Entry.objects.create(name="AAA%d" % i, schema=entity, created_user=user)
            e2.save()
            e2.register_es()

        # search
        resp = AdvancedSearchService.search_entries(user, [entity.id], entry_name="AAA")

        # 6 results should be returned
        self.assertEqual(resp.ret_count, 6)
        # 6 results should be sorted
        for i in range(6):
            self.assertEqual(resp.ret_values[i].entry["name"], "AAA%d" % i)

    def test_search_entries_with_date(self):
        user = User.objects.create(username="hoge")

        # initialize Entity
        entity = Entity.objects.create(name="entity", created_user=user)
        EntityAttr.objects.create(
            name="date",
            type=AttrType.DATE,
            created_user=user,
            parent_entity=entity,
        )

        # Initialize to create following Entries
        # (entry name) : (value in Attribute date)
        #   - entry-1  :  2018-01-01
        #   - entry-2  :  2018-02-01
        #   - entry-3  :  2018-03-01
        for month in range(1, 4):
            entry = Entry.objects.create(name="entry-%d" % month, schema=entity, created_user=user)
            entry.complement_attrs(user)

            attr = entry.attrs.first()
            attr.add_value(user, "2018-%02d-01" % month)

            entry.register_es()

        # search entry that have AttributeValue exact matches with specified date.
        ret = AdvancedSearchService.search_entries(
            user, [entity.id], [{"name": "date", "keyword": "2018/01/01"}]
        )
        self.assertEqual(len(ret.ret_values), 1)
        self.assertEqual(ret.ret_values[0].entry["name"], "entry-1")

        # The case of using condition 'less thatn',
        # this expects that entry-2 and entry-3 are matched
        ret = AdvancedSearchService.search_entries(
            user, [entity.id], [{"name": "date", "keyword": ">2018-01-01"}]
        )
        self.assertEqual(len(ret.ret_values), 2)
        self.assertEqual(
            sorted([x.entry["name"] for x in ret.ret_values]),
            ["entry-2", "entry-3"],
        )

        # The case of using condition 'greater thatn',
        # this expects that entry-1 and entry-2 are matched
        ret = AdvancedSearchService.search_entries(
            user, [entity.id], [{"name": "date", "keyword": "<2018-03-01"}]
        )
        self.assertEqual(len(ret.ret_values), 2)
        self.assertEqual(
            sorted([x.entry["name"] for x in ret.ret_values]),
            ["entry-1", "entry-2"],
        )

        # The case of using both conditions, this expects that only entry-2 is matched
        ret = AdvancedSearchService.search_entries(
            user, [entity.id], [{"name": "date", "keyword": "<2018-03-01 >2018-01-01"}]
        )
        self.assertEqual(len(ret.ret_values), 1)
        self.assertEqual(ret.ret_values[0].entry["name"], "entry-2")

        # The same case of before one, but date format of keyward was changed
        ret = AdvancedSearchService.search_entries(
            user, [entity.id], [{"name": "date", "keyword": "<2018/03/01 >2018/01/01"}]
        )
        self.assertEqual(len(ret.ret_values), 1)
        self.assertEqual(ret.ret_values[0].entry["name"], "entry-2")

    def test_get_last_value(self):
        user = User.objects.create(username="hoge")

        entity = Entity.objects.create(name="entity", created_user=user)
        for name in ["foo", "bar"]:
            EntityAttr.objects.create(
                name=name,
                type=AttrType.STRING,
                created_user=user,
                parent_entity=entity,
            )

        entry = Entry.objects.create(name="entry", schema=entity, created_user=user)
        entry.complement_attrs(user)

        # the case of creating default empty AttributeValue
        attr = entry.attrs.get(schema__name="foo")
        self.assertEqual(attr.values.count(), 0)

        attrv = attr.get_last_value()
        self.assertIsNotNone(attrv)
        self.assertEqual(attrv.value, "")
        self.assertEqual(attrv, attr.get_latest_value())
        self.assertEqual(attr.values.count(), 1)

        # the case of creating specified AttributeValue
        attr = entry.attrs.get(schema__name="bar")
        self.assertEqual(attr.values.count(), 0)

        attr.add_value(user, "hoge")
        attrv = attr.get_last_value()
        self.assertIsNotNone(attrv)
        self.assertEqual(attrv.value, "hoge")
        self.assertEqual(attrv, attr.get_latest_value())
        self.assertEqual(attr.values.count(), 1)

    def test_get_latest_value_with_readonly(self):
        user = User.objects.create(username="hoge")
        entity = self.create_entity_with_all_type_attributes(user)
        entry = Entry.objects.create(name="entry", schema=entity, created_user=user)

        for entity_attr in entity.attrs.all():
            entry.add_attribute_from_base(entity_attr, user)

        for attr in entry.attrs.all():
            self.assertIsNone(attr.get_latest_value(is_readonly=True))

    def test_get_value_with_is_active_false(self):
        user = User.objects.create(username="hoge")
        entity = self.create_entity_with_all_type_attributes(user)

        # create referred Entity and Entries
        test_ref = Entry.objects.create(name="r0", schema=entity, created_user=user)
        entry = Entry.objects.create(name="entry", schema=entity, created_user=user)
        entry.complement_attrs(user)

        attr_info = [
            {"name": "obj", "set_val": str(test_ref.id), "exp_val": test_ref.name},
            {"name": "obj", "set_val": test_ref.id, "exp_val": test_ref.name},
            {"name": "obj", "set_val": test_ref, "exp_val": test_ref.name},
            {
                "name": "name",
                "set_val": {"name": "bar", "id": str(test_ref.id)},
                "exp_val": {"bar": test_ref.name},
            },
            {
                "name": "name",
                "set_val": {"name": "bar", "id": test_ref.id},
                "exp_val": {"bar": test_ref.name},
            },
            {
                "name": "name",
                "set_val": {"name": "bar", "id": test_ref},
                "exp_val": {"bar": test_ref.name},
            },
            {
                "name": "arr_obj",
                "set_val": [str(test_ref.id)],
                "exp_val": [test_ref.name],
            },
            {"name": "arr_obj", "set_val": [test_ref.id], "exp_val": [test_ref.name]},
            {"name": "arr_obj", "set_val": [test_ref], "exp_val": [test_ref.name]},
            {
                "name": "arr_name",
                "set_val": [{"name": "hoge", "id": str(test_ref.id)}],
                "exp_val": [{"hoge": test_ref.name}],
            },
            {
                "name": "arr_name",
                "set_val": [{"name": "hoge", "id": test_ref.id}],
                "exp_val": [{"hoge": test_ref.name}],
            },
            {
                "name": "arr_name",
                "set_val": [{"name": "hoge", "id": test_ref}],
                "exp_val": [{"hoge": test_ref.name}],
            },
        ]

        for info in attr_info:
            attr = entry.attrs.get(name=info["name"])
            attr.add_value(user, info["set_val"])
            attrv = attr.get_latest_value()

            # test return value of get_value method
            self.assertEqual(attrv.get_value(is_active=False), info["exp_val"])

            # test return value of get_value method with 'with_metainfo' parameter
            expected_value = {"type": attr.schema.type, "value": info["exp_val"]}
            if attr.is_array():
                if attr.schema.type & AttrType._NAMED:
                    expected_value["value"] = [{"hoge": {"id": test_ref.id, "name": test_ref.name}}]
                elif attr.schema.type & AttrType.OBJECT:
                    expected_value["value"] = [{"id": test_ref.id, "name": test_ref.name}]
            elif attr.schema.type & AttrType._NAMED:
                expected_value["value"] = {"bar": {"id": test_ref.id, "name": test_ref.name}}
            elif attr.schema.type & AttrType.OBJECT:
                expected_value["value"] = {"id": test_ref.id, "name": test_ref.name}

            self.assertEqual(attrv.get_value(with_metainfo=True, is_active=False), expected_value)

    def test_get_value_deleted_entry_with_is_active_false(self):
        user = User.objects.create(username="hoge")
        entity = self.create_entity_with_all_type_attributes(user)

        # create referred Entity and Entries
        ref_entity = Entity.objects.create(name="Referred Entity", created_user=user)
        test_ref = Entry.objects.create(name="r0", schema=ref_entity, created_user=user)
        entry = Entry.objects.create(name="entry", schema=entity, created_user=user)
        entry.complement_attrs(user)

        attr_info = [
            {"name": "obj", "set_val": str(test_ref.id), "exp_val": test_ref.id},
            {"name": "obj", "set_val": test_ref.id, "exp_val": test_ref.id},
            {"name": "obj", "set_val": test_ref, "exp_val": test_ref.id},
            {
                "name": "arr_obj",
                "set_val": [str(test_ref.id)],
                "exp_val": [test_ref.id],
            },
            {"name": "arr_obj", "set_val": [test_ref.id], "exp_val": [test_ref.id]},
            {"name": "arr_obj", "set_val": [test_ref], "exp_val": [test_ref.id]},
            {
                "name": "arr_name",
                "set_val": [{"name": "hoge", "id": str(test_ref.id)}],
                "exp_val": [{"hoge": test_ref.id}],
            },
            {
                "name": "arr_name",
                "set_val": [{"name": "hoge", "id": test_ref.id}],
                "exp_val": [{"hoge": test_ref.id}],
            },
            {
                "name": "arr_name",
                "set_val": [{"name": "hoge", "id": test_ref.id}],
                "exp_val": [{"hoge": test_ref.id}],
            },
        ]

        for info in attr_info:
            attr = entry.attrs.get(name=info["name"])
            attr.add_value(user, info["set_val"])
            test_ref.delete()
            attrv = attr.get_latest_value()

            # test return value of get_value method with
            # 'with_metainfo, is_active=False' parameter

            expected_value = {"type": attr.schema.type, "value": info["exp_val"]}
            if attr.is_array():
                if attr.schema.type & AttrType._NAMED:
                    expected_value["value"] = [{"hoge": {"id": test_ref.id, "name": test_ref.name}}]
                elif attr.schema.type & AttrType.OBJECT:
                    expected_value["value"] = [{"id": test_ref.id, "name": test_ref.name}]
            elif attr.schema.type & AttrType._NAMED:
                expected_value["value"] = {"bar": {"id": test_ref.id, "name": test_ref.name}}
            elif attr.schema.type & AttrType.OBJECT:
                expected_value["value"] = {"id": test_ref.id, "name": test_ref.name}

            self.assertEqual(attrv.get_value(with_metainfo=True, is_active=False), expected_value)
            test_ref.restore()

    def test_add_to_attrv(self):
        user = User.objects.create(username="hoge")
        entity_ref = Entity.objects.create(name="Ref", created_user=user)
        entity = self.create_entity_with_all_type_attributes(user, entity_ref)

        # create test groups but g2 is deleted
        test_groups = [Group.objects.create(name=x) for x in ["g0", "g1", "g2-deleted"]]
        test_groups[2].delete()

        # initialize test entry
        entry = Entry.objects.create(name="entry", schema=entity, created_user=user)
        entry.complement_attrs(user)
        entry_refs = [
            Entry.objects.create(name="ref-%d" % i, schema=entity_ref, created_user=user)
            for i in range(2)
        ]

        set_attrinfo = [
            {"name": "arr_str", "value": ["foo"]},
            {"name": "arr_obj", "value": [entry_refs[0]]},
            {"name": "arr_name", "value": [{"id": entry_refs[0], "name": "foo"}]},
            {"name": "arr_group", "value": [test_groups[0]]},
        ]
        attrs = {}
        for info in set_attrinfo:
            attr = attrs[info["name"]] = entry.attrs.get(schema__name=info["name"])
            attr.add_value(user, info["value"])

        # test added invalid values
        attrs["arr_str"].add_to_attrv(user, value="")
        self.assertEqual(
            [x.value for x in attrs["arr_str"].get_latest_value().data_array.all()],
            ["foo"],
        )
        attrs["arr_obj"].add_to_attrv(user, referral=None)
        self.assertEqual(
            [x.referral for x in attrs["arr_obj"].get_latest_value().data_array.all()],
            [ACLBase.objects.get(id=entry_refs[0].id)],
        )
        attrs["arr_name"].add_to_attrv(user, value="", referral=None)
        self.assertEqual(
            [
                (x.value, x.referral.name)
                for x in attrs["arr_name"].get_latest_value().data_array.all()
            ],
            [("foo", "ref-0")],
        )
        attrs["arr_group"].add_to_attrv(user, value=test_groups[2])
        self.assertEqual(
            [x.group for x in attrs["arr_group"].get_latest_value().data_array.all()],
            [test_groups[0]],
        )

        # test append attrv
        attrs["arr_str"].add_to_attrv(user, value="bar")
        attrv = attrs["arr_str"].get_latest_value()
        self.assertEqual(attrv.data_array.count(), 2)
        self.assertEqual(sorted([x.value for x in attrv.data_array.all()]), sorted(["foo", "bar"]))

        attrs["arr_obj"].add_to_attrv(user, referral=entry_refs[1])
        attrv = attrs["arr_obj"].get_latest_value()
        self.assertEqual(attrv.data_array.count(), 2)
        self.assertEqual(
            sorted([x.referral.name for x in attrv.data_array.all()]),
            sorted(["ref-0", "ref-1"]),
        )

        attrs["arr_name"].add_to_attrv(user, referral=entry_refs[1], value="baz", boolean=True)
        attrv = attrs["arr_name"].get_latest_value()
        self.assertEqual(attrv.data_array.count(), 2)
        self.assertEqual(sorted([x.value for x in attrv.data_array.all()]), sorted(["foo", "baz"]))
        self.assertEqual(
            sorted([x.referral.name for x in attrv.data_array.all()]),
            sorted(["ref-0", "ref-1"]),
        )
        self.assertEqual([x.boolean for x in attrv.data_array.filter(value="baz")], [True])

        attrs["arr_group"].add_to_attrv(user, value=test_groups[1])
        self.assertEqual(
            [x.group for x in attrs["arr_group"].get_latest_value().data_array.all()],
            [test_groups[0], test_groups[1]],
        )

    def test_remove_from_attrv(self):
        user = User.objects.create(username="hoge")
        entity_ref = Entity.objects.create(name="Ref", created_user=user)
        entity = self.create_entity_with_all_type_attributes(user, entity_ref)

        # create test groups but g1 is deleted
        test_groups = [Group.objects.create(name=x) for x in ["g0", "g1", "g2-deleted"]]

        # initialize test entry
        entry = Entry.objects.create(name="entry", schema=entity, created_user=user)
        entry.complement_attrs(user)
        entry_refs = [
            Entry.objects.create(name="ref-%d" % i, schema=entity_ref, created_user=user)
            for i in range(2)
        ]

        set_attrinfo = [
            {"name": "arr_str", "value": ["foo", "bar"]},
            {"name": "arr_obj", "value": entry_refs},
            {
                "name": "arr_name",
                "value": [
                    {"id": entry_refs[0], "name": "foo"},
                    {"id": entry_refs[1], "name": "bar"},
                ],
            },
            {"name": "arr_group", "value": test_groups},
        ]
        attrs = {}
        for info in set_attrinfo:
            attr = attrs[info["name"]] = entry.attrs.get(schema__name=info["name"])
            attr.add_value(user, info["value"])

        # remove group2 after registering
        test_groups[2].delete()

        # test remove_from_attrv with invalid value
        attrs["arr_str"].remove_from_attrv(user, value=None)
        attrv = attrs["arr_str"].get_latest_value()
        self.assertEqual(sorted([x.value for x in attrv.data_array.all()]), sorted(["foo", "bar"]))

        attrs["arr_obj"].remove_from_attrv(user, referral=None)
        attrv = attrs["arr_obj"].get_latest_value()
        self.assertEqual(
            sorted([x.referral.name for x in attrv.data_array.all()]),
            sorted(["ref-0", "ref-1"]),
        )

        param_list = [
            {
                "referral": None,
                "value": "",
            },
            {
                "referral": entry_refs[0],
                "value": "",
            },
            {
                "referral": None,
                "value": "foo",
            },
        ]
        for param in param_list:
            attrs["arr_name"].remove_from_attrv(
                user, referral=param["referral"], value=param["value"]
            )
            attrv = attrs["arr_name"].get_latest_value()
            self.assertEqual(
                sorted([x.value for x in attrv.data_array.all()]), sorted(["foo", "bar"])
            )
            self.assertEqual(
                sorted([x.referral.name for x in attrv.data_array.all()]),
                sorted(["ref-0", "ref-1"]),
            )

        attrs["arr_group"].remove_from_attrv(user, value=None)
        self.assertEqual(
            [
                x.group
                for x in attrs["arr_group"]
                .get_latest_value()
                .data_array.all()
                .select_related("group")
            ],
            test_groups,
        )

        # test remove_from_attrv with valid value
        attrs["arr_str"].remove_from_attrv(user, value="foo")
        attrv = attrs["arr_str"].get_latest_value()
        self.assertEqual(sorted([x.value for x in attrv.data_array.all()]), sorted(["bar"]))

        attrs["arr_obj"].remove_from_attrv(user, referral=entry_refs[0])
        attrv = attrs["arr_obj"].get_latest_value()
        self.assertEqual(
            sorted([x.referral.name for x in attrv.data_array.all()]), sorted(["ref-1"])
        )

        attrs["arr_name"].remove_from_attrv(user, referral=entry_refs[0], value="foo")
        attrv = attrs["arr_name"].get_latest_value()
        self.assertEqual(sorted([x.value for x in attrv.data_array.all()]), sorted(["bar"]))
        self.assertEqual(
            sorted([x.referral.name for x in attrv.data_array.all()]), sorted(["ref-1"])
        )

        # This checks that both specified group and invalid groups are removed
        attrs["arr_group"].remove_from_attrv(user, value=test_groups[1])
        self.assertEqual(
            [
                x.group
                for x in attrs["arr_group"]
                .get_latest_value()
                .data_array.all()
                .select_related("group")
                if x.group and x.group.is_active
            ],
            [test_groups[0]],
        )

    def test_is_importable_data(self):
        check_data = [
            {"expect": False, "data": ["foo", "bar"]},
            {"expect": False, "data": "foo"},
            {"expect": False, "data": {"Entity": "hoge"}},
            {"expect": False, "data": {"Entity": ["hoge"]}},
            {"expect": False, "data": {"Entity": [{"attrs": {}}]}},
            {"expect": False, "data": {"Entity": [{"name": "entry"}]}},
            {
                "expect": False,
                "data": {"Entity": [{"attrs": {"foo": "bar"}, "name": 1234}]},
            },
            {
                "expect": False,
                "data": {"Entity": [{"attrs": ["foo", "bar"], "name": "entry"}]},
            },
            {
                "expect": True,
                "data": {"Entity": [{"attrs": {"foo": "bar"}, "name": "entry"}]},
            },
        ]
        for info in check_data:
            ret = Entry.is_importable_data(info["data"])

            self.assertEqual(ret, info["expect"])

    def test_restore_entry(self):
        entity = self.create_entity_with_all_type_attributes(self._user)
        ref_entry = Entry.objects.create(name="ref_entry", schema=entity, created_user=self._user)
        entry = Entry.objects.create(name="entry", schema=entity, created_user=self._user)
        entry.complement_attrs(self._user)

        attr = entry.attrs.get(schema__name="obj")
        attr.add_value(self._user, ref_entry)

        ref_entry.delete()
        ref_entry.restore()

        ref_entry.refresh_from_db()
        self.assertTrue(ref_entry.is_active)
        self.assertEqual(ref_entry.name, "ref_entry")
        self.assertTrue(all([attr.is_active for attr in ref_entry.attrs.all()]))

        ret = AdvancedSearchService.search_entries(self._user, [entity.id], [{"name": "obj"}])
        self.assertEqual(ret.ret_values[0].entry["name"], "entry")
        self.assertEqual(ret.ret_values[0].attrs["obj"]["value"]["name"], "ref_entry")
        self.assertEqual(ret.ret_values[1].entry["name"], "ref_entry")

    def test_restore_entry_in_chain(self):
        # initilaize referral Entries for checking processing caused
        # by setting 'is_delete_in_chain' flag
        ref_entity = Entity.objects.create(name="ReferredEntity", created_user=self._user)
        ref_entries = [
            Entry.objects.create(name="ref-%d" % i, created_user=self._user, schema=ref_entity)
            for i in range(3)
        ]

        # initialize EntityAttrs
        attr_info = {
            "obj": {"type": AttrType.OBJECT, "value": ref_entries[0]},
            "arr_obj": {
                "type": AttrType.ARRAY_OBJECT,
                "value": ref_entries[1:],
            },
        }
        for attr_name, info in attr_info.items():
            # create EntityAttr object with is_delete_in_chain object
            attr = EntityAttr.objects.create(
                name=attr_name,
                type=info["type"],
                is_delete_in_chain=True,
                created_user=self._user,
                parent_entity=self._entity,
            )

            if info["type"] & AttrType.OBJECT:
                attr.referral.add(ref_entity)

        # initialize target entry
        entry = Entry.objects.create(name="entry", schema=self._entity, created_user=self._user)
        entry.complement_attrs(self._user)

        for attr_name, info in attr_info.items():
            attr = entry.attrs.get(schema__name=attr_name)
            attr.add_value(self._user, info["value"])

        # delete target entry at first
        entry.delete()

        self.assertFalse(entry.is_active)
        self.assertTrue(entry.name.find("_deleted_") > 0)
        self.assertFalse(any([Entry.objects.get(id=x.id).is_active for x in ref_entries]))

        # restore target entry
        entry.restore()

        self.assertTrue(entry.is_active)
        self.assertEqual(entry.name.find("_deleted_"), -1)
        self.assertTrue(all([Entry.objects.get(id=x.id).is_active for x in ref_entries]))

    def test_to_dict_entry(self):
        user = User.objects.create(username="hoge")
        test_group = Group.objects.create(name="test-group")

        # create referred Entity and Entries
        ref_entity = Entity.objects.create(name="Referred Entity", created_user=user)
        ref_entry = Entry.objects.create(name="r0", schema=ref_entity, created_user=user)

        entity = self.create_entity_with_all_type_attributes(user)
        entry = Entry.objects.create(name="entry", schema=entity, created_user=user)
        entry.complement_attrs(user)

        for info in self._get_attrinfo_template(ref_entry, test_group):
            attr = entry.attrs.get(schema__name=info["name"])
            attr.add_value(user, info["set_val"])

        # This checks all attribute values which are generated by entry.to_dict method
        ret_dict = entry.to_dict(user)
        expected_attrinfos = [
            {"name": "str", "value": "foo"},
            {"name": "text", "value": "bar"},
            {"name": "bool", "value": False},
            {"name": "arr_str", "value": ["foo", "bar", "baz"]},
            {"name": "date", "value": "2018-12-31"},
            {"name": "obj", "value": "r0"},
            {"name": "name", "value": {"bar": "r0"}},
            {"name": "arr_obj", "value": ["r0"]},
            {"name": "arr_name", "value": [{"hoge": "r0"}]},
            {"name": "group", "value": "test-group"},
            {"name": "arr_group", "value": ["test-group"]},
        ]
        for info in expected_attrinfos:
            self.assertEqual(
                [x["value"] for x in ret_dict["attrs"] if x["name"] == info["name"]],
                [info["value"]],
            )

    def test_to_dict_entry_with_metainfo_param(self):
        user = User.objects.create(username="hoge")
        test_group = Group.objects.create(name="test-group")
        test_role = Role.objects.create(name="test-role")

        # create referred Entity and Entries
        ref_entity = Entity.objects.create(name="Referred Entity", created_user=user)
        ref_entry = Entry.objects.create(name="r0", schema=ref_entity, created_user=user)

        entity = self.create_entity_with_all_type_attributes(user)
        entry = Entry.objects.create(name="entry", schema=entity, created_user=user)
        entry.complement_attrs(user)

        for info in self._get_attrinfo_template(ref_entry, test_group, test_role):
            attr = entry.attrs.get(schema__name=info["name"])
            attr.add_value(user, info["set_val"])

        # This checks all attribute values which are generated by entry.to_dict method
        ret_dict = entry.to_dict(user, with_metainfo=True)
        expected_attrinfos = [
            {"name": "str", "value": {"type": AttrType.STRING, "value": "foo"}},
            {"name": "text", "value": {"type": AttrType.TEXT, "value": "bar"}},
            {
                "name": "bool",
                "value": {"type": AttrType.BOOLEAN, "value": False},
            },
            {
                "name": "date",
                "value": {"type": AttrType.DATE, "value": "2018-12-31"},
            },
            {
                "name": "arr_str",
                "value": {
                    "type": AttrType.ARRAY_STRING,
                    "value": ["foo", "bar", "baz"],
                },
            },
            {
                "name": "obj",
                "value": {
                    "type": AttrType.OBJECT,
                    "value": {"id": ref_entry.id, "name": ref_entry.name},
                },
            },
            {
                "name": "name",
                "value": {
                    "type": AttrType.NAMED_OBJECT,
                    "value": {"bar": {"id": ref_entry.id, "name": ref_entry.name}},
                },
            },
            {
                "name": "arr_obj",
                "value": {
                    "type": AttrType.ARRAY_OBJECT,
                    "value": [{"id": ref_entry.id, "name": ref_entry.name}],
                },
            },
            {
                "name": "arr_name",
                "value": {
                    "type": AttrType.ARRAY_NAMED_OBJECT,
                    "value": [{"hoge": {"id": ref_entry.id, "name": ref_entry.name}}],
                },
            },
            {
                "name": "group",
                "value": {
                    "type": AttrType.GROUP,
                    "value": {"id": test_group.id, "name": test_group.name},
                },
            },
            {
                "name": "arr_group",
                "value": {
                    "type": AttrType.ARRAY_GROUP,
                    "value": [{"id": test_group.id, "name": test_group.name}],
                },
            },
            {
                "name": "role",
                "value": {
                    "type": AttrType.ROLE,
                    "value": {"id": test_role.id, "name": test_role.name},
                },
            },
            {
                "name": "arr_role",
                "value": {
                    "type": AttrType.ARRAY_ROLE,
                    "value": [{"id": test_role.id, "name": test_role.name}],
                },
            },
            {
                "name": "datetime",
                "value": {"type": AttrType.DATETIME, "value": "2018-12-31T12:34:56+00:00"},
            },
        ]
        for info in expected_attrinfos:
            ret_attr_infos = [x for x in ret_dict["attrs"] if x["name"] == info["name"]]
            self.assertEqual(len(ret_attr_infos), 1)
            self.assertEqual(ret_attr_infos[0]["value"], info["value"])
            self.assertIn("id", ret_attr_infos[0])
            self.assertIn("schema_id", ret_attr_infos[0])

        # non attrv case
        entry = Entry.objects.create(name="non_attrv_entry", schema=entity, created_user=user)
        entry.complement_attrs(user)

        ret_dict = entry.to_dict(user, with_metainfo=True)
        expected_attrinfos = [
            {"name": "str", "value": {"type": AttrType.STRING, "value": ""}},
            {"name": "text", "value": {"type": AttrType.TEXT, "value": ""}},
            {
                "name": "bool",
                "value": {"type": AttrType.BOOLEAN, "value": False},
            },
            {
                "name": "date",
                "value": {"type": AttrType.DATE, "value": None},
            },
            {
                "name": "arr_str",
                "value": {
                    "type": AttrType.ARRAY_STRING,
                    "value": [],
                },
            },
            {
                "name": "obj",
                "value": {
                    "type": AttrType.OBJECT,
                    "value": None,
                },
            },
            {
                "name": "name",
                "value": {
                    "type": AttrType.NAMED_OBJECT,
                    "value": {"": None},
                },
            },
            {
                "name": "arr_obj",
                "value": {
                    "type": AttrType.ARRAY_OBJECT,
                    "value": [],
                },
            },
            {
                "name": "arr_name",
                "value": {
                    "type": AttrType.ARRAY_NAMED_OBJECT,
                    "value": [],
                },
            },
            {
                "name": "group",
                "value": {
                    "type": AttrType.GROUP,
                    "value": None,
                },
            },
            {
                "name": "arr_group",
                "value": {
                    "type": AttrType.ARRAY_GROUP,
                    "value": [],
                },
            },
            {
                "name": "role",
                "value": {
                    "type": AttrType.ROLE,
                    "value": None,
                },
            },
            {
                "name": "arr_role",
                "value": {
                    "type": AttrType.ARRAY_ROLE,
                    "value": [],
                },
            },
            {
                "name": "datetime",
                "value": {"type": AttrType.DATETIME, "value": None},
            },
        ]
        for info in expected_attrinfos:
            ret_attr_infos = [x for x in ret_dict["attrs"] if x["name"] == info["name"]]
            self.assertEqual(len(ret_attr_infos), 1)
            self.assertEqual(ret_attr_infos[0]["value"], info["value"])
            self.assertIn("id", ret_attr_infos[0])
            self.assertIn("schema_id", ret_attr_infos[0])

    def test_to_dict_entry_for_checking_permission(self):
        admin_user = User.objects.create(username="admin", is_superuser=True)

        private_entity = Entity.objects.create(
            name="private_entity", created_user=admin_user, is_public=False
        )
        public_entity = Entity.objects.create(name="public_entity", created_user=admin_user)

        attr_info = [
            {"name": "attr1", "is_public": True},
            {"name": "attr2", "is_public": False},
        ]
        for info in attr_info:
            [
                EntityAttr.objects.create(
                    **{
                        "type": AttrType.STRING,
                        "created_user": self._user,
                        "parent_entity": e,
                        "name": info["name"],
                        "is_public": info["is_public"],
                    }
                )
                for e in [private_entity, public_entity]
            ]

        # Initialize three kind of entries as below
        entry_info = [
            {"name": "e1", "schema": private_entity, "is_public": True},
            {"name": "e2", "schema": public_entity, "is_public": False},
            {"name": "e3", "schema": public_entity, "is_public": True},
        ]
        entries = [Entry.objects.create(created_user=admin_user, **info) for info in entry_info]
        for entry in entries:
            entry.complement_attrs(admin_user)

            for attr in entry.attrs.all():
                attr.add_value(admin_user, "hoge")

        # Test to_dict method of Entry
        self.assertIsNone(entries[0].to_dict(self._user))
        self.assertIsNone(entries[1].to_dict(self._user))
        self.assertEqual(
            entries[2].to_dict(self._user),
            {
                "id": entries[2].id,
                "name": entries[2].name,
                "entity": {"id": public_entity.id, "name": public_entity.name},
                "attrs": [
                    {
                        "id": entries[2].attrs.get(schema__name="attr1").id,
                        "schema_id": entries[2].attrs.get(schema__name="attr1").schema.id,
                        "name": "attr1",
                        "value": "hoge",
                    },
                ],
            },
        )

    def test_search_entries_blank_val(self):
        user = User.objects.create(username="hoge")

        # create referred Entity and Entries
        ref_entity = Entity.objects.create(name="Referred Entity", created_user=user)
        ref_entry = Entry.objects.create(
            name="referred_entry", schema=ref_entity, created_user=user
        )
        ref_group = Group.objects.create(name="group")

        attr_info = {
            "str": {"type": AttrType.STRING, "value": "foo-%d"},
            "str2": {"type": AttrType.STRING, "value": "foo-%d"},
            "obj": {"type": AttrType.OBJECT, "value": str(ref_entry.id)},
            "name": {
                "type": AttrType.NAMED_OBJECT,
                "value": {"name": "bar", "id": str(ref_entry.id)},
            },
            "bool": {"type": AttrType.BOOLEAN, "value": False},
            "group": {"type": AttrType.GROUP, "value": str(ref_group.id)},
            "date": {"type": AttrType.DATE, "value": date(2018, 12, 31)},
            "arr_str": {
                "type": AttrType.ARRAY_STRING,
                "value": ["foo", "bar", "baz"],
            },
            "arr_obj": {
                "type": AttrType.ARRAY_OBJECT,
                "value": [str(x.id) for x in Entry.objects.filter(schema=ref_entity)],
            },
            "arr_name": {
                "type": AttrType.ARRAY_NAMED_OBJECT,
                "value": [{"name": "hoge", "id": str(ref_entry.id)}],
            },
        }

        entity = Entity.objects.create(name="entity", created_user=user)
        for attr_name, info in attr_info.items():
            attr = EntityAttr.objects.create(
                name=attr_name,
                type=info["type"],
                created_user=user,
                parent_entity=entity,
            )

            if info["type"] & AttrType.OBJECT:
                attr.referral.add(ref_entity)

        for index in range(0, 11):
            entry = Entry.objects.create(name="e-%d" % index, schema=entity, created_user=user)
            entry.complement_attrs(user)

            for attr_name, info in attr_info.items():
                attr = entry.attrs.get(name=attr_name)
                if attr_name == "str":
                    attr.add_value(user, info["value"] % index)
                elif attr_name == "str2":
                    attr.add_value(user, info["value"] % (index + 100))
                else:
                    attr.add_value(user, info["value"])

            entry.register_es()

        # search entries with blank values
        entry = Entry.objects.create(name="", schema=entity, created_user=user)
        entry.complement_attrs(user)
        entry.register_es()

        ref_entry = Entry.objects.create(
            name=CONFIG.EMPTY_SEARCH_CHARACTER, schema=ref_entity, created_user=user
        )
        ref_group = Group.objects.create(name=CONFIG.EMPTY_SEARCH_CHARACTER)

        # search entries with blank values
        entry = Entry.objects.create(
            name=CONFIG.EMPTY_SEARCH_CHARACTER, schema=entity, created_user=user
        )
        entry.complement_attrs(user)

        # search entries with back slash
        attr_info = {
            "str": {
                "type": AttrType.STRING,
                "value": CONFIG.EMPTY_SEARCH_CHARACTER,
            },
            "str2": {
                "type": AttrType.STRING,
                "value": CONFIG.EMPTY_SEARCH_CHARACTER,
            },
            "obj": {"type": AttrType.OBJECT, "value": str(ref_entry.id)},
            "name": {
                "type": AttrType.NAMED_OBJECT,
                "value": {"name": "bar", "id": str(ref_entry.id)},
            },
            "bool": {"type": AttrType.BOOLEAN, "value": False},
            "group": {"type": AttrType.GROUP, "value": str(ref_group.id)},
            "date": {"type": AttrType.DATE, "value": date(2018, 12, 31)},
            "arr_str": {
                "type": AttrType.ARRAY_STRING,
                "value": [CONFIG.EMPTY_SEARCH_CHARACTER],
            },
            "arr_obj": {
                "type": AttrType.ARRAY_OBJECT,
                "value": [str(x.id) for x in Entry.objects.filter(schema=ref_entity)],
            },
            "arr_name": {
                "type": AttrType.ARRAY_NAMED_OBJECT,
                "value": [{"name": "hoge", "id": str(ref_entry.id)}],
            },
        }

        for attr_name, info in attr_info.items():
            attr = entry.attrs.get(name=attr_name)
            attr.add_value(user, info["value"])

        entry.register_es()

        # search entries with empty_search_character
        for attr_name, info in attr_info.items():
            ret = AdvancedSearchService.search_entries(
                user,
                [entity.id],
                [{"name": attr_name, "keyword": CONFIG.EMPTY_SEARCH_CHARACTER}],
            )
            if attr_name != "bool":
                self.assertEqual(ret.ret_count, 1)
            else:
                self.assertEqual(ret.ret_count, 0)

        # search entries with double_empty_search_character
        double_empty_search_character = (
            CONFIG.EMPTY_SEARCH_CHARACTER + CONFIG.EMPTY_SEARCH_CHARACTER
        )

        for attr_name, info in attr_info.items():
            ret = AdvancedSearchService.search_entries(
                user,
                [entity.id],
                [{"name": attr_name, "keyword": double_empty_search_character}],
            )
            self.assertEqual(ret.ret_count, 0)

        # check functionallity of the 'entry_name' parameter
        ret = AdvancedSearchService.search_entries(
            user, [entity.id], entry_name=CONFIG.EMPTY_SEARCH_CHARACTER
        )
        self.assertEqual(ret.ret_count, 1)

        ret = AdvancedSearchService.search_entries(
            user, [entity.id], entry_name=double_empty_search_character
        )
        self.assertEqual(ret.ret_count, 0)

        # check combination of 'entry_name' and 'hint_attrs' parameter
        ret = AdvancedSearchService.search_entries(
            user,
            [entity.id],
            [{"name": "str", "keyword": CONFIG.EMPTY_SEARCH_CHARACTER}],
            entry_name=CONFIG.EMPTY_SEARCH_CHARACTER,
        )
        self.assertEqual(ret.ret_count, 1)

    def test_search_entries_includes_and_or(self):
        user = User.objects.create(username="hoge")

        attr_info = []
        """
        testdata1 str1:foo str2:blank str3:blank arr_str:['hoge']
        testdata2 str1:foo str2:bar str3:blank arr_str:['hoge', 'fuga']
        testdata3 str1:foo str2:bar str3:baz arr_str:['hoge', 'fuga', 'piyo']
        """
        attr_info.append(
            {
                "str1": {"type": AttrType.STRING, "value": "foo"},
                "str2": {"type": AttrType.STRING, "value": ""},
                "str3": {"type": AttrType.STRING, "value": ""},
                "arr_str": {"type": AttrType.ARRAY_STRING, "value": ["hoge"]},
            }
        )
        attr_info.append(
            {
                "str1": {"type": AttrType.STRING, "value": "foo"},
                "str2": {"type": AttrType.STRING, "value": "bar"},
                "str3": {"type": AttrType.STRING, "value": ""},
                "arr_str": {
                    "type": AttrType.ARRAY_STRING,
                    "value": ["hoge", "fuga"],
                },
            }
        )
        attr_info.append(
            {
                "str1": {"type": AttrType.STRING, "value": "foo"},
                "str2": {"type": AttrType.STRING, "value": "bar"},
                "str3": {"type": AttrType.STRING, "value": "baz"},
                "arr_str": {
                    "type": AttrType.ARRAY_STRING,
                    "value": ["hoge", "fuga", "piyo"],
                },
            }
        )

        entity = Entity.objects.create(name="entity", created_user=user)
        for attr_name, info in attr_info[0].items():
            EntityAttr.objects.create(
                name=attr_name,
                type=info["type"],
                created_user=user,
                parent_entity=entity,
            )

        for i, x in enumerate(attr_info):
            entry = Entry.objects.create(name="e-%s" % i, schema=entity, created_user=user)
            entry.complement_attrs(user)

            for attr_name, info in x.items():
                attr = entry.attrs.get(name=attr_name)
                attr.add_value(user, info["value"])

            entry.register_es()

        """
        Test case that contains only 'and'
        """
        test_suites = []
        test_suites.append(
            [
                {"ret_cnt": 3, "search_word": [{"name": "str1", "keyword": "foo"}]},
                {
                    "ret_cnt": 0,
                    "search_word": [
                        {"name": "str1", "keyword": "foo&bar"},
                        {"name": "str2", "keyword": "foo&bar"},
                    ],
                },
                {
                    "ret_cnt": 0,
                    "search_word": [
                        {"name": "str1", "keyword": "foo&bar&baz"},
                        {"name": "str2", "keyword": "foo&bar&baz"},
                        {"name": "str3", "keyword": "foo&bar&baz"},
                    ],
                },
                {
                    "ret_cnt": 3,
                    "search_word": [{"name": "arr_str", "keyword": "hoge"}],
                },
                {
                    "ret_cnt": 2,
                    "search_word": [{"name": "arr_str", "keyword": "hoge&fuga"}],
                },
                {
                    "ret_cnt": 1,
                    "search_word": [{"name": "arr_str", "keyword": "hoge&fuga&piyo"}],
                },
                {
                    "ret_cnt": 3,
                    "search_word": [
                        {"name": "str1", "keyword": "foo"},
                        {"name": "arr_str", "keyword": "hoge"},
                    ],
                },
                {
                    "ret_cnt": 2,
                    "search_word": [
                        {"name": "str1", "keyword": "foo"},
                        {"name": "str2", "keyword": "bar"},
                        {"name": "arr_str", "keyword": "hoge&fuga"},
                    ],
                },
                {
                    "ret_cnt": 1,
                    "search_word": [
                        {"name": "str1", "keyword": "foo"},
                        {"name": "str2", "keyword": "bar"},
                        {"name": "arr_str", "keyword": "hoge&fuga&piyo"},
                    ],
                },
            ]
        )

        """
        Test case that contains only 'or'
        """
        test_suites.append(
            [
                {"ret_cnt": 3, "search_word": [{"name": "str1", "keyword": "foo|bar"}]},
                {
                    "ret_cnt": 1,
                    "search_word": [
                        {"name": "str2", "keyword": "bar|baz"},
                        {"name": "str3", "keyword": "bar|baz"},
                    ],
                },
                {
                    "ret_cnt": 1,
                    "search_word": [
                        {"name": "str1", "keyword": "foo|bar|baz"},
                        {"name": "str2", "keyword": "foo|bar|baz"},
                        {"name": "str3", "keyword": "foo|bar|baz"},
                    ],
                },
                {
                    "ret_cnt": 3,
                    "search_word": [{"name": "arr_str", "keyword": "hoge|fuga"}],
                },
                {
                    "ret_cnt": 2,
                    "search_word": [{"name": "arr_str", "keyword": "fuga|piyo"}],
                },
                {
                    "ret_cnt": 3,
                    "search_word": [{"name": "arr_str", "keyword": "hoge|fuga|piyo"}],
                },
                {
                    "ret_cnt": 2,
                    "search_word": [
                        {"name": "str2", "keyword": "foo|bar"},
                        {"name": "arr_str", "keyword": "hoge"},
                    ],
                },
                {
                    "ret_cnt": 1,
                    "search_word": [
                        {"name": "str2", "keyword": "foo|bar"},
                        {"name": "str3", "keyword": "bar|baz"},
                        {"name": "arr_str", "keyword": "hoge|fuga"},
                    ],
                },
                {
                    "ret_cnt": 1,
                    "search_word": [
                        {"name": "str3", "keyword": "foo|baz"},
                        {"name": "arr_str", "keyword": "hoge|fuga|piyo"},
                    ],
                },
            ]
        )

        """
        Test cases that contain 'and' and 'or'
        """
        test_suites.append(
            [
                {"ret_cnt": 3, "search_word": [{"name": "str1", "keyword": "foo|bar"}]},
                {
                    "ret_cnt": 0,
                    "search_word": [
                        {"name": "str1", "keyword": "foo&baz|bar"},
                        {"name": "str2", "keyword": "foo&baz|bar"},
                        {"name": "str3", "keyword": "foo&baz|bar"},
                    ],
                },
                {
                    "ret_cnt": 0,
                    "search_word": [
                        {"name": "str1", "keyword": "foo|bar&baz"},
                        {"name": "str2", "keyword": "foo|bar&baz"},
                        {"name": "str3", "keyword": "foo|bar&baz"},
                    ],
                },
                {
                    "ret_cnt": 2,
                    "search_word": [{"name": "arr_str", "keyword": "hoge&piyo|fuga"}],
                },
                {
                    "ret_cnt": 2,
                    "search_word": [{"name": "arr_str", "keyword": "piyo|hoge&fuga"}],
                },
                {
                    "ret_cnt": 2,
                    "search_word": [
                        {"name": "str1", "keyword": "foo"},
                        {"name": "str2", "keyword": "bar|baz"},
                        {"name": "arr_str", "keyword": "hoge&piyo|fuga"},
                    ],
                },
            ]
        )

        for x in test_suites:
            for test_suite in x:
                ret = AdvancedSearchService.search_entries(
                    user, [entity.id], test_suite["search_word"]
                )
                self.assertEqual(ret.ret_count, test_suite["ret_cnt"])

    def test_search_entries_entry_name(self):
        user = User.objects.create(username="hoge")
        entity = Entity.objects.create(name="entity", created_user=user)

        """
        testdata1 entry_name:'foo'
        testdata2 entry_name:'bar'
        testdata3 entry_name:'barbaz'
        """
        for entry_name in ["foo", "bar", "barbaz"]:
            entry = Entry.objects.create(name=entry_name, schema=entity, created_user=user)
            entry.register_es()

        search_words = {"foo": 1, "bar&baz": 1, "foo|bar": 3, "foo|bar&baz": 2}
        for word, count in search_words.items():
            ret = AdvancedSearchService.search_entries(user, [entity.id], entry_name=word)
            self.assertEqual(ret.ret_count, count)

    def test_search_entries_get_regex_pattern(self):
        user = User.objects.create(username="hoge")
        entity = Entity.objects.create(name="entity", created_user=user)

        add_chars = [
            "!",
            '"',
            "#",
            "$",
            "%",
            "'",
            "(",
            ")",
            "-",
            "=",
            "^",
            "~",
            "@",
            "`",
            "[",
            "]",
            "{",
            "}",
            ";",
            "+",
            ":",
            "*",
            ",",
            "<",
            ">",
            ".",
            "/",
            "?",
            "_",
            " ",
        ]
        test_suites = []
        for i, add_char in enumerate(add_chars):
            entry_name = "test%s%s" % (add_char, i)
            entry = Entry.objects.create(name=entry_name, schema=entity, created_user=user)
            entry.register_es()

            test_suites.append(
                {"search_word": entry_name, "ret_cnt": 1, "ret_entry_name": entry_name}
            )

        for test_suite in test_suites:
            ret = AdvancedSearchService.search_entries(
                user, [entity.id], entry_name=test_suite["search_word"]
            )
            self.assertEqual(ret.ret_count, test_suite["ret_cnt"])
            self.assertEqual(ret.ret_values[0].entry["name"], test_suite["ret_entry_name"])

    def test_search_entries_with_is_output_all(self):
        self._entry.attrs.first().add_value(self._user, "hoge")
        self._entry.register_es()
        ret = AdvancedSearchService.search_entries(
            self._user, [self._entity.id], is_output_all=True
        )
        self.assertEqual(
            ret.ret_values[0].attrs,
            {"attr": {"value": "hoge", "is_readable": True, "type": 2}},
        )

        ret = AdvancedSearchService.search_entries(
            self._user,
            [self._entity.id],
            [{"name": "attr", "keyword": "^ge"}],
            is_output_all=True,
        )
        self.assertEqual(ret.ret_count, 0)

        # multi entity case
        test_entity = self.create_entity(
            self._user, "test_entity", [{"name": "attr", "type": AttrType.STRING}]
        )
        self.add_entry(self._user, "test_entry", test_entity, {"attr": "fuga"})
        ret = AdvancedSearchService.search_entries(
            self._user, [self._entity.id, test_entity.id], is_output_all=True
        )
        self.assertEqual(
            ret.ret_values[0].attrs,
            {"attr": {"value": "hoge", "is_readable": True, "type": 2}},
        )
        self.assertEqual(
            ret.ret_values[1].attrs,
            {"attr": {"value": "fuga", "is_readable": True, "type": 2}},
        )

    def test_search_entries_with_offset(self):
        entities = []
        for i in range(3):
            entity = self.create_entity(
                self._user,
                "Entity%d" % i,
                [
                    {
                        "name": "test",
                        "type": AttrType.STRING,
                    }
                ],
            )
            entities.append(entity.id)
            for num in range(5):
                self.add_entry(self._user, "Entry%d" % num, entity)

        ret = AdvancedSearchService.search_entries(
            self._user, [entities[0]], [{"name": "test"}], limit=2, offset=2
        )
        self.assertEqual(ret.ret_count, 5)
        self.assertEqual(
            [{x.entity["name"]: x.entry["name"]} for x in ret.ret_values],
            [{"Entity0": "Entry2"}, {"Entity0": "Entry3"}],
        )

        ret = AdvancedSearchService.search_entries(
            self._user, entities, [{"name": "test"}], limit=2, offset=4
        )
        self.assertEqual(ret.ret_count, 15)
        self.assertEqual(
            [{x.entity["name"]: x.entry["name"]} for x in ret.ret_values],
            [{"Entity0": "Entry4"}, {"Entity1": "Entry0"}],
        )

<<<<<<< HEAD
=======
    def test_search_entries_for_simple(self):
        self._entry.attrs.first().add_value(self._user, "hoge")
        self._entry.register_es()

        # search by Entry name
        ret = Entry.search_entries_for_simple("entry")
        self.assertEqual(ret["ret_count"], 1)
        self.assertEqual(
            ret["ret_values"][0],
            {
                "id": str(self._entry.id),
                "name": self._entry.name,
                "schema": {"id": self._entry.schema.id, "name": self._entry.schema.name},
            },
        )

        # search by AttributeValue
        ret = Entry.search_entries_for_simple("hoge")
        self.assertEqual(ret["ret_count"], 1)
        self.assertEqual(
            ret["ret_values"][0],
            {
                "id": str(self._entry.id),
                "name": self._entry.name,
                "schema": {"id": self._entry.schema.id, "name": self._entry.schema.name},
                "attr": self._attr.schema.name,
            },
        )

    def test_search_entries_for_simple_with_special_characters(self):
        ret = Entry.search_entries_for_simple("&")
        self.assertEqual(ret["ret_count"], 0)

    def test_search_entries_for_simple_with_hint_entity_name(self):
        self._entry.register_es()
        entity = Entity.objects.create(name="entity2", created_user=self._user)
        entry = Entry.objects.create(name="entry2", schema=entity, created_user=self._user)
        entry.register_es()

        ret = Entry.search_entries_for_simple("entry")
        self.assertEqual(ret["ret_count"], 2)
        self.assertEqual([x["name"] for x in ret["ret_values"]], ["entry", "entry2"])

        ret = Entry.search_entries_for_simple("entry", "entity")
        self.assertEqual(ret["ret_count"], 1)
        self.assertEqual([x["name"] for x in ret["ret_values"]], ["entry"])

    def test_search_entries_for_simple_with_exclude_entity_names(self):
        self._entry.register_es()
        entity = Entity.objects.create(name="entity2", created_user=self._user)
        entry = Entry.objects.create(name="entry2", schema=entity, created_user=self._user)
        entry.register_es()

        ret = Entry.search_entries_for_simple("entry")
        self.assertEqual(ret["ret_count"], 2)
        self.assertEqual([x["name"] for x in ret["ret_values"]], ["entry", "entry2"])

        ret = Entry.search_entries_for_simple("entry", exclude_entity_names=["entity"])
        self.assertEqual(ret["ret_count"], 1)
        self.assertEqual([x["name"] for x in ret["ret_values"]], ["entry2"])

    def test_search_entries_for_simple_with_limit_offset(self):
        for i in range(0, 10):
            entry = Entry.objects.create(
                name="e-%s" % i, schema=self._entity, created_user=self._user
            )
            entry.register_es()

        ret = Entry.search_entries_for_simple("e-", limit=5)
        self.assertEqual(ret["ret_count"], 10)
        self.assertEqual([x["name"] for x in ret["ret_values"]], ["e-%s" % x for x in range(0, 5)])

        ret = Entry.search_entries_for_simple("e-", offset=5)
        self.assertEqual(ret["ret_count"], 10)
        self.assertEqual([x["name"] for x in ret["ret_values"]], ["e-%s" % x for x in range(5, 10)])

        # param larger than max_result_window
        ret = Entry.search_entries_for_simple("e-", limit=500001)
        self.assertEqual(ret["ret_count"], 0)
        self.assertEqual(ret["ret_values"], [])

        ret = Entry.search_entries_for_simple("e-", offset=500001)
        self.assertEqual(ret["ret_count"], 0)
        self.assertEqual(ret["ret_values"], [])

    def test_search_entries_for_simple_with_sort(self):
        entry = Entry.objects.create(name="[entry]", schema=self._entity, created_user=self._user)
        entry.register_es()
        self._entry.register_es()

        ret = Entry.search_entries_for_simple("entry")
        self.assertEqual(
            ret,
            {
                "ret_count": 2,
                "ret_values": [
                    {
                        "id": str(self._entry.id),
                        "name": "entry",
                        "schema": {"id": self._entity.id, "name": "entity"},
                    },
                    {
                        "id": str(entry.id),
                        "name": "[entry]",
                        "schema": {"id": self._entity.id, "name": "entity"},
                    },
                ],
            },
        )

>>>>>>> e0ffeacd
    def test_get_es_document(self):
        user = User.objects.create(username="hoge")
        test_group = Group.objects.create(name="test-group")
        test_role = Role.objects.create(name="test-role")

        # create referred Entity and Entries
        ref_entity = Entity.objects.create(name="Referred Entity", created_user=user)
        ref_entry = Entry.objects.create(name="r0", schema=ref_entity, created_user=user)

        entity = self.create_entity_with_all_type_attributes(user)
        entry = Entry.objects.create(name="entry", schema=entity, created_user=user)
        entry.complement_attrs(user)

        for info in self._get_attrinfo_template(ref_entry, test_group, test_role):
            attr = entry.attrs.get(schema__name=info["name"])
            attr.add_value(user, info["set_val"])

        es_registering_value = entry.get_es_document()

        # this test value that will be registered in elasticsearch
        expected_values = {
            "str": {"key": [""], "value": ["foo"], "referral_id": [""]},
            "obj": {
                "key": [""],
                "value": [ref_entry.name],
                "referral_id": [ref_entry.id],
            },
            "text": {"key": [""], "value": ["bar"], "referral_id": [""]},
            "name": {
                "key": ["bar"],
                "value": [ref_entry.name],
                "referral_id": [ref_entry.id],
            },
            "bool": {"key": [""], "value": [False], "referral_id": [""]},
            "group": {
                "key": [""],
                "value": [test_group.name],
                "referral_id": [test_group.id],
            },
            "role": {
                "key": [""],
                "value": [test_role.name],
                "referral_id": [test_role.id],
            },
            "date": {
                "key": [""],
                "value": [""],
                "referral_id": [""],
                "date_value": ["2018-12-31"],
            },
            "arr_str": {
                "key": ["", "", ""],
                "value": ["foo", "bar", "baz"],
                "referral_id": ["", "", ""],
            },
            "arr_obj": {
                "key": [""],
                "value": [ref_entry.name],
                "referral_id": [ref_entry.id],
            },
            "arr_name": {
                "key": ["hoge"],
                "value": [ref_entry.name],
                "referral_id": [ref_entry.id],
            },
            "arr_group": {
                "key": [""],
                "value": [test_group.name],
                "referral_id": [test_group.id],
            },
            "arr_role": {
                "key": [""],
                "value": [test_role.name],
                "referral_id": [test_role.id],
            },
            "datetime": {
                "key": [""],
                "value": [""],
                "referral_id": [""],
                "date_value": ["2018-12-31T12:34:56+00:00"],
            },
        }
        # check all attributes are expected ones
        self.assertEqual(
            set([x["name"] for x in es_registering_value["attr"]]),
            set(expected_values.keys()),
        )

        # check all attribute contexts are expected ones
        for attrname, attrinfo in expected_values.items():
            attr = entry.attrs.get(schema__name=attrname)
            set_attrs = [x for x in es_registering_value["attr"] if x["name"] == attrname]

            self.assertTrue(all([x["type"] == attr.schema.type for x in set_attrs]))
            self.assertTrue(all([x["is_readable"] is True for x in set_attrs]))
            for param_name in ["key", "value", "referral_id", "date_value"]:
                if param_name in attrinfo:
                    self.assertEqual(
                        sorted([x[param_name] for x in set_attrs]),
                        sorted(attrinfo[param_name]),
                    )

    def test_get_es_document_without_attribute_value(self):
        entity = self.create_entity_with_all_type_attributes(self._user)
        entry = Entry.objects.create(name="entry", schema=entity, created_user=self._user)

        entry.register_es()
        result = AdvancedSearchService.search_entries(
            self._user, [entity.id], entry_name="entry", is_output_all=True
        )
        self.assertEqual(
            result.ret_values[0],
            AdvancedSearchResultValue(
                entity={"id": entity.id, "name": "all_attr_entity"},
                entry={"id": entry.id, "name": "entry"},
                is_readable=True,
                attrs={
                    "bool": {"is_readable": True, "type": AttrType.BOOLEAN, "value": False},
                    "date": {
                        "is_readable": True,
                        "type": AttrType.DATE,
                        "value": None,
                    },
                    "group": {
                        "is_readable": True,
                        "type": AttrType.GROUP,
                        "value": {"id": "", "name": ""},
                    },
                    "role": {
                        "is_readable": True,
                        "type": AttrType.ROLE,
                        "value": {"id": "", "name": ""},
                    },
                    "name": {
                        "is_readable": True,
                        "type": AttrType.NAMED_OBJECT,
                        "value": {"": {"id": "", "name": ""}},
                    },
                    "obj": {
                        "is_readable": True,
                        "type": AttrType.OBJECT,
                        "value": {"id": "", "name": ""},
                    },
                    "str": {"is_readable": True, "type": AttrType.STRING, "value": ""},
                    "text": {"is_readable": True, "type": AttrType.TEXT, "value": ""},
                    "arr_str": {
                        "is_readable": True,
                        "type": AttrType.ARRAY_STRING,
                        "value": [],
                    },
                    "arr_obj": {
                        "is_readable": True,
                        "type": AttrType.ARRAY_OBJECT,
                        "value": [],
                    },
                    "arr_name": {
                        "is_readable": True,
                        "type": AttrType.ARRAY_NAMED_OBJECT,
                        "value": [],
                    },
                    "arr_group": {
                        "is_readable": True,
                        "type": AttrType.ARRAY_GROUP,
                        "value": [],
                    },
                    "arr_role": {
                        "is_readable": True,
                        "type": AttrType.ARRAY_ROLE,
                        "value": [],
                    },
                    "datetime": {
                        "is_readable": True,
                        "type": AttrType.DATETIME,
                        "value": None,
                    },
                },
            ),
        )

        result = self._entry.get_es_document()
        self.assertEqual(
            result["attr"],
            [
                {
                    "name": self._attr.name,
                    "type": self._attr.schema.type,
                    "key": "",
                    "value": "",
                    "date_value": None,
                    "referral_id": "",
                    "is_readable": True,
                }
            ],
        )

    def test_get_es_document_when_referred_entry_was_deleted(self):
        # This entry refers self._entry which will be deleted later
        ref_entity = Entity.objects.create(name="", created_user=self._user)
        ref_attr = EntityAttr.objects.create(
            **{
                "name": "ref",
                "type": AttrType.OBJECT,
                "created_user": self._user,
                "parent_entity": ref_entity,
            }
        )
        ref_attr.referral.add(self._entity)

        ref_entry = Entry.objects.create(name="ref", schema=ref_entity, created_user=self._user)
        ref_entry.complement_attrs(self._user)

        ref_entry.attrs.first().add_value(self._user, self._entry)

        result = ref_entry.get_es_document()
        self.assertEqual(result["name"], ref_entry.name)
        self.assertEqual(
            result["attr"],
            [
                {
                    "name": ref_attr.name,
                    "type": ref_attr.type,
                    "key": "",
                    "value": self._entry.name,
                    "date_value": None,
                    "referral_id": self._entry.id,
                    "is_readable": True,
                }
            ],
        )

        # Delete an entry which is referred by ref_entry
        self._entry.delete()

        # Check result of query of ref_entry after referring entry is deleted.
        result = ref_entry.get_es_document()
        self.assertEqual(result["name"], ref_entry.name)
        self.assertEqual(
            result["attr"],
            [
                {
                    "name": ref_attr.name,
                    "type": ref_attr.type,
                    "key": "",
                    "value": "",  # expected not to have information about deleted entry
                    "date_value": None,
                    "referral_id": "",  # expected not to have information about deleted entry
                    "is_readable": True,
                }
            ],
        )

        # array_named_entry case
        self._entry.restore()
        ref_entity2 = Entity.objects.create(name="", created_user=self._user)
        ref_attr2 = EntityAttr.objects.create(
            **{
                "name": "ref_array_named_object",
                "type": AttrType.ARRAY_NAMED_OBJECT,
                "created_user": self._user,
                "parent_entity": ref_entity2,
            }
        )
        ref_attr2.referral.add(self._entity)

        ref_entry2 = Entry.objects.create(name="ref2", schema=ref_entity2, created_user=self._user)
        ref_entry2.complement_attrs(self._user)
        ref_entry_attr2: Attribute = ref_entry2.attrs.get(schema__name="ref_array_named_object")
        ref_entry_attr2.add_value(
            self._user, [{"name": "hoge", "id": self._entry.id}, {"name": "fuga", "id": ""}]
        )

        result = ref_entry2.get_es_document()
        self.assertEqual(
            result["attr"],
            [
                {
                    "name": ref_attr2.name,
                    "type": ref_attr2.type,
                    "key": "hoge",
                    "value": self._entry.name,
                    "date_value": None,
                    "referral_id": self._entry.id,
                    "is_readable": True,
                },
                {
                    "name": ref_attr2.name,
                    "type": ref_attr2.type,
                    "key": "fuga",
                    "value": "",
                    "date_value": None,
                    "referral_id": "",
                    "is_readable": True,
                },
            ],
        )

        self._entry.delete()
        result = ref_entry2.get_es_document()
        self.assertEqual(
            result["attr"],
            [
                {
                    "name": ref_attr2.name,
                    "type": ref_attr2.type,
                    "key": "",
                    "value": "",
                    "date_value": None,
                    "referral_id": "",
                    "is_readable": True,
                },
                {
                    "name": ref_attr2.name,
                    "type": ref_attr2.type,
                    "key": "fuga",
                    "value": "",
                    "date_value": None,
                    "referral_id": "",
                    "is_readable": True,
                },
            ],
        )

    def test_get_attrv_method_of_entry(self):
        # prepare Entry and Attribute for testing Entry.get_attrv method
        user = User.objects.create(username="hoge")
        entity = Entity.objects.create(name="entity", created_user=user)

        for attrname in ["attr", "attr-deleted"]:
            EntityAttr.objects.create(
                name=attrname,
                type=AttrType.STRING,
                created_user=user,
                parent_entity=entity,
            )

        entry = Entry.objects.create(name="entry", schema=entity, created_user=user)
        entry.complement_attrs(user)

        for attr in entry.attrs.all():
            # set value to testing attribute
            attr.add_value(user, "hoge")

        # remove EntityAttr attr-deleted
        entity.attrs.get(name="attr-deleted").delete()

        # tests of get_attrv method
        self.assertEqual(entry.get_attrv("attr").value, "hoge")
        self.assertIsNone(entry.get_attrv("attr-deleted"))
        self.assertIsNone(entry.get_attrv("invalid-attribute-name"))

        # update AttributeValue
        entry.attrs.get(schema__name="attr").add_value(user, "fuga")
        self.assertEqual(entry.get_attrv("attr").value, "fuga")

        # AttributeValue with is_latest set to True is duplicated(rare case)
        entry.attrs.get(schema__name="attr").values.all().update(is_latest=True)
        self.assertEqual(entry.get_attrv("attr").value, "fuga")

    def test_get_attrv_after_changing_attrname(self):
        # prepare Entry and Attribute for testing Entry.get_attrv method
        entity = self.create_entity(
            self._user,
            "Test Entity",
            attrs=[{"name": "attr", "type": AttrType.STRING}],
        )
        entry = self.add_entry(
            self._user, "Test Entry", entity, is_public=False, values={"attr": "value"}
        )

        # change EntityAttr name after creating Entry
        entity_attr = entity.attrs.last()
        entity_attr.name = "attr-changed"
        entity_attr.save()

        self.assertEqual(entry.get_attrv("attr-changed").value, "value")

    def test_inherit_individual_attribute_permissions_when_it_is_complemented(self):
        [user1, user2] = [User.objects.create(username=x) for x in ["u1", "u2"]]
        groups = [Group.objects.create(name=x) for x in ["g1", "g2"]]
        [user1.groups.add(g) for g in groups]

        # initialize Role instance
        role = Role.objects.create(name="Role")
        [role.users.add(x) for x in [user1, user2]]
        [role.groups.add(x) for x in groups]

        entity = Entity.objects.create(name="entity", created_user=user1)
        entity_attr = EntityAttr.objects.create(
            name="attr",
            type=AttrType.STRING,
            created_user=user1,
            parent_entity=entity,
            is_public=False,
        )

        # set permission for test Role instance
        entity_attr.full.roles.add(role)

        entry = Entry.objects.create(name="entry", schema=entity, created_user=user1)
        entry.complement_attrs(user1)

        # This checks both users have permissions for Attribute 'attr'
        attr = entry.attrs.first()
        self.assertTrue(attr.is_public)
        self.assertTrue(all([g.has_permission(attr, ACLType.Full) for g in groups]))
        self.assertTrue(all([u.has_permission(attr, ACLType.Full) for u in [user1, user2]]))

    def test_format_for_history(self):
        user = User.objects.create(username="hoge")

        # create referred Entity and Entries
        ref_entity = Entity.objects.create(name="Referred Entity", created_user=user)
        test_ref = Entry.objects.create(name="r0", schema=ref_entity, created_user=user)
        test_grp = Group.objects.create(name="g0")

        entity = self.create_entity_with_all_type_attributes(user)
        entry = Entry.objects.create(name="entry", schema=entity, created_user=user)
        entry.complement_attrs(user)

        attr_info = [
            {"name": "str", "set_val": "foo", "exp_val": "foo"},
            {
                "name": "obj",
                "set_val": str(test_ref.id),
                "exp_val": ACLBase.objects.get(id=test_ref.id),
            },
            {
                "name": "obj",
                "set_val": test_ref.id,
                "exp_val": ACLBase.objects.get(id=test_ref.id),
            },
            {
                "name": "obj",
                "set_val": test_ref,
                "exp_val": ACLBase.objects.get(id=test_ref.id),
            },
            {
                "name": "name",
                "set_val": {"name": "bar", "id": str(test_ref.id)},
                "exp_val": {
                    "value": "bar",
                    "referral": ACLBase.objects.get(id=test_ref.id),
                },
            },
            {
                "name": "name",
                "set_val": {"name": "bar", "id": test_ref.id},
                "exp_val": {
                    "value": "bar",
                    "referral": ACLBase.objects.get(id=test_ref.id),
                },
            },
            {
                "name": "name",
                "set_val": {"name": "bar", "id": test_ref},
                "exp_val": {
                    "value": "bar",
                    "referral": ACLBase.objects.get(id=test_ref.id),
                },
            },
            {
                "name": "arr_str",
                "set_val": ["foo", "bar", "baz"],
                "exp_val": ["foo", "bar", "baz"],
            },
            {
                "name": "arr_obj",
                "set_val": [str(test_ref.id)],
                "exp_val": [ACLBase.objects.get(id=test_ref.id)],
            },
            {
                "name": "arr_obj",
                "set_val": [test_ref.id],
                "exp_val": [ACLBase.objects.get(id=test_ref.id)],
            },
            {
                "name": "arr_obj",
                "set_val": [test_ref],
                "exp_val": [ACLBase.objects.get(id=test_ref.id)],
            },
            {
                "name": "arr_name",
                "set_val": [{"name": "hoge", "id": str(test_ref.id)}],
                "exp_val": [{"value": "hoge", "referral": ACLBase.objects.get(id=test_ref.id)}],
            },
            {
                "name": "arr_name",
                "set_val": [{"name": "hoge", "id": test_ref.id}],
                "exp_val": [{"value": "hoge", "referral": ACLBase.objects.get(id=test_ref.id)}],
            },
            {
                "name": "arr_name",
                "set_val": [{"name": "hoge", "id": test_ref}],
                "exp_val": [{"value": "hoge", "referral": ACLBase.objects.get(id=test_ref.id)}],
            },
            {
                "name": "date",
                "set_val": date(2018, 12, 31),
                "exp_val": date(2018, 12, 31),
            },
            {"name": "group", "set_val": str(test_grp.id), "exp_val": test_grp},
            {"name": "group", "set_val": test_grp.id, "exp_val": test_grp},
            {"name": "group", "set_val": test_grp, "exp_val": test_grp},
            {"name": "group", "set_val": "abcd", "exp_val": ""},
            {"name": "arr_group", "set_val": [str(test_grp.id)], "exp_val": [test_grp]},
            {"name": "arr_group", "set_val": [test_grp.id], "exp_val": [test_grp]},
            {"name": "arr_group", "set_val": [test_grp], "exp_val": [test_grp]},
            {"name": "arr_group", "set_val": ["abcd"], "exp_val": []},
            {
                "name": "datetime",
                "set_val": datetime(2018, 12, 31, 0, 0, 0, tzinfo=timezone.utc),
                "exp_val": datetime(2018, 12, 31, 0, 0, 0, tzinfo=timezone.utc),
            },
        ]
        for info in attr_info:
            attr = entry.attrs.get(name=info["name"])
            attr.add_value(user, info["set_val"])

            self.assertEqual(attr.get_latest_value().format_for_history(), info["exp_val"])

    def test_get_default_value(self):
        user = User.objects.create(username="hoge")
        entity = self.create_entity_with_all_type_attributes(user)
        entry = Entry.objects.create(name="entry", schema=entity, created_user=user)
        entry.complement_attrs(user)

        default_values = {
            "str": "",
            "text": "",
            "obj": None,
            "name": {"name": "", "id": None},
            "bool": False,
            "group": None,
            "date": None,
            "arr_str": [],
            "arr_obj": [],
            "arr_name": dict().values(),
            "arr_group": [],
            "role": None,
            "arr_role": [],
            "datetime": None,
        }
        for attr in entry.attrs.all():
            if attr.name == "arr_name":
                self.assertEqual(
                    list(default_values[attr.name]),
                    list(AttributeValue.get_default_value(attr)),
                )
            else:
                self.assertEqual(default_values[attr.name], AttributeValue.get_default_value(attr))

    def test_validate_attr_value(self):
        for type in [AttrType.STRING, AttrType.TEXT]:
            self.assertEqual(AttributeValue.validate_attr_value(type, "hoge", False), (True, None))
            self.assertEqual(AttributeValue.validate_attr_value(type, "", False), (True, None))
            self.assertEqual(
                AttributeValue.validate_attr_value(type, ["hoge"], False),
                (False, "value(['hoge']) is not str"),
            )
            self.assertEqual(
                AttributeValue.validate_attr_value(
                    type, "a" * AttributeValue.MAXIMUM_VALUE_SIZE, False
                ),
                (True, None),
            )
            with self.assertRaises(ExceedLimitError):
                AttributeValue.validate_attr_value(
                    type, "a" * (AttributeValue.MAXIMUM_VALUE_SIZE + 1), False
                )

        self.assertEqual(
            AttributeValue.validate_attr_value(AttrType.OBJECT, self._entry.id, False),
            (True, None),
        )
        self.assertEqual(
            AttributeValue.validate_attr_value(AttrType.OBJECT, None, False),
            (True, None),
        )
        self.assertEqual(
            AttributeValue.validate_attr_value(AttrType.OBJECT, "", False),
            (True, None),
        )
        self.assertEqual(
            AttributeValue.validate_attr_value(AttrType.OBJECT, "hoge", False),
            (False, "value(hoge) is not int"),
        )
        self.assertEqual(
            AttributeValue.validate_attr_value(AttrType.OBJECT, 9999, False),
            (False, "value(9999) is not entry id"),
        )

        self.assertEqual(
            AttributeValue.validate_attr_value(
                AttrType.NAMED_OBJECT, {"name": "hoge", "id": self._entry.id}, False
            ),
            (True, None),
        )
        self.assertEqual(
            AttributeValue.validate_attr_value(
                AttrType.NAMED_OBJECT, {"name": "", "id": self._entry.id}, False
            ),
            (True, None),
        )
        self.assertEqual(
            AttributeValue.validate_attr_value(
                AttrType.NAMED_OBJECT, {"name": "hoge", "id": ""}, False
            ),
            (True, None),
        )
        self.assertEqual(
            AttributeValue.validate_attr_value(
                AttrType.NAMED_OBJECT, {"name": "hoge", "id": None}, False
            ),
            (True, None),
        )
        self.assertEqual(
            AttributeValue.validate_attr_value(
                AttrType.NAMED_OBJECT, {"name": "", "id": ""}, False
            ),
            (True, None),
        )
        self.assertEqual(
            AttributeValue.validate_attr_value(
                AttrType.NAMED_OBJECT, {"name": "", "id": None}, False
            ),
            (True, None),
        )
        self.assertEqual(
            AttributeValue.validate_attr_value(
                AttrType.NAMED_OBJECT, {"name": ["hoge"], "id": self._entry.id}, False
            ),
            (False, "value(['hoge']) is not str"),
        )
        self.assertEqual(
            AttributeValue.validate_attr_value(
                AttrType.NAMED_OBJECT,
                {"name": "a" * AttributeValue.MAXIMUM_VALUE_SIZE, "id": self._entry.id},
                False,
            ),
            (True, None),
        )
        with self.assertRaises(ExceedLimitError):
            AttributeValue.validate_attr_value(
                AttrType.NAMED_OBJECT,
                {"name": "a" * (AttributeValue.MAXIMUM_VALUE_SIZE + 1), "id": self._entry.id},
                False,
            )
        self.assertEqual(
            AttributeValue.validate_attr_value(
                AttrType.NAMED_OBJECT, {"name": "hoge", "id": "hoge"}, False
            ),
            (False, "value(hoge) is not int"),
        )
        self.assertEqual(
            AttributeValue.validate_attr_value(
                AttrType.NAMED_OBJECT, {"name": "hoge", "id": 9999}, False
            ),
            (False, "value(9999) is not entry id"),
        )
        self.assertEqual(
            AttributeValue.validate_attr_value(AttrType.NAMED_OBJECT, "hoge", False),
            (False, "value(hoge) is not dict"),
        )
        self.assertEqual(
            AttributeValue.validate_attr_value(AttrType.NAMED_OBJECT, {"a": 1, "b": 2}, False),
            (False, "value({'a': 1, 'b': 2}) is not key('name', 'id')"),
        )

        group: Group = Group.objects.create(name="group0")
        self.assertEqual(
            AttributeValue.validate_attr_value(AttrType.GROUP, group.id, False),
            (True, None),
        )
        self.assertEqual(
            AttributeValue.validate_attr_value(AttrType.GROUP, None, False),
            (True, None),
        )
        self.assertEqual(
            AttributeValue.validate_attr_value(AttrType.GROUP, "", False),
            (True, None),
        )
        self.assertEqual(
            AttributeValue.validate_attr_value(AttrType.GROUP, "hoge", False),
            (False, "value(hoge) is not int"),
        )
        self.assertEqual(
            AttributeValue.validate_attr_value(AttrType.GROUP, 9999, False),
            (False, "value(9999) is not group id"),
        )

        self.assertEqual(
            AttributeValue.validate_attr_value(AttrType.BOOLEAN, True, False), (True, None)
        )
        self.assertEqual(
            AttributeValue.validate_attr_value(AttrType.BOOLEAN, False, False), (True, None)
        )
        self.assertEqual(
            AttributeValue.validate_attr_value(AttrType.BOOLEAN, "hoge", False),
            (False, "value(hoge) is not bool"),
        )

        self.assertEqual(
            AttributeValue.validate_attr_value(AttrType.DATE, "2020-01-01", False),
            (True, None),
        )
        self.assertEqual(
            AttributeValue.validate_attr_value(AttrType.DATE, "", False),
            (True, None),
        )
        self.assertEqual(
            AttributeValue.validate_attr_value(AttrType.DATE, "01-01", False),
            (False, "value(01-01) is not format(YYYY-MM-DD)"),
        )
        self.assertEqual(
            AttributeValue.validate_attr_value(AttrType.DATE, "hoge", False),
            (False, "value(hoge) is not format(YYYY-MM-DD)"),
        )

        self.assertEqual(
            AttributeValue.validate_attr_value(AttrType.ARRAY_STRING, ["hoge", "fuga"], False),
            (True, None),
        )
        self.assertEqual(
            AttributeValue.validate_attr_value(AttrType.ARRAY_STRING, [], False),
            (True, None),
        )
        self.assertEqual(
            AttributeValue.validate_attr_value(AttrType.ARRAY_STRING, ["hoge", ""], False),
            (True, None),
        )
        self.assertEqual(
            AttributeValue.validate_attr_value(AttrType.ARRAY_STRING, "hoge", False),
            (False, "value(hoge) is not list"),
        )

        self.assertEqual(
            AttributeValue.validate_attr_value(AttrType.ARRAY_OBJECT, [self._entry.id], False),
            (True, None),
        )
        self.assertEqual(
            AttributeValue.validate_attr_value(AttrType.ARRAY_OBJECT, [], False),
            (True, None),
        )
        self.assertEqual(
            AttributeValue.validate_attr_value(AttrType.ARRAY_OBJECT, [self._entry.id, ""], False),
            (True, None),
        )
        self.assertEqual(
            AttributeValue.validate_attr_value(
                AttrType.ARRAY_OBJECT, [self._entry.id, None], False
            ),
            (True, None),
        )
        self.assertEqual(
            AttributeValue.validate_attr_value(AttrType.ARRAY_OBJECT, self._entry.id, False),
            (False, "value(%s) is not list" % self._entry.id),
        )

        self.assertEqual(
            AttributeValue.validate_attr_value(
                AttrType.ARRAY_NAMED_OBJECT, [{"name": "hoge", "id": self._entry.id}], False
            ),
            (True, None),
        )
        self.assertEqual(
            AttributeValue.validate_attr_value(AttrType.ARRAY_NAMED_OBJECT, [], False),
            (True, None),
        )
        self.assertEqual(
            AttributeValue.validate_attr_value(
                AttrType.ARRAY_NAMED_OBJECT, [{"name": "", "id": ""}], False
            ),
            (True, None),
        )
        self.assertEqual(
            AttributeValue.validate_attr_value(
                AttrType.ARRAY_NAMED_OBJECT, [{"name": "", "id": None}], False
            ),
            (True, None),
        )
        self.assertEqual(
            AttributeValue.validate_attr_value(
                AttrType.ARRAY_NAMED_OBJECT,
                [{"name": "hoge", "id": self._entry.id}, {"name": "", "id": ""}],
                False,
            ),
            (True, None),
        )
        self.assertEqual(
            AttributeValue.validate_attr_value(
                AttrType.ARRAY_NAMED_OBJECT,
                [{"name": "hoge", "id": self._entry.id}, {"name": "", "id": None}],
                False,
            ),
            (True, None),
        )
        self.assertEqual(
            AttributeValue.validate_attr_value(
                AttrType.ARRAY_NAMED_OBJECT, {"name": "hoge", "id": self._entry.id}, False
            ),
            (False, "value({'name': 'hoge', 'id': %s}) is not list" % self._entry.id),
        )

        self.assertEqual(
            AttributeValue.validate_attr_value(AttrType.ARRAY_GROUP, [group.id], False),
            (True, None),
        )
        self.assertEqual(
            AttributeValue.validate_attr_value(AttrType.ARRAY_GROUP, [], False),
            (True, None),
        )
        self.assertEqual(
            AttributeValue.validate_attr_value(AttrType.ARRAY_GROUP, [group.id, ""], False),
            (True, None),
        )
        self.assertEqual(
            AttributeValue.validate_attr_value(AttrType.ARRAY_GROUP, [group.id, None], False),
            (True, None),
        )
        self.assertEqual(
            AttributeValue.validate_attr_value(AttrType.ARRAY_GROUP, group.id, False),
            (False, "value(%s) is not list" % group.id),
        )

    def test_validate_attr_value_is_mandatory(self):
        for type in [AttrType.STRING, AttrType.TEXT]:
            self.assertEqual(
                AttributeValue.validate_attr_value(type, "", True),
                (False, "mandatory attrs value is not specified"),
            )

        self.assertEqual(
            AttributeValue.validate_attr_value(AttrType.OBJECT, None, True),
            (False, "mandatory attrs value is not specified"),
        )
        self.assertEqual(
            AttributeValue.validate_attr_value(AttrType.OBJECT, "", True),
            (False, "mandatory attrs value is not specified"),
        )

        self.assertEqual(
            AttributeValue.validate_attr_value(
                AttrType.NAMED_OBJECT, {"name": "", "id": self._entry.id}, True
            ),
            (True, None),
        )
        self.assertEqual(
            AttributeValue.validate_attr_value(
                AttrType.NAMED_OBJECT, {"name": "hoge", "id": ""}, True
            ),
            (True, None),
        )
        self.assertEqual(
            AttributeValue.validate_attr_value(
                AttrType.NAMED_OBJECT, {"name": "hoge", "id": None}, True
            ),
            (True, None),
        )
        self.assertEqual(
            AttributeValue.validate_attr_value(AttrType.NAMED_OBJECT, {"name": "", "id": ""}, True),
            (False, "mandatory attrs value is not specified"),
        )
        self.assertEqual(
            AttributeValue.validate_attr_value(
                AttrType.NAMED_OBJECT, {"name": "", "id": None}, True
            ),
            (False, "mandatory attrs value is not specified"),
        )

        group: Group = Group.objects.create(name="group0")
        self.assertEqual(
            AttributeValue.validate_attr_value(AttrType.GROUP, None, True),
            (False, "mandatory attrs value is not specified"),
        )
        self.assertEqual(
            AttributeValue.validate_attr_value(AttrType.GROUP, "", True),
            (False, "mandatory attrs value is not specified"),
        )

        self.assertEqual(
            AttributeValue.validate_attr_value(AttrType.BOOLEAN, True, True), (True, None)
        )
        self.assertEqual(
            AttributeValue.validate_attr_value(AttrType.BOOLEAN, False, True), (True, None)
        )

        self.assertEqual(
            AttributeValue.validate_attr_value(AttrType.DATE, "", True),
            (False, "mandatory attrs value is not specified"),
        )

        self.assertEqual(
            AttributeValue.validate_attr_value(AttrType.ARRAY_STRING, [], True),
            (False, "mandatory attrs value is not specified"),
        )
        self.assertEqual(
            AttributeValue.validate_attr_value(AttrType.ARRAY_STRING, ["hoge", ""], True),
            (True, None),
        )

        self.assertEqual(
            AttributeValue.validate_attr_value(AttrType.ARRAY_OBJECT, [], True),
            (False, "mandatory attrs value is not specified"),
        )
        self.assertEqual(
            AttributeValue.validate_attr_value(AttrType.ARRAY_OBJECT, [self._entry.id, ""], True),
            (True, None),
        )
        self.assertEqual(
            AttributeValue.validate_attr_value(AttrType.ARRAY_OBJECT, [self._entry.id, None], True),
            (True, None),
        )

        self.assertEqual(
            AttributeValue.validate_attr_value(AttrType.ARRAY_NAMED_OBJECT, [], True),
            (False, "mandatory attrs value is not specified"),
        )
        self.assertEqual(
            AttributeValue.validate_attr_value(
                AttrType.ARRAY_NAMED_OBJECT, [{"name": "", "id": ""}], True
            ),
            (False, "mandatory attrs value is not specified"),
        )
        self.assertEqual(
            AttributeValue.validate_attr_value(
                AttrType.ARRAY_NAMED_OBJECT, [{"name": "", "id": None}], True
            ),
            (False, "mandatory attrs value is not specified"),
        )
        self.assertEqual(
            AttributeValue.validate_attr_value(
                AttrType.ARRAY_NAMED_OBJECT,
                [{"name": "hoge", "id": self._entry.id}, {"name": "", "id": ""}],
                True,
            ),
            (True, None),
        )
        self.assertEqual(
            AttributeValue.validate_attr_value(
                AttrType.ARRAY_NAMED_OBJECT,
                [{"name": "hoge", "id": self._entry.id}, {"name": "", "id": None}],
                True,
            ),
            (True, None),
        )

        self.assertEqual(
            AttributeValue.validate_attr_value(AttrType.ARRAY_GROUP, [], True),
            (False, "mandatory attrs value is not specified"),
        )
        self.assertEqual(
            AttributeValue.validate_attr_value(AttrType.ARRAY_GROUP, [group.id, ""], True),
            (True, None),
        )
        self.assertEqual(
            AttributeValue.validate_attr_value(AttrType.ARRAY_GROUP, [group.id, None], True),
            (True, None),
        )

    def test_check_duplication_entry_at_restoring_one_chain(self):
        """
        Test case confirms to fail to restore EntryA at following case
        * EntryA -> EntryB (there is another active Entry which is same name)
        """
        ref_entity = Entity.objects.create(name="ReferredEntity", created_user=self._user)
        ref_entries = [
            Entry.objects.create(name="ref-%d" % i, created_user=self._user, schema=ref_entity)
            for i in range(3)
        ]

        # initialize EntityAttrs
        attr_info = {
            "obj": {"type": AttrType.OBJECT, "value": ref_entries[0]},
            "arr_obj": {
                "type": AttrType.ARRAY_OBJECT,
                "value": ref_entries[1:],
            },
        }
        for attr_name, info in attr_info.items():
            # create EntityAttr object with is_delete_in_chain object
            attr = EntityAttr.objects.create(
                name=attr_name,
                type=info["type"],
                is_delete_in_chain=True,
                created_user=self._user,
                parent_entity=self._entity,
            )

            if info["type"] & AttrType.OBJECT:
                attr.referral.add(ref_entity)

        # initialize target entry
        entry = Entry.objects.create(name="entry", schema=self._entity, created_user=self._user)
        entry.complement_attrs(self._user)

        for attr_name, info in attr_info.items():
            attr = entry.attrs.get(schema__name=attr_name)
            attr.add_value(self._user, info["value"])

        # delete target entry at first
        entry.delete()

        # create same name entry
        Entry.objects.create(name="ref-1", created_user=self._user, schema=ref_entity)

        # check duplicate entry
        ret = entry.check_duplication_entry_at_restoring(entry_chain=[])
        self.assertTrue(ret)

    def test_check_duplication_entry_at_restoring_two_chain(self):
        """
        Test case confirms to fail to restore EntryA at following case
        * EntryA -> EntryB -> EntryC(there is another active Entry which is same name)
        """
        ref_entity = Entity.objects.create(name="ReferredEntity", created_user=self._user)
        ref_entries = [
            Entry.objects.create(name="ref-%d" % i, created_user=self._user, schema=ref_entity)
            for i in range(3)
        ]
        ref_entity_2 = Entity.objects.create(name="ReferredEntity2", created_user=self._user)
        ref_entries_2 = [
            Entry.objects.create(name="ref2-%d" % i, created_user=self._user, schema=ref_entity_2)
            for i in range(3)
        ]

        # initialize EntityAttrs
        attr_info = {
            "obj": {"type": AttrType.OBJECT, "value": ref_entries[0]},
            "arr_obj": {
                "type": AttrType.ARRAY_OBJECT,
                "value": ref_entries[1:],
            },
        }
        attr_info_2 = {
            "obj": {"type": AttrType.OBJECT, "value": ref_entries_2[0]},
            "arr_obj": {
                "type": AttrType.ARRAY_OBJECT,
                "value": ref_entries_2[1:],
            },
        }
        for attr_name, info in attr_info.items():
            # create EntityAttr object with is_delete_in_chain object
            attr = EntityAttr.objects.create(
                name=attr_name,
                type=info["type"],
                is_delete_in_chain=True,
                created_user=self._user,
                parent_entity=self._entity,
            )

            if info["type"] & AttrType.OBJECT:
                attr.referral.add(ref_entity)

        for attr_name, info in attr_info_2.items():
            # create EntityAttr object with is_delete_in_chain object
            attr = EntityAttr.objects.create(
                name=attr_name,
                type=info["type"],
                is_delete_in_chain=True,
                created_user=self._user,
                parent_entity=ref_entity,
            )

            if info["type"] & AttrType.OBJECT:
                attr.referral.add(ref_entity_2)

        # initialize target entry
        entry = Entry.objects.create(name="entry", schema=self._entity, created_user=self._user)
        entry.complement_attrs(self._user)

        for attr_name, info in attr_info.items():
            attr = entry.attrs.get(schema__name=attr_name)
            attr.add_value(self._user, info["value"])

        ref_entries[0].complement_attrs(self._user)
        for attr_name, info in attr_info_2.items():
            attr = ref_entries[0].attrs.get(schema__name=attr_name)
            attr.add_value(self._user, info["value"])

        # delete target entry at first
        entry.delete()
        # sync referral entries from database
        [x.refresh_from_db() for x in ref_entries]
        [x.refresh_from_db() for x in ref_entries_2]

        self.assertFalse(ref_entries_2[1].is_active)

        # create same name entry
        Entry.objects.create(name="ref2-1", created_user=self._user, schema=ref_entity_2)

        # check duplicate entry
        ret = entry.check_duplication_entry_at_restoring(entry_chain=[])
        self.assertTrue(ret)

    def test_check_duplication_entry_at_restoring_loop(self):
        """
        Test case confirm to pass the duplicate check to restore EntryA in the following cases
        * EntryA -> EntryB -> EntryA
        """
        ref_entity = Entity.objects.create(name="ReferredEntity", created_user=self._user)
        ref_entry = Entry.objects.create(name="ref", created_user=self._user, schema=ref_entity)
        # initialize target entry
        entry = Entry.objects.create(name="entry", schema=self._entity, created_user=self._user)

        # initialize EntityAttrs
        attr_info = {
            "obj": {"type": AttrType.OBJECT, "value": ref_entry},
        }
        for attr_name, info in attr_info.items():
            # create EntityAttr object with is_delete_in_chain object
            attr = EntityAttr.objects.create(
                name=attr_name,
                type=info["type"],
                is_delete_in_chain=True,
                created_user=self._user,
                parent_entity=self._entity,
            )

            if info["type"] & AttrType.OBJECT:
                attr.referral.add(ref_entity)

        entry.complement_attrs(self._user)
        for attr_name, info in attr_info.items():
            attr = entry.attrs.get(schema__name=attr_name)
            attr.add_value(self._user, info["value"])

        # delete target entry at first
        entry.delete()
        # sync referral entry from database
        ref_entry.refresh_from_db()
        self.assertFalse(ref_entry.is_active)

        # check duplicate entry
        ret = entry.check_duplication_entry_at_restoring(entry_chain=[])
        self.assertFalse(ret)

    def test_get_prev_refers_objects_for_array_object_attr(self):
        user = User.objects.create(username="test-user")

        # Initiate Entities and Entries for this test
        ref_entity = self.create_entity(user, "RefEntity")
        (e0, e1, e2) = [self.add_entry(user, "e%s" % i, ref_entity) for i in range(3)]

        entity = self.create_entity(
            user,
            "Entity",
            attrs=[{"name": "attr", "type": AttrType.ARRAY_OBJECT, "ref": ref_entity}],
        )
        entry = self.add_entry(user, "entry", entity, values={"attr": [e0, e1]})
        attr = entry.attrs.get(schema__name="attr", is_active=True)

        # check initial referring Entries and last referring ones.
        self.assertEqual(list(entry.get_refers_objects()), [e0, e1])
        self.assertEqual(list(entry.get_prev_refers_objects()), [])

        # update referring Entry and check them
        attr.add_value(user, [e1, e2])
        self.assertEqual(list(entry.get_refers_objects()), [e1, e2])
        self.assertEqual(list(entry.get_prev_refers_objects()), [e0, e1])

        # update referring Entry and check them
        attr.add_value(user, [e0])
        self.assertEqual(list(entry.get_refers_objects()), [e0])
        self.assertEqual(list(entry.get_prev_refers_objects()), [e1, e2])

    def test_search_entries_without_user(self):
        entity = self.create_entity(
            self._user,
            "Test Another Entity",
            attrs=[{"name": "attr", "type": AttrType.STRING}],
        )
        entry = self.add_entry(
            self._user, "Test Entry", entity, is_public=False, values={"attr": "value"}
        )

        # set permission for creating user to read
        role = Role.objects.create(name="role")
        entry.full.roles.add(role)
        role.users.add(self._user)

        # Check the result of AdvancedSearchService.search_entries()
        # when the 1st argument of user is None,
        # that returns all data regardless of the permission settings.
        search_params = {
            "hint_entity_ids": [entity.id],
            "hint_attrs": [{"name": "attr", "keyword": ""}],
        }
        self.assertEqual(
            AdvancedSearchService.search_entries(self._user, **search_params),
            AdvancedSearchService.search_entries(None, **search_params),
        )

    def test_get_preview_next_value(self):
        # case not array
        attr = self.make_attr("test", AttrType.STRING)
        attrv1 = attr.add_value(self._user, "hoge1")
        attrv2 = attr.add_value(self._user, "hoge2")
        attrv3 = attr.add_value(self._user, "hoge3")

        self.assertIsNone(attrv1.get_preview_value())
        self.assertEqual(attrv1.get_next_value(), attrv2)

        self.assertEqual(attrv2.get_preview_value(), attrv1)
        self.assertEqual(attrv2.get_next_value(), attrv3)

        self.assertEqual(attrv3.get_preview_value(), attrv2)
        self.assertIsNone(attrv3.get_next_value())

        # case array
        array_attr = self.make_attr("array", AttrType.ARRAY_STRING)
        array_attrv1 = array_attr.add_value(self._user, ["hoge1", "fuga1"])
        array_attrv2 = array_attr.add_value(self._user, ["hoge2", "fuga2"])
        array_attrv3 = array_attr.add_value(self._user, ["hoge3", "fuga3"])

        self.assertIsNone(array_attrv1.get_preview_value())
        self.assertEqual(array_attrv1.get_next_value(), array_attrv2)

        self.assertEqual(array_attrv2.get_preview_value(), array_attrv1)
        self.assertEqual(array_attrv2.get_next_value(), array_attrv3)

        self.assertEqual(array_attrv3.get_preview_value(), array_attrv2)
        self.assertIsNone(array_attrv3.get_next_value())

    def test_search_entries_with_limit(self):
        self._entry.register_es()
        ret = AdvancedSearchService.search_entries(self._user, [self._entity.id], [], 99999999)
        self.assertEqual(ret.ret_count, 1)

    def test_max_entries(self):
        max_entries = 10
        for i in range(max_entries):
            Entry.objects.create(name=f"entry-{i}", created_user=self._user, schema=self._entity)

        # if the limit exceeded, RuntimeError should be raised
        settings.MAX_ENTRIES = max_entries
        with self.assertRaises(RuntimeError):
            Entry.objects.create(
                name=f"entry-{max_entries}", created_user=self._user, schema=self._entity
            )

        # if the limit is not set, RuntimeError should not be raised
        settings.MAX_ENTRIES = None
        Entry.objects.create(
            name=f"entry-{max_entries}", created_user=self._user, schema=self._entity
        )<|MERGE_RESOLUTION|>--- conflicted
+++ resolved
@@ -1919,704 +1919,6 @@
         exported_data = entry.export_v2(user)
         self.assertIn({"name": "new_attr", "value": ""}, exported_data["attrs"])
 
-<<<<<<< HEAD
-=======
-    def test_search_entries(self):
-        user = User.objects.create(username="hoge")
-
-        # create referred Entity and Entries
-        ref_entity = Entity.objects.create(name="Referred Entity", created_user=user)
-        ref_entry = Entry.objects.create(
-            name="referred_entry", schema=ref_entity, created_user=user
-        )
-        ref_group = Group.objects.create(name="group")
-        ref_role = Role.objects.create(name="role")
-
-        attr_info = {
-            "str": {"type": AttrType.STRING, "value": "foo-%d"},
-            "str2": {"type": AttrType.STRING, "value": "foo-%d"},
-            "obj": {"type": AttrType.OBJECT, "value": str(ref_entry.id)},
-            "name": {
-                "type": AttrType.NAMED_OBJECT,
-                "value": {"name": "bar", "id": str(ref_entry.id)},
-            },
-            "bool": {"type": AttrType.BOOLEAN, "value": True},
-            "group": {"type": AttrType.GROUP, "value": str(ref_group.id)},
-            "date": {"type": AttrType.DATE, "value": date(2018, 12, 31)},
-            "role": {"type": AttrType.ROLE, "value": str(ref_role.id)},
-            "arr_str": {
-                "type": AttrType.ARRAY_STRING,
-                "value": ["foo", "bar", "baz"],
-            },
-            "arr_obj": {
-                "type": AttrType.ARRAY_OBJECT,
-                "value": [str(x.id) for x in Entry.objects.filter(schema=ref_entity)],
-            },
-            "arr_name": {
-                "type": AttrType.ARRAY_NAMED_OBJECT,
-                "value": [{"name": "hoge", "id": str(ref_entry.id)}],
-            },
-            "arr_group": {"type": AttrType.ARRAY_GROUP, "value": [ref_group]},
-            "arr_role": {"type": AttrType.ARRAY_ROLE, "value": [ref_role]},
-            "datetime": {
-                "type": AttrType.DATETIME,
-                "value": datetime(2018, 12, 31, 12, 34, 56, tzinfo=timezone.utc),
-            },
-        }
-
-        entity = Entity.objects.create(name="entity", created_user=user)
-        for attr_name, info in attr_info.items():
-            attr = EntityAttr.objects.create(
-                name=attr_name,
-                type=info["type"],
-                created_user=user,
-                parent_entity=entity,
-            )
-
-            if info["type"] & AttrType.OBJECT:
-                attr.referral.add(ref_entity)
-
-        for index in range(0, 11):
-            entry = Entry.objects.create(name="e-%d" % index, schema=entity, created_user=user)
-            entry.complement_attrs(user)
-
-            for attr_name, info in attr_info.items():
-                attr = entry.attrs.get(name=attr_name)
-                if attr_name == "str":
-                    attr.add_value(user, info["value"] % index)
-                elif attr_name == "str2":
-                    attr.add_value(user, info["value"] % (index + 100))
-                else:
-                    attr.add_value(user, info["value"])
-
-            entry.register_es()
-
-        # search entries
-        ret = Entry.search_entries(
-            user,
-            [entity.id],
-            [
-                {"name": "str"},
-                {"name": "str2"},
-                {"name": "obj"},
-                {"name": "name"},
-                {"name": "bool"},
-                {"name": "group"},
-                {"name": "date"},
-                {"name": "role"},
-                {"name": "arr_str"},
-                {"name": "arr_obj"},
-                {"name": "arr_name"},
-                {"name": "arr_group"},
-                {"name": "arr_role"},
-                {"name": "datetime"},
-            ],
-        )
-        self.assertEqual(ret.ret_count, 11)
-        self.assertEqual(len(ret.ret_values), 11)
-
-        # check returned contents is corrected
-        for v in ret.ret_values:
-            self.assertEqual(v.entity["id"], entity.id)
-            self.assertEqual(len(v.attrs), len(attr_info))
-
-            entry = Entry.objects.get(id=v.entry["id"])
-
-            for attrname, attrinfo in v.attrs.items():
-                attr = entry.attrs.get(schema__name=attrname)
-                attrv = attr.get_latest_value()
-
-                # checks accurate type parameters are stored
-                self.assertEqual(attrinfo["type"], attrv.data_type)
-
-                # checks accurate values are stored
-                if attrname == "str" or attrname == "str2":
-                    self.assertEqual(attrinfo["value"], attrv.value)
-
-                elif attrname == "obj":
-                    self.assertEqual(attrinfo["value"]["id"], attrv.referral.id)
-                    self.assertEqual(attrinfo["value"]["name"], attrv.referral.name)
-
-                elif attrname == "name":
-                    key = attrv.value
-                    self.assertEqual(attrinfo["value"][key]["id"], attrv.referral.id)
-                    self.assertEqual(attrinfo["value"][key]["name"], attrv.referral.name)
-
-                elif attrname == "bool":
-                    self.assertEqual(attrinfo["value"], attrv.boolean)
-
-                elif attrname == "date":
-                    self.assertEqual(attrinfo["value"], str(attrv.date))
-
-                elif attrname == "group":
-                    self.assertEqual(attrinfo["value"]["id"], attrv.group.id)
-                    self.assertEqual(attrinfo["value"]["name"], attrv.group.name)
-
-                elif attrname == "role":
-                    self.assertEqual(attrinfo["value"]["id"], attrv.role.id)
-                    self.assertEqual(attrinfo["value"]["name"], attrv.role.name)
-
-                elif attrname == "arr_str":
-                    self.assertEqual(
-                        sorted([x for x in attrinfo["value"]]),
-                        sorted([x.value for x in attrv.data_array.all()]),
-                    )
-
-                elif attrname == "arr_obj":
-                    self.assertEqual(
-                        [x["id"] for x in attrinfo["value"]],
-                        [x.referral.id for x in attrv.data_array.all()],
-                    )
-                    self.assertEqual(
-                        [x["name"] for x in attrinfo["value"]],
-                        [x.referral.name for x in attrv.data_array.all()],
-                    )
-
-                elif attrname == "arr_name":
-                    for co_attrv in attrv.data_array.all():
-                        _co_v = [x[co_attrv.value] for x in attrinfo["value"]]
-                        self.assertTrue(_co_v)
-                        self.assertEqual(_co_v[0]["id"], co_attrv.referral.id)
-                        self.assertEqual(_co_v[0]["name"], co_attrv.referral.name)
-
-                elif attrname == "arr_group":
-                    self.assertEqual(
-                        attrinfo["value"],
-                        [{"id": ref_group.id, "name": ref_group.name}],
-                    )
-
-                elif attrname == "arr_role":
-                    self.assertEqual(
-                        attrinfo["value"],
-                        [{"id": ref_role.id, "name": ref_role.name}],
-                    )
-
-                elif attrname == "datetime":
-                    self.assertEqual(attrinfo["value"], attrv.datetime.isoformat())
-
-                else:
-                    raise "Invalid result was happend (attrname: %s)" % attrname
-
-        # search entries with maximum entries to get
-        ret = Entry.search_entries(user, [entity.id], [{"name": "str"}], 5)
-        self.assertEqual(ret.ret_count, 11)
-        self.assertEqual(len(ret.ret_values), 5)
-
-        # search entries with keyword
-        ret = Entry.search_entries(user, [entity.id], [{"name": "str", "keyword": "foo-5"}])
-        self.assertEqual(ret.ret_count, 1)
-        self.assertEqual(ret.ret_values[0].entry["name"], "e-5")
-
-        # search entries with keyword for Role Attribute
-        for role_attrname in ["role", "arr_role"]:
-            # call Entry.search_entries with invalid keyword
-            self.assertEqual(
-                Entry.search_entries(
-                    user, [entity.id], [{"name": "role", "keyword": "invalid-keyword"}]
-                ).ret_count,
-                0,
-            )
-            # call Entry.search_entries with valid keyword
-            self.assertEqual(
-                Entry.search_entries(
-                    user, [entity.id], [{"name": "role", "keyword": "rol"}]
-                ).ret_count,
-                11,
-            )
-
-        # search entries with blank values
-        entry = Entry.objects.create(name="entry-blank", schema=entity, created_user=user)
-        entry.complement_attrs(user)
-        entry.register_es()
-
-        for attrname in attr_info.keys():
-            ret = Entry.search_entries(user, [entity.id], [{"name": attrname}])
-            self.assertEqual(len([x for x in ret.ret_values if x.entry["id"] == entry.id]), 1)
-
-        # check functionallity of the 'exact_match' parameter
-        ret = Entry.search_entries(user, [entity.id], [{"name": "str", "keyword": "foo-1"}])
-        self.assertEqual(ret.ret_count, 2)
-        ret = Entry.search_entries(
-            user,
-            [entity.id],
-            [{"name": "str", "keyword": "foo-1", "exact_match": True}],
-        )
-        self.assertEqual(ret.ret_count, 1)
-        self.assertEqual(ret.ret_values[0].entry["name"], "e-1")
-
-        # check functionallity of the 'entry_name' parameter
-        ret = Entry.search_entries(user, [entity.id], entry_name="e-1")
-        self.assertEqual(ret.ret_count, 2)
-
-        # check combination of 'entry_name' and 'hint_attrs' parameter
-        ret = Entry.search_entries(
-            user, [entity.id], [{"name": "str", "keyword": "foo-10"}], entry_name="e-1"
-        )
-        self.assertEqual(ret.ret_count, 1)
-
-        # check whether keyword would be insensitive case
-        ret = Entry.search_entries(user, [entity.id], [{"name": "str", "keyword": "FOO-10"}])
-        self.assertEqual(ret.ret_count, 1)
-        self.assertEqual(ret.ret_values[0].entry["name"], "e-10")
-
-        def _assert_result_full(attr, result):
-            if attr.type != AttrType.BOOLEAN:
-                # confirm "entry-black" Entry, which doesn't have any substantial Attribute values,
-                # doesn't exist on the result.
-                isin_entry_blank = any(
-                    [x.entry["name"] == "entry-blank" for x in result.ret_values]
-                )
-                self.assertFalse(isin_entry_blank)
-
-                # confirm Entries, which have substantial Attribute values, are returned
-                self.assertEqual(result.ret_count, 11)
-
-            else:
-                # both True and False value will be matched for boolean type Attribute
-                self.assertEqual(result.ret_count, 12)
-
-        # check to get Entries that only have substantial Attribute values
-        for attr in entity.attrs.filter(is_active=True):
-            result = Entry.search_entries(user, [entity.id], [{"name": attr.name, "keyword": "*"}])
-            _assert_result_full(attr, result)
-
-        # check to get Entries that only have substantial Attribute values with filter_key
-        for attr in entity.attrs.filter(is_active=True):
-            result = Entry.search_entries(
-                user,
-                [entity.id],
-                [
-                    {
-                        "name": attr.name,
-                        "keyword": "*",
-                        "filter_key": FilterKey.TEXT_CONTAINED,
-                    }
-                ],
-            )
-            _assert_result_full(attr, result)
-
-        # check to get Entries that only have substantial Attribute values
-        # with filter_key instead of keyword
-        for attr in entity.attrs.filter(is_active=True):
-            result = Entry.search_entries(
-                user,
-                [entity.id],
-                [
-                    {
-                        "name": attr.name,
-                        "filter_key": FilterKey.NON_EMPTY,
-                    }
-                ],
-            )
-            _assert_result_full(attr, result)
-
-        # check to get Entries that have empty Attribute values with filter_key instead of keyword
-        for attr in entity.attrs.filter(is_active=True):
-            result = Entry.search_entries(
-                user,
-                [entity.id],
-                [
-                    {
-                        "name": attr.name,
-                        "filter_key": FilterKey.EMPTY,
-                    }
-                ],
-            )
-            if attr.type == AttrType.BOOLEAN:
-                self.assertEqual(result.ret_count, 0)
-            else:
-                self.assertEqual(result.ret_count, 1)
-                self.assertEqual(result.ret_values[0].entry["name"], "entry-blank")
-
-        # check to get Entries with the "CLEARED" filter_key and keyword
-        for attr in entity.attrs.filter(is_active=True):
-            result = Entry.search_entries(
-                user,
-                [entity.id],
-                [
-                    {
-                        "name": attr.name,
-                        "keyword": "DO MATCH NOTHING",
-                        "filter_key": FilterKey.CLEARED,
-                    }
-                ],
-            )
-
-            # This expect to match anything
-            self.assertEqual(
-                result.ret_count, Entry.objects.filter(schema=entity, is_active=True).count()
-            )
-
-    def test_search_entries_with_duplicated_filter_key(self):
-        entity = self.create_entity_with_all_type_attributes(self._user)
-
-        # create Entries that have duplicated value at "str" attribute
-        [self.add_entry(self._user, "dup-%s" % i, entity, values={"str": "hoge"}) for i in range(2)]
-        [
-            self.add_entry(self._user, "dup-%s" % i, entity, values={"str": "fuga"})
-            for i in range(2, 4)
-        ]
-
-        # create Entries that don't have duplicated value at "str" attribute
-        [
-            self.add_entry(self._user, "non-dup-%d" % i, entity, values={"str": "fuga-%d" % i})
-            for i in range(2)
-        ]
-
-        # create Entries that have empty value
-        [self.add_entry(self._user, "empty-%d" % i, entity, values={"str": ""}) for i in range(2)]
-
-        result = Entry.search_entries(
-            self._user,
-            [entity.id],
-            [
-                {
-                    "name": "str",
-                    "filter_key": FilterKey.DUPLICATED,
-                },
-            ],
-        )
-        self.assertEqual(result.ret_count, 4)
-        self.assertEqual(
-            [x.entry["name"] for x in result.ret_values], ["dup-%s" % i for i in range(4)]
-        )
-
-    def test_search_entries_with_text_not_contained_filter_key(self):
-        entity = self.create_entity_with_all_type_attributes(self._user)
-
-        # some entries have "hoge" or "fuga" attribute value
-        [
-            self.add_entry(self._user, "hoge-%s" % i, entity, values={"str": "hoge"})
-            for i in range(3)
-        ]
-        [
-            self.add_entry(self._user, "fuga-%s" % i, entity, values={"str": "fuga"})
-            for i in range(2)
-        ]
-
-        # filter entries have "hoge"
-        result = Entry.search_entries(
-            self._user,
-            [entity.id],
-            [
-                {
-                    "name": "str",
-                    "keyword": "hoge",
-                    "filter_key": FilterKey.TEXT_NOT_CONTAINED,
-                },
-            ],
-        )
-
-        # check the result contains only entries don't have "hoge"
-        self.assertEqual(result.ret_count, 2)
-        self.assertEqual(
-            [x.entry["name"] for x in result.ret_values], ["fuga-%s" % i for i in range(2)]
-        )
-
-    def test_search_entries_with_hint_referral_entity(self):
-        user = User.objects.create(username="hoge")
-
-        # Initialize Entities and Entries which will be used in this test
-        ref_entity = self.create_entity(user, "Ref Entity")
-        ref_entry = self.add_entry(user, "Ref", ref_entity)
-        entity = self.create_entity(
-            user,
-            "Entity",
-            attrs=[
-                {
-                    "name": "ref",
-                    "type": AttrType.OBJECT,
-                }
-            ],
-        )
-        self.add_entry(user, "Entry", entity, values={"ref": ref_entry})
-
-        # get Entries that refer Entry which belongs to specified Entity
-        result = Entry.search_entries(
-            user,
-            [x.id for x in Entity.objects.filter(is_active=True)],
-            hint_referral_entity_id=entity.id,
-        )
-        self.assertEqual(result.ret_count, 1)
-        self.assertEqual(result.ret_values[0].entry["id"], ref_entry.id)
-
-    def test_search_entries_with_hint_referral(self):
-        user = User.objects.create(username="hoge")
-
-        # Initialize entities -- there are 2 entities as below
-        # * ReferredEntity - has no attribute
-        # * Entity - has an attribute that refers ReferredEntity
-        ref_entity = Entity.objects.create(name="Referred Entity", created_user=user)
-        entity = Entity.objects.create(name="Entity", created_user=user)
-        entity_attr = EntityAttr.objects.create(
-            name="attr_ref",
-            type=AttrType.OBJECT,
-            created_user=user,
-            parent_entity=entity,
-        )
-        entity_attr.referral.add(ref_entity)
-
-        # Initialize entries as below
-        ref_entries = [
-            Entry.objects.create(name="ref%d" % i, schema=ref_entity, created_user=user)
-            for i in range(3)
-        ]
-        for index in range(10):
-            entry = Entry.objects.create(name="e-%d" % index, schema=entity, created_user=user)
-            entry.complement_attrs(user)
-
-            # set referral entry (ref0, ref1) alternately
-            entry.attrs.first().add_value(user, ref_entries[index % 2])
-
-        for ref_entry in ref_entries:
-            ref_entry.register_es()
-
-        # call search_entries with 'hint_referral' parameter,
-        # then checks that result includes referral entries
-        ret = Entry.search_entries(user, [ref_entity.id], [], hint_referral="")
-        self.assertEqual(ret.ret_count, 3)
-        self.assertEqual(
-            sorted([x["id"] for x in ret.ret_values[0].referrals]),
-            sorted([x.id for x in ref_entries[0].get_referred_objects()]),
-        )
-
-        # call search_entries with 'hint_referral',
-        ret = Entry.search_entries(user, [ref_entity.id], [], hint_referral="e-")
-        self.assertEqual(ret.ret_count, 2)
-
-        # call search_entries with 'hint_referral' parameter as string,
-        # then checks that result includes referral entries that match specified referral name
-        ret = Entry.search_entries(user, [ref_entity.id], [], hint_referral="e-1")
-        self.assertEqual(ret.ret_count, 1)
-        self.assertEqual([x.entry["name"] for x in ret.ret_values], ["ref1"])
-
-        # call search_entries with 'hint_referral' parameter as name of entry
-        # which is not referred from any entries.
-        ret = Entry.search_entries(user, [ref_entity.id], [], hint_referral="hogefuga")
-        self.assertEqual(ret.ret_count, 0)
-
-        # call search_entries with 'backslash' in the 'hint_referral' parameter as entry of name
-        ret = Entry.search_entries(
-            user, [ref_entity.id], [], hint_referral=CONFIG.EMPTY_SEARCH_CHARACTER
-        )
-        self.assertEqual(ret.ret_count, 1)
-        self.assertEqual([x.entry["name"] for x in ret.ret_values], ["ref2"])
-
-        # call search_entries with 'asterisk' in the 'hint_referral' parameter as entry of name
-        ret = Entry.search_entries(user, [ref_entity.id], [], hint_referral=CONFIG.EXSIT_CHARACTER)
-        self.assertEqual(ret.ret_count, 2)
-
-    def test_search_entries_with_exclusive_attrs(self):
-        user = User.objects.create(username="hoge")
-        entity_info = {
-            "E1": [{"type": AttrType.STRING, "name": "foo"}],
-            "E2": [{"type": AttrType.STRING, "name": "bar"}],
-        }
-
-        entity_ids = []
-        for name, attrinfos in entity_info.items():
-            entity = Entity.objects.create(name=name, created_user=user)
-            entity_ids.append(entity.id)
-
-            for attrinfo in attrinfos:
-                EntityAttr.objects.create(
-                    **{
-                        "name": attrinfo["name"],
-                        "type": attrinfo["type"],
-                        "created_user": user,
-                        "parent_entity": entity,
-                    }
-                )
-
-            for i in [x for x in range(0, 5)]:
-                entry = Entry.objects.create(
-                    name="%s-%d" % (entity.name, i), schema=entity, created_user=user
-                )
-                entry.complement_attrs(user)
-
-                for attrinfo in attrinfos:
-                    attr = entry.attrs.get(schema__name=attrinfo["name"])
-                    attr.add_value(user, str(i))
-
-                entry.register_es()
-
-        # search entries by only attribute name and keyword without entity with exclusive attrs
-        ret = Entry.search_entries(
-            user,
-            entity_ids,
-            [{"name": "foo", "keyword": ""}, {"name": "bar", "keyword": ""}],
-        )
-        self.assertEqual(ret.ret_count, 10)
-        self.assertEqual(
-            sorted([x.entry["name"] for x in ret.ret_values]),
-            sorted(["E1-%d" % i for i in range(5)] + ["E2-%d" % i for i in range(5)]),
-        )
-
-        # search entries by only attribute name and keyword without entity
-        # with exclusive attrs and one keyword
-        ret = Entry.search_entries(
-            user,
-            entity_ids,
-            [{"name": "foo", "keyword": "3"}, {"name": "bar", "keyword": ""}],
-        )
-        self.assertEqual(ret.ret_count, 1)
-        self.assertEqual(sorted([x.entry["name"] for x in ret.ret_values]), sorted(["E1-3"]))
-
-        # search entries by only attribute name and keyword without entity
-        # with exclusive hint attrs and keywords
-        ret = Entry.search_entries(
-            user,
-            entity_ids,
-            [{"name": "foo", "keyword": "3"}, {"name": "bar", "keyword": "3"}],
-        )
-        self.assertEqual(ret.ret_count, 0)
-
-    def test_search_entries_about_insensitive_case(self):
-        user = User.objects.create(username="hoge")
-
-        entity = Entity.objects.create(name="Entity", created_user=user)
-        entry = Entry.objects.create(name="Foo", schema=entity, created_user=user)
-        entry.register_es()
-
-        # This checks entry_name parameter would be insensitive case
-        for name in ["foo", "fOO", "OO", "f"]:
-            resp = Entry.search_entries(user, [entity.id], entry_name=name)
-            self.assertEqual(resp.ret_count, 1)
-            self.assertEqual(resp.ret_values[0].entry["id"], entry.id)
-
-    def test_search_entries_with_deleted_hint(self):
-        # This call search_entries with hint_attrs that contains values which specify
-        # entry name that has already deleted.
-
-        # Initialize entities -- there are 2 entities as below
-        # * ReferredEntity - has no attribute
-        # * Entity - has an attribute that refers ReferredEntity
-        ref_entity = Entity.objects.create(name="ReferredEntity", created_user=self._user)
-        ref_entries = [
-            Entry.objects.create(name="ref-%d" % i, schema=ref_entity, created_user=self._user)
-            for i in range(4)
-        ]
-
-        entity = Entity.objects.create(name="Entity", created_user=self._user)
-        ref_info = {
-            "ref": {
-                "type": AttrType.OBJECT,
-                "value": ref_entries[0],
-                "expected_value": {"name": "", "id": ""},
-            },
-            "name": {
-                "type": AttrType.NAMED_OBJECT,
-                "value": {"name": "hoge", "id": ref_entries[1]},
-                "expected_value": {"hoge": {"name": "", "id": ""}},
-            },
-            "arr_ref": {
-                "type": AttrType.ARRAY_OBJECT,
-                "value": [ref_entries[2]],
-                "expected_value": [],
-            },
-            "arr_name": {
-                "type": AttrType.ARRAY_NAMED_OBJECT,
-                "value": [{"name": "hoge", "id": ref_entries[3]}],
-                "expected_value": [],
-            },
-        }
-        for attr_name, info in ref_info.items():
-            entity_attr = EntityAttr.objects.create(
-                name=attr_name,
-                type=info["type"],
-                created_user=self._user,
-                parent_entity=entity,
-            )
-            entity_attr.referral.add(ref_entity)
-
-        # Initialize an entry that refers 'ref' entry which will be deleted later
-        entry = Entry.objects.create(name="ent", schema=entity, created_user=self._user)
-        entry.complement_attrs(self._user)
-        for attr_name, info in ref_info.items():
-            attr = entry.attrs.get(name=attr_name)
-            attr.add_value(self._user, info["value"])
-
-        # Finally, register this created entry to Elasticsearch
-        entry.register_es()
-
-        # delete each referred entries from 'ent' entry
-        for ent in ref_entries:
-            ent.delete()
-
-        # Check search result when each referred entries which is specified in the hint still exist
-        for attr_name in ref_info.keys():
-            # Check search result without keyword of hint_attrs
-            hint_attr = {"name": attr_name, "keyword": ""}
-            ret = Entry.search_entries(self._user, [entity.id], hint_attrs=[hint_attr])
-            self.assertEqual(ret.ret_count, 1)
-            self.assertEqual(len(ret.ret_values[0].attrs), 1)
-
-            for _name, _info in ret.ret_values[0].attrs.items():
-                self.assertTrue(_name in ref_info)
-                self.assertEqual(_info["value"], ref_info[_name]["expected_value"])
-
-            hint_attr = {"name": attr_name, "keyword": "ref"}
-            ret = Entry.search_entries(self._user, [entity.id], hint_attrs=[hint_attr])
-            self.assertEqual(ret.ret_count, 0)
-            self.assertEqual(ret.ret_values, [])
-
-    def test_search_entries_for_priviledged_ones(self):
-        user = User.objects.create(username="test-user")
-
-        ref_entity = self.create_entity(user, "Ref Entity", is_public=False)
-        ref_entry = self.add_entry(user, "Ref", ref_entity)
-        entity = self.create_entity(
-            user,
-            "Entity",
-            attrs=[
-                {
-                    "name": "ref",
-                    "type": AttrType.OBJECT,
-                }
-            ],
-            is_public=False,
-        )
-        entry = self.add_entry(user, "Entry", entity, values={"ref": ref_entry})
-
-        ret = Entry.search_entries(user, [entity.id])
-        self.assertEqual(ret.ret_count, 0)
-        self.assertEqual(ret.ret_values, [])
-
-        ret = Entry.search_entries(None, [entity.id])
-        self.assertEqual(ret.ret_count, 1)
-        self.assertEqual(
-            ret.ret_values[0].entry,
-            {
-                "name": entry.name,
-                "id": entry.id,
-            },
-        )
-
-    def test_search_entries_with_regex_hint_attrs(self):
-        user = User.objects.create(username="hoge")
-
-        entity = Entity.objects.create(name="entity", created_user=user)
-        attr = EntityAttr.objects.create(
-            name="attr",
-            type=AttrType.STRING,
-            created_user=user,
-            parent_entity=entity,
-        )
-
-        for value in ["100", "101", "200"]:
-            entry = Entry.objects.create(name=value, schema=entity, created_user=user)
-            entry.complement_attrs(user)
-            entry.attrs.get(schema=attr).add_value(user, value)
-            entry.register_es()
-
-        resp = Entry.search_entries(user, [entity.id], [{"name": attr.name, "keyword": "^10"}])
-        self.assertEqual(resp.ret_count, 2)
-        resp = Entry.search_entries(user, [entity.id], [{"name": attr.name, "keyword": "00$"}])
-        self.assertEqual(resp.ret_count, 2)
-        resp = Entry.search_entries(user, [entity.id], [{"name": attr.name, "keyword": "^100$"}])
-        self.assertEqual(resp.ret_count, 1)
-
->>>>>>> e0ffeacd
     def test_register_entry_to_elasticsearch(self):
         ENTRY_COUNTS = 10
         user = User.objects.create(username="hoge")
@@ -4468,119 +3770,6 @@
             [{"Entity0": "Entry4"}, {"Entity1": "Entry0"}],
         )
 
-<<<<<<< HEAD
-=======
-    def test_search_entries_for_simple(self):
-        self._entry.attrs.first().add_value(self._user, "hoge")
-        self._entry.register_es()
-
-        # search by Entry name
-        ret = Entry.search_entries_for_simple("entry")
-        self.assertEqual(ret["ret_count"], 1)
-        self.assertEqual(
-            ret["ret_values"][0],
-            {
-                "id": str(self._entry.id),
-                "name": self._entry.name,
-                "schema": {"id": self._entry.schema.id, "name": self._entry.schema.name},
-            },
-        )
-
-        # search by AttributeValue
-        ret = Entry.search_entries_for_simple("hoge")
-        self.assertEqual(ret["ret_count"], 1)
-        self.assertEqual(
-            ret["ret_values"][0],
-            {
-                "id": str(self._entry.id),
-                "name": self._entry.name,
-                "schema": {"id": self._entry.schema.id, "name": self._entry.schema.name},
-                "attr": self._attr.schema.name,
-            },
-        )
-
-    def test_search_entries_for_simple_with_special_characters(self):
-        ret = Entry.search_entries_for_simple("&")
-        self.assertEqual(ret["ret_count"], 0)
-
-    def test_search_entries_for_simple_with_hint_entity_name(self):
-        self._entry.register_es()
-        entity = Entity.objects.create(name="entity2", created_user=self._user)
-        entry = Entry.objects.create(name="entry2", schema=entity, created_user=self._user)
-        entry.register_es()
-
-        ret = Entry.search_entries_for_simple("entry")
-        self.assertEqual(ret["ret_count"], 2)
-        self.assertEqual([x["name"] for x in ret["ret_values"]], ["entry", "entry2"])
-
-        ret = Entry.search_entries_for_simple("entry", "entity")
-        self.assertEqual(ret["ret_count"], 1)
-        self.assertEqual([x["name"] for x in ret["ret_values"]], ["entry"])
-
-    def test_search_entries_for_simple_with_exclude_entity_names(self):
-        self._entry.register_es()
-        entity = Entity.objects.create(name="entity2", created_user=self._user)
-        entry = Entry.objects.create(name="entry2", schema=entity, created_user=self._user)
-        entry.register_es()
-
-        ret = Entry.search_entries_for_simple("entry")
-        self.assertEqual(ret["ret_count"], 2)
-        self.assertEqual([x["name"] for x in ret["ret_values"]], ["entry", "entry2"])
-
-        ret = Entry.search_entries_for_simple("entry", exclude_entity_names=["entity"])
-        self.assertEqual(ret["ret_count"], 1)
-        self.assertEqual([x["name"] for x in ret["ret_values"]], ["entry2"])
-
-    def test_search_entries_for_simple_with_limit_offset(self):
-        for i in range(0, 10):
-            entry = Entry.objects.create(
-                name="e-%s" % i, schema=self._entity, created_user=self._user
-            )
-            entry.register_es()
-
-        ret = Entry.search_entries_for_simple("e-", limit=5)
-        self.assertEqual(ret["ret_count"], 10)
-        self.assertEqual([x["name"] for x in ret["ret_values"]], ["e-%s" % x for x in range(0, 5)])
-
-        ret = Entry.search_entries_for_simple("e-", offset=5)
-        self.assertEqual(ret["ret_count"], 10)
-        self.assertEqual([x["name"] for x in ret["ret_values"]], ["e-%s" % x for x in range(5, 10)])
-
-        # param larger than max_result_window
-        ret = Entry.search_entries_for_simple("e-", limit=500001)
-        self.assertEqual(ret["ret_count"], 0)
-        self.assertEqual(ret["ret_values"], [])
-
-        ret = Entry.search_entries_for_simple("e-", offset=500001)
-        self.assertEqual(ret["ret_count"], 0)
-        self.assertEqual(ret["ret_values"], [])
-
-    def test_search_entries_for_simple_with_sort(self):
-        entry = Entry.objects.create(name="[entry]", schema=self._entity, created_user=self._user)
-        entry.register_es()
-        self._entry.register_es()
-
-        ret = Entry.search_entries_for_simple("entry")
-        self.assertEqual(
-            ret,
-            {
-                "ret_count": 2,
-                "ret_values": [
-                    {
-                        "id": str(self._entry.id),
-                        "name": "entry",
-                        "schema": {"id": self._entity.id, "name": "entity"},
-                    },
-                    {
-                        "id": str(entry.id),
-                        "name": "[entry]",
-                        "schema": {"id": self._entity.id, "name": "entity"},
-                    },
-                ],
-            },
-        )
-
->>>>>>> e0ffeacd
     def test_get_es_document(self):
         user = User.objects.create(username="hoge")
         test_group = Group.objects.create(name="test-group")
