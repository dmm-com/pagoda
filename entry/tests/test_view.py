import errno
import json
import logging
from datetime import date
from unittest import skip
from unittest.mock import Mock, patch

import yaml
from django.conf import settings
from django.http import HttpResponse
from django.http.response import JsonResponse
from django.urls import reverse

from airone.lib.acl import ACLType
from airone.lib.log import Logger
from airone.lib.test import AironeViewTest, DisableStderr
from airone.lib.types import (
    AttrTypeArrNamedObj,
    AttrTypeArrObj,
    AttrTypeArrStr,
    AttrTypeNamedObj,
    AttrTypeObj,
    AttrTypeStr,
    AttrTypeText,
    AttrTypeValue,
)
from entity.models import Entity, EntityAttr
from entry import tasks
from entry.models import Attribute, AttributeValue, Entry
from group.models import Group
from job.models import Job, JobOperation
from role.models import Role
from user.models import User


class ViewTest(AironeViewTest):
    def setUp(self):
        super(ViewTest, self).setUp()

    # override 'admin_login' method to create initial Entity/EntityAttr objects
    def admin_login(self):
        user = super(ViewTest, self).admin_login()

        # create test entity which is a base of creating entry
        self._entity = Entity.objects.create(name="hoge", created_user=user)

        # set EntityAttr for the test Entity object
        self._entity_attr = EntityAttr(
            name="test",
            type=AttrTypeStr,
            is_mandatory=True,
            created_user=user,
            parent_entity=self._entity,
        )
        self._entity_attr.save()
        self._entity.attrs.add(self._entity_attr)

        return user

    def make_attr(
        self,
        name,
        attrtype=AttrTypeStr,
        created_user=None,
        parent_entity=None,
        parent_entry=None,
    ):
        schema = EntityAttr.objects.create(
            name=name,
            type=attrtype,
            created_user=(created_user and created_user or self._user),
            parent_entity=(parent_entity and parent_entity or self._entity),
        )

        return Attribute.objects.create(
            name=name,
            schema=schema,
            created_user=(created_user and created_user or self._user),
            parent_entry=(parent_entry and parent_entry or self._entry),
        )

    def test_get_index_without_login(self):
        resp = self.client.get(reverse("entry:index", args=[0]))
        self.assertEqual(resp.status_code, 303)

    def test_get_index_with_login(self):
        self.admin_login()

        resp = self.client.get(reverse("entry:index", args=[self._entity.id]))
        self.assertEqual(resp.status_code, 200)

    def test_get_index_with_entries(self):
        user = self.admin_login()

        Entry(name="fuga", schema=self._entity, created_user=user).save()

        resp = self.client.get(reverse("entry:index", args=[self._entity.id]))
        self.assertEqual(resp.status_code, 200)

    def test_get_permitted_entries(self):
        self.guest_login()

        another_user = User.objects.create(username="hoge")
        entity = Entity(name="hoge", created_user=another_user, is_public=False)
        entity.save()

        resp = self.client.get(reverse("entry:index", args=[entity.id]))
        self.assertEqual(resp.status_code, 400)

    def test_get_self_created_entries(self):
        self.admin_login()

        self._entity.is_public = False

        resp = self.client.get(reverse("entry:index", args=[self._entity.id]))
        self.assertEqual(resp.status_code, 200)

    def test_get_entries_with_user_permission(self):
        user = self.admin_login()

        entity = Entity.objects.create(
            name="hoge",
            is_public=False,
            created_user=User.objects.create(username="hoge"),
        )

        # set permission to the logged-in user
        user.permissions.add(entity.readable)

        resp = self.client.get(reverse("entry:index", args=[entity.id]))
        self.assertEqual(resp.status_code, 200)

    def test_get_entries_with_superior_user_permission(self):
        user = self.admin_login()

        entity = Entity.objects.create(
            name="hoge",
            is_public=False,
            created_user=User.objects.create(username="hoge"),
        )

        # set superior permission to the logged-in user
        user.permissions.add(entity.writable)

        resp = self.client.get(reverse("entry:index", args=[entity.id]))
        self.assertEqual(resp.status_code, 200)

    def test_get_index_with_page(self):
        self.admin_login()

        resp = self.client.get(reverse("entry:index", args=[self._entity.id]), {"page": 1})
        self.assertEqual(resp.status_code, 200)
        resp = self.client.get(reverse("entry:index", args=[self._entity.id]), {"page": 100})
        self.assertEqual(resp.status_code, 400)
        resp = self.client.get(reverse("entry:index", args=[self._entity.id]), {"page": "invalid"})
        self.assertEqual(resp.status_code, 400)

    def test_get_index_with_keyword(self):
        self.admin_login()

        resp = self.client.get(reverse("entry:index", args=[self._entity.id]), {"keyword": "test"})
        self.assertEqual(resp.status_code, 200)

    def test_get_with_inferior_user_permission(self):
        user = self.guest_login()

        entity = Entity.objects.create(
            name="hoge",
            is_public=False,
            created_user=User.objects.create(username="hoge"),
        )

        # set superior permission to the logged-in user
        user.permissions.add(entity.readable)

        resp = self.client.get(reverse("entry:create", args=[entity.id]))
        self.assertEqual(resp.status_code, 400)

    def test_get_entries_with_group_permission(self):
        user = self.admin_login()

        entity = Entity.objects.create(
            name="hoge",
            is_public=False,
            created_user=User.objects.create(username="hoge"),
        )

        # create test group
        group = Group.objects.create(name="test-group")
        user.groups.add(group)

        # set permission to the group which logged-in user belonged to
        group.permissions.add(entity.readable)

        resp = self.client.get(reverse("entry:index", args=[entity.id]))
        self.assertEqual(resp.status_code, 200)

    def test_get_entries_with_superior_group_permission(self):
        user = self.admin_login()

        entity = Entity.objects.create(
            name="hoge",
            is_public=False,
            created_user=User.objects.create(username="hoge"),
        )

        # create test group
        group = Group.objects.create(name="test-group")
        user.groups.add(group)

        # set superior permission to the group which logged-in user belonged to
        group.permissions.add(entity.full)

        resp = self.client.get(reverse("entry:index", args=[entity.id]))
        self.assertEqual(resp.status_code, 200)

    def test_get_create_page_without_login(self):
        resp = self.client.get(reverse("entry:create", args=[0]))
        self.assertEqual(resp.status_code, 303)

    def test_get_create_page_with_login(self):
        self.admin_login()

        resp = self.client.get(reverse("entry:create", args=[self._entity.id]))

        self.assertEqual(resp.status_code, 200)
        self.assertEqual(resp.context["entity"], self._entity)

    def test_post_without_login(self):
        params = {
            "entry_name": "hoge",
            "attrs": [
                {
                    "id": "0",
                    "value": [{"data": "fuga", "index": 0}],
                    "referral_key": [],
                },
            ],
        }
        resp = self.client.post(
            reverse("entry:do_create", args=[0]), json.dumps(params), "application/json"
        )

        self.assertEqual(resp.status_code, 401)
        self.assertEqual(Entry.objects.count(), 0)
        self.assertEqual(Attribute.objects.count(), 0)
        self.assertEqual(AttributeValue.objects.count(), 0)

    @patch(
        "entry.tasks.create_entry_attrs.delay",
        Mock(side_effect=tasks.create_entry_attrs),
    )
    @patch(
        "entry.tasks.notify_create_entry.delay",
        Mock(side_effect=tasks.notify_create_entry),
    )
    @patch("entry.tasks.notify_entry_create", Mock(return_value=Mock()))
    def test_post_create_entry(self):
        user = self.admin_login()

        params = {
            "entry_name": "hoge",
            "attrs": [
                {
                    "id": str(self._entity_attr.id),
                    "type": str(AttrTypeArrStr),
                    "value": [{"data": "hoge", "index": "0"}],
                    "referral_key": [],
                },
            ],
        }
        resp = self.client.post(
            reverse("entry:do_create", args=[self._entity.id]),
            json.dumps(params),
            "application/json",
        )

        self.assertEqual(resp.status_code, 200)
        self.assertEqual(Entry.objects.count(), 1)
        self.assertEqual(Attribute.objects.count(), 1)
        self.assertEqual(AttributeValue.objects.count(), 1)

        entry = Entry.objects.last()
        self.assertEqual(entry.attrs.count(), 1)
        self.assertEqual(entry.attrs.last(), Attribute.objects.last())
        self.assertEqual(entry.attrs.last().values.count(), 1)

        attrvalue = AttributeValue.objects.last()
        self.assertEqual(entry.attrs.last().values.last(), attrvalue)
        self.assertTrue(attrvalue.is_latest)

        # checks that created entry is also registered in the Elasticsearch
        res = self._es.get(index=settings.ES_CONFIG["INDEX"], id=entry.id)
        self.assertTrue(res["found"])
        self.assertEqual(res["_source"]["entity"]["id"], self._entity.id)
        self.assertEqual(res["_source"]["name"], entry.name)
        self.assertEqual(len(res["_source"]["attr"]), entry.attrs.count())
        for attrinfo in res["_source"]["attr"]:
            attrv = AttributeValue.objects.get(parent_attr__name=attrinfo["name"], is_latest=True)
            self.assertEqual(attrinfo["value"], attrv.value)

        # checks created jobs and its params are as expected
        jobs = Job.objects.filter(user=user, target=entry)
        job_expectations = [
            {"operation": JobOperation.CREATE_ENTRY, "status": Job.STATUS["DONE"]},
            {
                "operation": JobOperation.NOTIFY_CREATE_ENTRY,
                "status": Job.STATUS["DONE"],
            },
        ]
        self.assertEqual(jobs.count(), len(job_expectations))
        for expectation in job_expectations:
            obj = jobs.get(operation=expectation["operation"].value)
            self.assertEqual(obj.target.id, entry.id)
            self.assertEqual(obj.target_type, Job.TARGET_ENTRY)
            self.assertEqual(obj.status, expectation["status"])
            self.assertIsNone(obj.dependent_job)

        # checks specify part of attribute parameter then set AttributeValue
        # which is only specified one
        new_attr = EntityAttr.objects.create(
            name="new_attr",
            created_user=user,
            type=AttrTypeValue["string"],
            parent_entity=self._entity,
            is_mandatory=False,
        )
        self._entity.attrs.add(new_attr)
        params["entry_name"] = "new_entry"
        params["attrs"] = [{"id": str(new_attr.id), "value": [{"data": "foo", "index": "0"}]}]

        resp = self.client.post(
            reverse("entry:do_create", args=[self._entity.id]),
            json.dumps(params),
            "application/json",
        )

        entry = Entry.objects.last()
        self.assertEqual(resp.status_code, 200)
        self.assertEqual(entry.name, params["entry_name"])
        self.assertEqual(entry.attrs.count(), 2)

        attr_info = entry.get_available_attrs(user)
        self.assertEqual(len(attr_info), 2)
        self.assertEqual(
            sorted([x["name"] for x in attr_info]),
            sorted([x.schema.name for x in entry.attrs.all()]),
        )

        self.assertEqual([x["last_value"] for x in attr_info if x["name"] == "test"], [""])
        self.assertEqual([x["last_value"] for x in attr_info if x["name"] == "new_attr"], ["foo"])

    @patch(
        "entry.tasks.create_entry_attrs.delay",
        Mock(side_effect=tasks.create_entry_attrs),
    )
    def test_post_create_entry_without_permission(self):
        self.guest_login()

        another_user = User.objects.create(username="hoge")
        entity = Entity.objects.create(name="hoge", is_public=False, created_user=another_user)
        attr_base = EntityAttr.objects.create(
            name="test",
            type=AttrTypeStr,
            is_mandatory=True,
            parent_entity=entity,
            created_user=another_user,
        )
        entity.attrs.add(attr_base)

        params = {
            "entry_name": "entry",
            "attrs": [
                {
                    "id": str(attr_base.id),
                    "value": [{"data": "hoge", "index": 0}],
                    "referral_key": [],
                },
            ],
        }
        resp = self.client.post(
            reverse("entry:do_create", args=[entity.id]),
            json.dumps(params),
            "application/json",
        )

        self.assertEqual(resp.status_code, 400)
        self.assertEqual(Entry.objects.count(), 0)
        self.assertEqual(Attribute.objects.count(), 0)
        self.assertEqual(AttributeValue.objects.count(), 0)

    @patch(
        "entry.tasks.create_entry_attrs.delay",
        Mock(side_effect=tasks.create_entry_attrs),
    )
    def test_post_with_optional_parameter(self):
        user = self.admin_login()

        # add an optional EntityAttr to the test Entity object
        self._entity_attr_optional = EntityAttr(
            name="test-optional",
            type=AttrTypeStr,
            is_mandatory=False,
            created_user=user,
            parent_entity=self._entity,
        )
        self._entity_attr_optional.save()
        self._entity.attrs.add(self._entity_attr_optional)

        params = {
            "entry_name": "hoge",
            "attrs": [
                {
                    "id": str(self._entity_attr.id),
                    "type": str(AttrTypeStr),
                    "value": [{"data": "hoge", "index": 0}],
                    "referral_key": [],
                },
                {
                    "id": str(self._entity_attr_optional.id),
                    "type": str(AttrTypeStr),
                    "value": [],
                    "referral_key": [],
                },
            ],
        }
        resp = self.client.post(
            reverse("entry:do_create", args=[self._entity.id]),
            json.dumps(params),
            "application/json",
        )

        self.assertEqual(resp.status_code, 200)
        self.assertEqual(Entry.objects.count(), 1)
        self.assertEqual(Attribute.objects.count(), 2)

        # Even if an empty value is specified, an AttributeValue will be create for creating.
        self.assertEqual(AttributeValue.objects.count(), 2)

        entry = Entry.objects.last()
        self.assertEqual(entry.attrs.count(), 2)
        self.assertEqual(entry.attrs.get(name="test").values.count(), 1)
        self.assertEqual(entry.attrs.get(name="test-optional").values.count(), 1)
        self.assertEqual(entry.attrs.get(name="test").values.last().value, "hoge")

    @patch(
        "entry.tasks.create_entry_attrs.delay",
        Mock(side_effect=tasks.create_entry_attrs),
    )
    def test_post_with_lack_of_params(self):
        self.admin_login()

        params = {
            "entry_name": "",
            "attrs": [
                {
                    "id": str(self._entity_attr.id),
                    "value": [{"data": "hoge", "index": 0}],
                    "referral_key": [],
                },
            ],
        }
        resp = self.client.post(
            reverse("entry:do_create", args=[self._entity.id]),
            json.dumps(params),
            "application/json",
        )

        self.assertEqual(resp.status_code, 400)
        self.assertEqual(Entry.objects.count(), 0)
        self.assertEqual(Attribute.objects.count(), 0)
        self.assertEqual(AttributeValue.objects.count(), 0)

    @patch(
        "entry.tasks.create_entry_attrs.delay",
        Mock(side_effect=tasks.create_entry_attrs),
    )
    def test_post_create_with_referral(self):
        user = self.admin_login()

        attr_base = EntityAttr.objects.create(
            name="attr_with_referral",
            created_user=user,
            type=AttrTypeObj,
            parent_entity=self._entity,
            is_mandatory=False,
        )
        attr_base.referral.add(self._entity)
        self._entity.attrs.add(attr_base)

        entry = Entry.objects.create(name="entry", schema=self._entity, created_user=user)

        params = {
            "entry_name": "new_entry",
            "attrs": [
                {
                    "id": str(self._entity_attr.id),
                    "type": str(AttrTypeObj),
                    "value": [{"data": "hoge", "index": 0}],
                    "referral_key": [],
                },
                {
                    "id": str(attr_base.id),
                    "type": str(AttrTypeObj),
                    "value": [{"data": str(entry.id), "index": 0}],
                    "referral_key": [],
                },
            ],
        }
        resp = self.client.post(
            reverse("entry:do_create", args=[self._entity.id]),
            json.dumps(params),
            "application/json",
        )

        self.assertEqual(resp.status_code, 200)
        self.assertEqual(Entry.objects.count(), 2)
        self.assertEqual(Entry.objects.last().name, "new_entry")
        self.assertEqual(Entry.objects.last().attrs.last().schema.type, AttrTypeObj)
        self.assertEqual(Entry.objects.last().attrs.last().values.count(), 1)
        self.assertEqual(Entry.objects.last().attrs.last().values.last().value, "")
        self.assertEqual(Entry.objects.last().attrs.last().values.last().referral.id, entry.id)

    @patch(
        "entry.tasks.create_entry_attrs.delay",
        Mock(side_effect=tasks.create_entry_attrs),
    )
    def test_post_with_invalid_param(self):
        self.admin_login()

        params = {
            "entry_name": "hoge",
            "attrs": [
                {
                    "id": str(self._entity_attr.id),
                    "value": [{"data": "hoge", "index": 0}],
                    "referral_key": [],
                },
                {"id": "9999", "value": ["invalid value"], "referral_key": []},
            ],
        }
        resp = self.client.post(
            reverse("entry:do_create", args=[self._entity.id]),
            json.dumps(params),
            "application/json",
        )

        self.assertEqual(resp.status_code, 400)
        self.assertEqual(Entry.objects.count(), 0)
        self.assertEqual(Attribute.objects.count(), 0)
        self.assertEqual(AttributeValue.objects.count(), 0)

    @patch(
        "entry.tasks.create_entry_attrs.delay",
        Mock(side_effect=tasks.create_entry_attrs),
    )
    def test_post_without_entry(self):
        user = self.admin_login()

        attr_base = EntityAttr.objects.create(
            name="ref_attr",
            created_user=user,
            type=AttrTypeObj,
            parent_entity=self._entity,
            is_mandatory=False,
        )
        attr_base.referral.add(self._entity)
        self._entity.attrs.add(attr_base)

        params = {
            "entry_name": "new_entry",
            "attrs": [
                {
                    "id": str(self._entity_attr.id),
                    "type": str(AttrTypeObj),
                    "value": [{"data": "hoge", "index": 0}],
                    "referral_key": [],
                },
                {
                    "id": str(attr_base.id),
                    "type": str(AttrTypeObj),
                    "value": [{"data": "0", "index": 0}],
                    "referral_key": [],
                },
            ],
        }
        resp = self.client.post(
            reverse("entry:do_create", args=[self._entity.id]),
            json.dumps(params),
            "application/json",
        )

        self.assertEqual(resp.status_code, 200)

        new_entry = Entry.objects.get(name="new_entry")
        self.assertEqual(new_entry.attrs.get(schema=self._entity_attr).values.count(), 1)
        self.assertEqual(new_entry.attrs.get(schema=self._entity_attr).values.last().value, "hoge")
        # Even if an empty value is specified, an AttributeValue will be create for creating.
        self.assertEqual(new_entry.attrs.get(schema=attr_base).values.count(), 1)

    def test_get_edit_without_login(self):
        resp = self.client.get(reverse("entry:edit", args=[0]))
        self.assertEqual(resp.status_code, 303)

    def test_get_edit_with_invalid_entry_id(self):
        user = self.admin_login()

        Entry(name="fuga", schema=self._entity, created_user=user).save()

        # with invalid entry-id
        resp = self.client.get(reverse("entry:edit", args=[0]))
        self.assertEqual(resp.status_code, 400)

    def test_get_edit_with_valid_entry_id(self):
        user = self.admin_login()

        # making test Entry set
        entry = Entry(name="fuga", schema=self._entity, created_user=user)
        entry.save()

        for attr_name in ["foo", "bar"]:
            attr = self.make_attr(name=attr_name, parent_entry=entry, created_user=user)

            for value in ["hoge", "fuga"]:
                attr_value = AttributeValue(value=value, created_user=user, parent_attr=attr)
                attr_value.save()

                attr.values.add(attr_value)

            entry.attrs.add(attr)

        # with invalid entry-id
        resp = self.client.get(reverse("entry:edit", args=[entry.id]))
        self.assertEqual(resp.status_code, 200)

    def test_get_edit_with_optional_attr(self):
        user = self.admin_login()

        # making test Entry set
        entry = Entry(name="fuga", schema=self._entity, created_user=user)
        entry.save()

        attr = self.make_attr(name="attr", created_user=user, parent_entry=entry)
        entry.attrs.add(attr)

        # with invalid entry-id
        resp = self.client.get(reverse("entry:edit", args=[entry.id]))
        self.assertEqual(resp.status_code, 200)

    def test_post_edit_without_login(self):
        params = {"attrs": [{"entity_attr_id": "", "id": "0", "value": [], "referral_key": []}]}
        resp = self.client.post(
            reverse("entry:do_edit", args=[0]), json.dumps(params), "application/json"
        )

        self.assertEqual(resp.status_code, 401)
        self.assertEqual(AttributeValue.objects.count(), 0)

    def test_post_edit_with_invalid_param(self):
        user = self.admin_login()

        params = {"attrs": [{"entity_attr_id": "", "id": "0", "value": [], "referral_key": []}]}
        resp = self.client.post(
            reverse("entry:do_edit", args=[0]), json.dumps(params), "application/json"
        )

        self.assertEqual(resp.status_code, 400)
        self.assertEqual(AttributeValue.objects.count(), 0)

        entry = Entry.objects.create(name="entry", schema=self._entity, created_user=user)
        params = {
            "entry_name": "changed_name",
            "attrs": [{"entity_attr_id": "", "id": "", "value": [], "referral_key": []}],
        }
        resp = self.client.post(
            reverse("entry:do_edit", args=[entry.id]),
            json.dumps(params),
            "application/json",
        )

        self.assertEqual(resp.status_code, 400)
        self.assertEqual(AttributeValue.objects.count(), 0)

    def test_post_edit_creating_entry(self):
        user = self.admin_login()

        entry = Entry.objects.create(name="entry", schema=self._entity, created_user=user)
        entry.set_status(Entry.STATUS_CREATING)

        params = {"entry_name": "changed-entry"}
        resp = self.client.post(
            reverse("entry:do_edit", args=[entry.id]),
            json.dumps(params),
            "application/json",
        )

        self.assertEqual(resp.status_code, 400)
        self.assertEqual(Entry.objects.get(id=entry.id).name, "entry")

    def test_get_show_and_edit_creating_entry(self):
        user = self.admin_login()

        entry = Entry.objects.create(name="entry", schema=self._entity, created_user=user)
        entry.set_status(Entry.STATUS_CREATING)

        resp = self.client.get(reverse("entry:show", args=[entry.id]))
        self.assertEqual(resp.status_code, 400)

        resp = self.client.get(reverse("entry:edit", args=[entry.id]))
        self.assertEqual(resp.status_code, 400)

    @patch("entry.tasks.edit_entry_attrs.delay", Mock(side_effect=tasks.edit_entry_attrs))
    @patch(
        "entry.tasks.notify_update_entry.delay",
        Mock(side_effect=tasks.notify_update_entry),
    )
    @patch("entry.tasks.notify_entry_update", Mock(return_value=Mock()))
    def test_post_edit_with_valid_param(self):
        user = self.admin_login()

        entity = Entity.objects.create(name="entity", created_user=user)
        for attr_name in ["foo", "bar"]:
            entity.attrs.add(
                EntityAttr.objects.create(
                    name=attr_name,
                    type=AttrTypeValue["string"],
                    created_user=user,
                    parent_entity=entity,
                )
            )

        # making test Entry set
        entry = Entry.objects.create(name="fuga", schema=entity, created_user=user)
        entry.complement_attrs(user)

        for attr in entry.attrs.all():
            attr.add_value(user, "hoge")

        params = {
            "entry_name": "hoge",
            "attrs": [
                {
                    "entity_attr_id": "",
                    "id": str(Attribute.objects.get(name="foo").id),
                    "type": str(AttrTypeArrStr),
                    "value": [{"data": "hoge", "index": 0}],
                    "referral_key": [],
                },
                {
                    "entity_attr_id": "",
                    "id": str(Attribute.objects.get(name="bar").id),
                    "type": str(AttrTypeArrStr),
                    "value": [{"data": "fuga", "index": 0}],
                    "referral_key": [],
                },
            ],
        }
        resp = self.client.post(
            reverse("entry:do_edit", args=[entry.id]),
            json.dumps(params),
            "application/json",
        )

        self.assertEqual(resp.status_code, 200)
        self.assertEqual(AttributeValue.objects.count(), 3)
        self.assertEqual(Attribute.objects.get(name="foo").values.count(), 1)
        self.assertEqual(Attribute.objects.get(name="bar").values.count(), 2)
        self.assertEqual(Attribute.objects.get(name="foo").values.last().value, "hoge")
        self.assertEqual(Attribute.objects.get(name="bar").values.last().value, "fuga")
        self.assertEqual(Entry.objects.get(id=entry.id).name, "hoge")

        # checks to set corrected status-flag
        foo_value_first = Attribute.objects.get(name="foo").values.first()
        bar_value_first = Attribute.objects.get(name="bar").values.first()
        bar_value_last = Attribute.objects.get(name="bar").values.last()

        self.assertTrue(foo_value_first.is_latest)
        self.assertFalse(bar_value_first.is_latest)
        self.assertTrue(bar_value_last.is_latest)

        # checks that we can search updated entry using updated value
        resp = Entry.search_entries(user, [entity.id], [{"name": "bar", "keyword": "fuga"}])
        self.assertEqual(resp["ret_count"], 1)
        self.assertEqual(resp["ret_values"][0]["entity"]["id"], entity.id)
        self.assertEqual(resp["ret_values"][0]["entry"]["id"], entry.id)

        # checks created jobs and its params are as expected
        jobs = Job.objects.filter(user=user, target=entry)
        job_expectations = [
            {"operation": JobOperation.EDIT_ENTRY, "status": Job.STATUS["DONE"]},
            {
                "operation": JobOperation.REGISTER_REFERRALS,
                "status": Job.STATUS["PREPARING"],
            },
            {
                "operation": JobOperation.NOTIFY_UPDATE_ENTRY,
                "status": Job.STATUS["DONE"],
            },
        ]
        self.assertEqual(jobs.count(), len(job_expectations))
        for expectation in job_expectations:
            obj = jobs.get(operation=expectation["operation"].value)
            self.assertEqual(obj.target.id, entry.id)
            self.assertEqual(obj.target_type, Job.TARGET_ENTRY)
            self.assertEqual(obj.status, expectation["status"])
            self.assertIsNone(obj.dependent_job)

        # checks specify part of attribute parameter then set AttributeValue
        # which is only specified one
        params = {
            "entry_name": "foo",
            "attrs": [
                {
                    "entity_attr_id": "",
                    "id": str(Attribute.objects.get(name="foo").id),
                    "value": [{"data": "puyo", "index": 0}],
                },
            ],
        }
        resp = self.client.post(
            reverse("entry:do_edit", args=[entry.id]),
            json.dumps(params),
            "application/json",
        )

        entry.refresh_from_db()
        self.assertEqual(resp.status_code, 200)
        self.assertEqual(entry.attrs.get(name="foo").get_latest_value().value, "puyo")
        self.assertEqual(entry.attrs.get(name="bar").get_latest_value().value, "fuga")

    @patch("entry.tasks.edit_entry_attrs.delay", Mock(side_effect=tasks.edit_entry_attrs))
    def test_post_edit_with_optional_params(self):
        user = self.admin_login()

        # making test Entry set
        entry = Entry(name="fuga", schema=self._entity, created_user=user)
        entry.save()

        for attr_name in ["foo", "bar", "baz"]:
            attr = self.make_attr(name=attr_name, created_user=user, parent_entry=entry)
            self._entity.attrs.add(attr.schema)
            entry.attrs.add(attr)

        params = {
            "entry_name": entry.name,
            "attrs": [
                # include blank value
                {
                    "entity_attr_id": "",
                    "id": str(Attribute.objects.get(name="foo").id),
                    "type": str(AttrTypeArrStr),
                    "value": [{"data": "", "index": 0}],
                    "referral_key": [],
                },
                {
                    "entity_attr_id": "",
                    "id": str(Attribute.objects.get(name="bar").id),
                    "type": str(AttrTypeArrStr),
                    "value": [{"data": "fuga", "index": 0}],
                    "referral_key": [],
                },
                {
                    "entity_attr_id": "",
                    "id": str(Attribute.objects.get(name="baz").id),
                    "type": str(AttrTypeArrStr),
                    "value": [{"data": "0", "index": 0}],
                    "referral_key": [],
                },
            ],
        }
        resp = self.client.post(
            reverse("entry:do_edit", args=[entry.id]),
            json.dumps(params),
            "application/json",
        )

        self.assertEqual(resp.status_code, 200)
        self.assertEqual(Attribute.objects.get(name="foo").values.filter(is_latest=True).count(), 1)
        self.assertEqual(Attribute.objects.get(name="foo").values.last().value, "")
        self.assertEqual(Attribute.objects.get(name="bar").values.filter(is_latest=True).count(), 1)
        self.assertEqual(Attribute.objects.get(name="bar").values.last().value, "fuga")
        self.assertEqual(Attribute.objects.get(name="baz").values.filter(is_latest=True).count(), 1)
        self.assertEqual(Attribute.objects.get(name="baz").values.last().value, "0")
        self.assertEqual(Entry.objects.get(id=entry.id).name, entry.name)

    @patch("entry.tasks.edit_entry_attrs.delay", Mock(side_effect=tasks.edit_entry_attrs))
    def test_post_edit_with_array_string_value(self):
        user = self.admin_login()

        entity = Entity.objects.create(name="entity", created_user=user)
        entity.attrs.add(
            EntityAttr.objects.create(
                **{
                    "name": "attr",
                    "type": AttrTypeArrStr,
                    "created_user": user,
                    "parent_entity": entity,
                }
            )
        )

        entry = Entry.objects.create(name="entry", created_user=user, schema=entity)
        entry.complement_attrs(user)
        attr = entry.attrs.first()
        attr.add_value(
            user,
            [
                {"name": "hoge", "id": ""},
                {"name": "fuga", "id": ""},
            ],
        )

        parent_values_count = AttributeValue.objects.extra(
            **{"where": ["status & %s = 1" % AttributeValue.STATUS_DATA_ARRAY_PARENT]}
        ).count()

        params = {
            "entry_name": entry.name,
            "attrs": [
                {
                    "entity_attr_id": "",
                    "id": str(attr.id),
                    "type": str(attr.schema.type),
                    "value": [
                        {"data": "hoge", "index": 0},
                        {"data": "puyo", "index": 1},
                    ],
                    "referral_key": [],
                }
            ],
        }
        resp = self.client.post(
            reverse("entry:do_edit", args=[entry.id]),
            json.dumps(params),
            "application/json",
        )

        self.assertEqual(resp.status_code, 200)

        # checks to set correct status flags
        leaf_values = [
            x
            for x in AttributeValue.objects.all()
            if not x.get_status(AttributeValue.STATUS_DATA_ARRAY_PARENT)
        ]

        parent_values = [
            x
            for x in AttributeValue.objects.all()
            if x.get_status(AttributeValue.STATUS_DATA_ARRAY_PARENT)
        ]
        self.assertEqual(len(leaf_values), 4)
        self.assertEqual(len(parent_values), parent_values_count + 1)

        self.assertEqual(attr.values.count(), parent_values_count + 1)
        self.assertTrue(attr.values.last().status & AttributeValue.STATUS_DATA_ARRAY_PARENT)

        self.assertEqual(attr.values.last().data_array.count(), 2)
        self.assertTrue(
            all([x.value in ["hoge", "puyo"] for x in attr.values.last().data_array.all()])
        )

    @patch("entry.tasks.edit_entry_attrs.delay", Mock(side_effect=tasks.edit_entry_attrs))
    def test_post_edit_with_array_object_value(self):
        user = self.admin_login()

        # This create referral Entries (e0, e1 and e2).
        # Initially the e0 and e1 are registered at the "attr" of "entry" out of those.
        # Then, this test send a request to edit the "entry" to change referral Entries
        # at the "attr" to e1 and e2.
        ref_entity = self.create_entity(user, "RefEntity")
        ref_entries = [self.add_entry(user, "e%s" % i, ref_entity) for i in range(3)]

        entity = self.create_entity(
            user,
            "Entity",
            attrs=[
                {"name": "attr", "type": AttrTypeValue["array_named_object"], "ref": ref_entity}
            ],
        )
        entry = self.add_entry(
            user,
            "entry",
            entity,
            values={
                "attr": [
                    {"name": "", "id": ref_entries[0]},
                    {"name": "", "id": ref_entries[1]},
                ]
            },
        )
        attr = entry.attrs.last()

        parent_values_count = AttributeValue.objects.extra(
            **{"where": ["status & %s = 1" % AttributeValue.STATUS_DATA_ARRAY_PARENT]}
        ).count()

        params = {
            "entry_name": entry.name,
            "attrs": [
                {
                    "entity_attr_id": "",
                    "id": str(attr.id),
                    "type": str(AttrTypeArrObj),
                    "value": [
                        {"data": ref_entries[1].id, "index": 0},
                        {"data": ref_entries[2].id, "index": 1},
                    ],
                    "referral_key": [],
                }
            ],
        }
        resp = self.client.post(
            reverse("entry:do_edit", args=[entry.id]),
            json.dumps(params),
            "application/json",
        )
        self.assertEqual(resp.status_code, 200)

        # check es-documents of both e0 (was referred before) and e2 (is referred now)
        ret = Entry.search_entries(user, [ref_entity.id])
        self.assertEqual(ret["ret_count"], 3)
        for info in ret["ret_values"]:
            if info["entry"]["id"] == ref_entries[0].id:
                self.assertEqual(info["referrals"], [])
            elif (
                info["entry"]["id"] == ref_entries[1].id or info["entry"]["id"] == ref_entries[2].id
            ):
                self.assertEqual(
                    info["referrals"],
                    [
                        {
                            "id": entry.id,
                            "name": entry.name,
                            "schema": {"id": entity.id, "name": entity.name},
                        }
                    ],
                )
            else:
                raise RuntimeError("Unexpected es-document was returned")

        # checks to set correct status flags
        leaf_values = [
            x
            for x in AttributeValue.objects.all()
            if not x.get_status(AttributeValue.STATUS_DATA_ARRAY_PARENT)
        ]

        parent_values = [
            x
            for x in AttributeValue.objects.all()
            if x.get_status(AttributeValue.STATUS_DATA_ARRAY_PARENT)
        ]
        self.assertEqual(len(leaf_values), 4)
        self.assertEqual(len(parent_values), parent_values_count + 1)
        self.assertEqual(attr.values.count(), parent_values_count + 1)
        self.assertTrue(attr.values.last().status & AttributeValue.STATUS_DATA_ARRAY_PARENT)

        self.assertEqual(attr.values.last().data_array.count(), 2)
        self.assertTrue(
            all(
                [
                    x.referral.id in [ref_entries[1].id, ref_entries[2].id]
                    for x in attr.values.last().data_array.all()
                ]
            )
        )

    def test_get_detail_with_invalid_param(self):
        self.admin_login()

        resp = self.client.get(reverse("entry:show", args=[0]))
        self.assertEqual(resp.status_code, 400)

    def test_get_detail_with_valid_param(self):
        user = self.admin_login()

        # making test Entry set
        entry = Entry(name="fuga", schema=self._entity, created_user=user)
        entry.save()

        for attr_name in ["foo", "bar"]:
            attr = self.make_attr(name=attr_name, created_user=user, parent_entry=entry)

            for value in ["hoge", "fuga"]:
                attr_value = AttributeValue(value=value, created_user=user, parent_attr=attr)
                attr_value.save()

                attr.values.add(attr_value)

            entry.attrs.add(attr)

        resp = self.client.get(reverse("entry:show", args=[entry.id]))
        self.assertEqual(resp.status_code, 200)

    @patch("entry.tasks.edit_entry_attrs.delay", Mock(side_effect=tasks.edit_entry_attrs))
    def test_post_edit_with_referral(self):
        user = self.admin_login()

        attr_base = EntityAttr.objects.create(
            name="attr_with_referral",
            created_user=user,
            type=AttrTypeObj,
            parent_entity=self._entity,
            is_mandatory=False,
        )
        attr_base.referral.add(self._entity)
        self._entity.attrs.add(attr_base)

        entry = Entry.objects.create(name="old_entry", schema=self._entity, created_user=user)

        attr = entry.add_attribute_from_base(attr_base, user)
        attr_value = AttributeValue.objects.create(
            referral=entry, created_user=user, parent_attr=attr
        )
        attr.values.add(attr_value)

        new_entry = Entry.objects.create(name="new_entry", schema=self._entity, created_user=user)

        params = {
            "entry_name": "old_entry",
            "attrs": [
                {
                    "entity_attr_id": "",
                    "id": str(attr.id),
                    "type": str(AttrTypeObj),
                    "value": [{"data": str(new_entry.id), "index": 0}],
                    "referral_key": [],
                }
            ],
        }
        resp = self.client.post(
            reverse("entry:do_edit", args=[entry.id]),
            json.dumps(params),
            "application/json",
        )

        self.assertEqual(resp.status_code, 200)
        self.assertEqual(entry.attrs.last().values.count(), 2)
        self.assertEqual(entry.attrs.last().values.first().value, "")
        self.assertEqual(entry.attrs.last().values.first().referral.id, entry.id)
        self.assertEqual(entry.attrs.last().values.last().value, "")
        self.assertEqual(entry.attrs.last().values.last().referral.id, new_entry.id)

    @patch("entry.tasks.edit_entry_attrs.delay", Mock(side_effect=tasks.edit_entry_attrs))
    def test_post_edit_without_referral_value(self):
        user = self.admin_login()

        attr_base = EntityAttr.objects.create(
            name="attr_with_referral",
            created_user=user,
            type=AttrTypeObj,
            parent_entity=self._entity,
            is_mandatory=False,
        )
        attr_base.referral.add(self._entity)
        self._entity.attrs.add(attr_base)

        entry = Entry.objects.create(name="entry", schema=self._entity, created_user=user)

        attr = entry.add_attribute_from_base(attr_base, user)
        attr_value = AttributeValue.objects.create(
            referral=entry, created_user=user, parent_attr=attr
        )
        attr.values.add(attr_value)

        params = {
            "entry_name": "entry",
            "attrs": [
                {
                    "entity_attr_id": "",
                    "id": str(attr.id),
                    "type": str(AttrTypeObj),
                    "value": [{"data": "0", "index": 0}],
                    "referral_key": [],
                },
            ],
        }
        resp = self.client.post(
            reverse("entry:do_edit", args=[entry.id]),
            json.dumps(params),
            "application/json",
        )

        self.assertEqual(resp.status_code, 200)
        self.assertEqual(attr.values.count(), 2)
        self.assertEqual(attr.values.last().value, "")

    @patch("entry.tasks.edit_entry_attrs.delay", Mock(side_effect=tasks.edit_entry_attrs))
    def test_post_edit_to_no_referral(self):
        user = self.admin_login()

        entry = Entry.objects.create(name="entry", schema=self._entity, created_user=user)

        attr = self.make_attr(
            name="attr", attrtype=AttrTypeObj, created_user=user, parent_entry=entry
        )
        self._entity.attrs.add(attr.schema)
        entry.attrs.add(attr)

        attr_value = AttributeValue.objects.create(
            referral=entry, created_user=user, parent_attr=attr
        )
        attr.values.add(attr_value)

        params = {
            "entry_name": entry.name,
            "attrs": [
                # include blank value
                {
                    "entity_attr_id": "",
                    "id": str(attr.id),
                    "type": str(AttrTypeObj),
                    "value": [],
                    "referral_key": [],
                },
            ],
        }
        resp = self.client.post(
            reverse("entry:do_edit", args=[entry.id]),
            json.dumps(params),
            "application/json",
        )

        self.assertEqual(resp.status_code, 200)
        self.assertEqual(attr.values.count(), 2)
        self.assertEqual(attr.values.first(), attr_value)
        self.assertIsNone(attr.values.last().referral)

    @patch("entry.tasks.export_entries.delay", Mock(side_effect=tasks.export_entries))
    def test_post_export(self):
        user = self.admin_login()

        entity = Entity.objects.create(name="ほげ", created_user=user)
        for name in ["foo", "bar"]:
            entity.attrs.add(
                EntityAttr.objects.create(
                    **{
                        "name": name,
                        "type": AttrTypeValue["string"],
                        "created_user": user,
                        "parent_entity": entity,
                    }
                )
            )

        entry = Entry.objects.create(name="fuga", schema=entity, created_user=user)
        entry.complement_attrs(user)
        for attr in entry.attrs.all():
            [attr.add_value(user, x) for x in ["hoge", "fuga"]]

        resp = self.client.post(
            reverse("entry:export", args=[entity.id]),
            json.dumps({}),
            "application/json",
        )
        self.assertEqual(resp.status_code, 200)
        self.assertEqual(
            resp.json(),
            {"result": "Succeed in registering export processing. Please check Job list."},
        )

        job = Job.objects.last()
        self.assertEqual(job.operation, JobOperation.EXPORT_ENTRY.value)
        self.assertEqual(job.status, Job.STATUS["DONE"])
        self.assertEqual(job.text, "entry_ほげ.yaml")

        obj = yaml.load(job.get_cache(), Loader=yaml.SafeLoader)
        self.assertTrue(entity.name in obj)

        self.assertEqual(len(obj[entity.name]), 1)
        entry_data = obj[entity.name][0]
        self.assertTrue(all(["name" in entry_data and "attrs" in entry_data]))

        self.assertEqual(entry_data["name"], entry.name)
        self.assertEqual(len(entry_data["attrs"]), entry.attrs.count())
        self.assertEqual(entry_data["attrs"]["foo"], "fuga")
        self.assertEqual(entry_data["attrs"]["bar"], "fuga")

        resp = self.client.post(
            reverse("entry:export", args=[entity.id]),
            json.dumps({"format": "CSV"}),
            "application/json",
        )
        self.assertEqual(resp.status_code, 200)

        # append an unpermitted Attribute
        entity.attrs.add(
            EntityAttr.objects.create(
                **{
                    "name": "new_attr",
                    "type": AttrTypeValue["string"],
                    "created_user": user,
                    "parent_entity": entity,
                    "is_public": False,
                }
            )
        )

        # re-login with guest user
        user = self.guest_login()

        resp = self.client.post(
            reverse("entry:export", args=[entity.id]),
            json.dumps({}),
            "application/json",
        )
        self.assertEqual(resp.status_code, 200)
        obj = yaml.load(Job.objects.last().get_cache(), Loader=yaml.SafeLoader)

        # check permitted attributes exist in the result
        self.assertTrue(all([x in obj["ほげ"][0]["attrs"] for x in ["foo", "bar"]]))

        # check unpermitted attribute doesn't exist in the result
        self.assertFalse("new_attr" in obj["ほげ"][0]["attrs"])

        ###
        # Check the case of canceling job
        ###
        with patch.object(Job, "is_canceled", return_value=True):
            resp = self.client.post(
                reverse("entry:export", args=[entity.id]),
                json.dumps({}),
                "application/json",
            )

        self.assertEqual(resp.status_code, 200)
        self.assertEqual(
            resp.json(),
            {"result": "Succeed in registering export processing. Please check Job list."},
        )

        job = Job.objects.last()
        self.assertEqual(job.operation, JobOperation.EXPORT_ENTRY.value)
        self.assertEqual(job.text, "entry_ほげ.yaml")
        with self.assertRaises(OSError) as e:
            raise OSError

        if e.exception.errno == errno.ENOENT:
            job.get_cache()

    @patch("entry.tasks.export_entries.delay", Mock(side_effect=tasks.export_entries))
    def test_get_export_csv_escape(self):
        user = self.admin_login()

        dummy_entity = Entity.objects.create(name="Dummy", created_user=user)
        dummy_entry = Entry(name='D,U"MM"Y', schema=dummy_entity, created_user=user)
        dummy_entry.save()

        CASES = [
            [AttrTypeStr, 'raison,de"tre', '"raison,de""tre"'],
            [AttrTypeObj, dummy_entry, '"D,U""MM""Y"'],
            [AttrTypeText, "1st line\r\n2nd line", '"1st line' + "\r\n" + '2nd line"'],
            [AttrTypeNamedObj, {"key": dummy_entry}, '"{\'key\': \'D,U""MM""Y\'}"'],
            [AttrTypeArrStr, ["one", "two", "three"], "\"['one', 'two', 'three']\""],
            [AttrTypeArrObj, [dummy_entry], '"[\'D,U""MM""Y\']"'],
            [
                AttrTypeArrNamedObj,
                [{"key1": dummy_entry}],
                '"[{\'key1\': \'D,U""MM""Y\'}]"',
            ],
        ]

        for case in CASES:
            type_name = case[0].__name__  # AttrTypeStr -> 'AttrTypeStr'
            attr_name = type_name + ',"ATTR"'

            test_entity = Entity.objects.create(name="TestEntity_" + type_name, created_user=user)

            test_entity_attr = EntityAttr.objects.create(
                name=attr_name,
                type=case[0],
                created_user=user,
                parent_entity=test_entity,
            )

            test_entity.attrs.add(test_entity_attr)
            test_entity.save()

            test_entry = Entry.objects.create(
                name=type_name + ',"ENTRY"', schema=test_entity, created_user=user
            )
            test_entry.save()

            test_attr = Attribute.objects.create(
                name=attr_name,
                schema=test_entity_attr,
                created_user=user,
                parent_entry=test_entry,
            )

            test_attr.save()
            test_entry.attrs.add(test_attr)
            test_entry.save()

            test_val = None

            if case[0].TYPE & AttrTypeValue["array"] == 0:
                if case[0] == AttrTypeStr:
                    test_val = AttributeValue.create(user=user, attr=test_attr, value=case[1])
                elif case[0] == AttrTypeObj:
                    test_val = AttributeValue.create(user=user, attr=test_attr, referral=case[1])
                elif case[0] == AttrTypeText:
                    test_val = AttributeValue.create(user=user, attr=test_attr, value=case[1])
                elif case[0] == AttrTypeNamedObj:
                    [(k, v)] = case[1].items()
                    test_val = AttributeValue.create(user=user, attr=test_attr, value=k, referral=v)
            else:
                test_val = AttributeValue.create(user=user, attr=test_attr)
                test_val.set_status(AttributeValue.STATUS_DATA_ARRAY_PARENT)
                for child in case[1]:
                    test_val_child = None
                    if case[0] == AttrTypeArrStr:
                        test_val_child = AttributeValue.create(
                            user=user, attr=test_attr, value=child
                        )
                    elif case[0] == AttrTypeArrObj:
                        test_val_child = AttributeValue.create(
                            user=user, attr=test_attr, referral=child
                        )
                    elif case[0] == AttrTypeArrNamedObj:
                        [(k, v)] = child.items()
                        test_val_child = AttributeValue.create(
                            user=user, attr=test_attr, value=k, referral=v
                        )
                    test_val.data_array.add(test_val_child)

            test_val.save()
            test_attr.values.add(test_val)
            test_attr.save()

            resp = self.client.post(
                reverse("entry:export", args=[test_entity.id]),
                json.dumps({"format": "CSV"}),
                "application/json",
            )
            self.assertEqual(resp.status_code, 200)

            content = Job.objects.last().get_cache()
            header = content.splitlines()[0]
            self.assertEqual(header, 'Name,"%s,""ATTR"""' % type_name)

            data = content.replace(header, "", 1).strip()
            self.assertEqual(data, '"%s,""ENTRY""",' % type_name + case[2])

    @patch("entry.tasks.delete_entry.delay", Mock(side_effect=tasks.delete_entry))
    @patch(
        "entry.tasks.notify_delete_entry.delay",
        Mock(side_effect=tasks.notify_delete_entry),
    )
    @patch("entry.tasks.notify_entry_delete", Mock(return_value=Mock()))
    def test_post_delete_entry(self):
        user = self.admin_login()

        entry = Entry.objects.create(name="fuga", schema=self._entity, created_user=user)
        entry.attrs.add(self.make_attr(name="attr-test", parent_entry=entry, created_user=user))

        entry_count = Entry.objects.count()

        resp = self.client.post(
            reverse("entry:do_delete", args=[entry.id]),
            json.dumps({}),
            "application/json",
        )

        self.assertEqual(resp.status_code, 200)
        self.assertEqual(Entry.objects.count(), entry_count)

        # checks created jobs and its params are as expected
        jobs = Job.objects.filter(user=user, target=entry)
        job_expectations = [
            {
                "operation": JobOperation.DELETE_ENTRY,
                "status": Job.STATUS["DONE"],
                "dependent_job": jobs.get(operation=JobOperation.NOTIFY_DELETE_ENTRY.value),
            },
            {
                "operation": JobOperation.NOTIFY_DELETE_ENTRY,
                "status": Job.STATUS["DONE"],
                "dependent_job": None,
            },
        ]
        self.assertEqual(jobs.count(), len(job_expectations))
        for expectation in job_expectations:
            obj = jobs.get(operation=expectation["operation"].value)
            self.assertEqual(obj.target.id, entry.id)
            self.assertEqual(obj.target_type, Job.TARGET_ENTRY)
            self.assertEqual(obj.status, expectation["status"])
            self.assertEqual(obj.dependent_job, expectation["dependent_job"])

        entry = Entry.objects.last()
        self.assertFalse(entry.is_active)
        self.assertFalse(Attribute.objects.get(name__icontains="attr-test_deleted_").is_active)

        # Checks Elasticsearch also removes document of removed entry
        res = self._es.get(
            index=settings.ES_CONFIG["INDEX"],
            id=entry.id,
            ignore=[404],
        )
        self.assertFalse(res["found"])

    @patch("entry.tasks.delete_entry.delay", Mock(return_value=None))
    def test_post_delete_entry_with_long_delay(self):
        # This is the case when background processing never be started
        user = self.guest_login()

        # Create an entry to be deleted
        entity = Entity.objects.create(name="Entity", created_user=user)
        entry = Entry.objects.create(name="entry", schema=entity, created_user=user)

        # Send a request to delete an entry
        resp = self.client.post(
            reverse("entry:do_delete", args=[entry.id]),
            json.dumps({}),
            "application/json",
        )

        # Check that deleted entry's active flag is down
        entry.refresh_from_db()
        self.assertEqual(resp.status_code, 200)
        self.assertFalse(entry.is_active)

    def test_post_delete_entry_without_permission(self):
        user1 = self.guest_login()
        user2 = User(username="nyaa")
        user2.save()

        entity = Entity.objects.create(name="entity", created_user=user1)
        entry = Entry(name="fuga", schema=entity, created_user=user2, is_public=False)
        entry.save()

        entry_count = Entry.objects.count()

        params = {}

        resp = self.client.post(
            reverse("entry:do_delete", args=[entry.id]),
            json.dumps(params),
            "application/json",
        )

        self.assertEqual(resp.status_code, 400)

        self.assertEqual(Entry.objects.count(), entry_count)

        entry = Entry.objects.last()
        self.assertTrue(entry.is_active)

    @patch(
        "entry.tasks.create_entry_attrs.delay",
        Mock(side_effect=tasks.create_entry_attrs),
    )
    def test_post_create_array_string_attribute(self):
        user = self.admin_login()

        # create a test data set
        entity = Entity.objects.create(name="entity-test", created_user=user)

        attr_base = EntityAttr.objects.create(
            name="attr-test",
            type=AttrTypeArrStr,
            is_mandatory=False,
            created_user=user,
            parent_entity=self._entity,
        )
        entity.attrs.add(attr_base)

        params = {
            "entry_name": "entry-test",
            "attrs": [
                {
                    "id": str(attr_base.id),
                    "type": str(AttrTypeArrStr),
                    "value": [
                        {"data": "hoge", "index": 0},
                        {"data": "fuga", "index": 1},
                        {"data": "puyo", "index": 2},
                    ],
                    "referral_key": [],
                }
            ],
        }
        resp = self.client.post(
            reverse("entry:do_create", args=[entity.id]),
            json.dumps(params),
            "application/json",
        )

        self.assertEqual(resp.status_code, 200)

        self.assertEqual(AttributeValue.objects.count(), 4)

        entry = Entry.objects.last()
        self.assertEqual(entry.name, "entry-test")
        self.assertEqual(entry.attrs.count(), 1)

        attr = entry.attrs.last()
        self.assertEqual(attr.name, "attr-test")
        self.assertEqual(attr.values.count(), 1)

        attr_value = attr.values.last()
        self.assertTrue(attr_value.get_status(AttributeValue.STATUS_DATA_ARRAY_PARENT))
        self.assertEqual(attr_value.value, "")
        self.assertIsNone(attr_value.referral)
        self.assertEqual(attr_value.data_array.count(), 3)
        self.assertTrue(
            [
                x.value == "hoge" or x.value == "fuga" or x.value == "puyo"
                for x in attr_value.data_array.all()
            ]
        )

    @patch(
        "entry.tasks.create_entry_attrs.delay",
        Mock(side_effect=tasks.create_entry_attrs),
    )
    def test_post_create_array_object_attribute(self):
        user = self.admin_login()

        # create a test data set
        entity = Entity.objects.create(name="entity-test", created_user=user)

        attr_base = EntityAttr.objects.create(
            name="attr-ref-test",
            created_user=user,
            type=AttrTypeArrObj,
            parent_entity=self._entity,
            is_mandatory=False,
        )
        attr_base.referral.add(self._entity)
        entity.attrs.add(attr_base)

        referral = Entry.objects.create(name="entry0", schema=self._entity, created_user=user)

        params = {
            "entry_name": "entry-test",
            "attrs": [
                {
                    "id": str(attr_base.id),
                    "type": str(AttrTypeArrObj),
                    "value": [
                        {"data": str(referral.id), "index": 0},
                        {"data": str(referral.id), "index": 1},
                    ],
                    "referral_key": [],
                }
            ],
        }
        resp = self.client.post(
            reverse("entry:do_create", args=[entity.id]),
            json.dumps(params),
            "application/json",
        )

        self.assertEqual(resp.status_code, 200)

        self.assertEqual(AttributeValue.objects.count(), 3)

        entry = Entry.objects.last()
        self.assertEqual(entry.name, "entry-test")
        self.assertEqual(entry.attrs.count(), 1)

        attr = entry.attrs.last()
        self.assertEqual(attr.name, "attr-ref-test")
        self.assertEqual(attr.values.count(), 1)

        attr_value = attr.values.last()
        self.assertTrue(attr_value.get_status(AttributeValue.STATUS_DATA_ARRAY_PARENT))
        self.assertEqual(attr_value.value, "")
        self.assertIsNone(attr_value.referral)
        self.assertEqual(attr_value.data_array.count(), 2)
        self.assertTrue(all([x.referral.id == referral.id for x in attr_value.data_array.all()]))

    @patch(
        "entry.tasks.create_entry_attrs.delay",
        Mock(side_effect=tasks.create_entry_attrs),
    )
    def test_post_text_area_value(self):
        user = self.admin_login()

        textattr = EntityAttr.objects.create(
            name="attr-text",
            type=AttrTypeText,
            created_user=user,
            parent_entity=self._entity,
        )
        self._entity.attrs.add(textattr)

        params = {
            "entry_name": "entry",
            "attrs": [
                {
                    "id": str(self._entity_attr.id),
                    "type": str(AttrTypeText),
                    "value": [{"data": "hoge", "index": 0}],
                    "referral_key": [],
                },
                {
                    "id": str(textattr.id),
                    "type": str(AttrTypeText),
                    "value": [{"data": "fuga", "index": 0}],
                    "referral_key": [],
                },
            ],
        }
        resp = self.client.post(
            reverse("entry:do_create", args=[self._entity.id]),
            json.dumps(params),
            "application/json",
        )

        self.assertEqual(resp.status_code, 200)
        self.assertEqual(Entry.objects.count(), 1)
        self.assertEqual(Attribute.objects.count(), 2)
        self.assertEqual(AttributeValue.objects.count(), 2)

        entry = Entry.objects.last()
        self.assertEqual(entry.attrs.count(), 2)
        self.assertTrue(
            any(
                [
                    (x.values.last().value == "hoge" or x.values.last().value == "fuga")
                    for x in entry.attrs.all()
                ]
            )
        )

    @patch(
        "entry.tasks.create_entry_attrs.delay",
        Mock(side_effect=tasks.create_entry_attrs),
    )
    def test_create_entry_with_role_attributes(self):
        user = self.guest_login()
        role = Role.objects.create(name="TestRole")

        # initialize Entity which has Role related Attributes
        entity = self.create_entity(
            user,
            "Entity",
            attrs=[
                {"name": "Role", "type": AttrTypeValue["role"]},
                {"name": "RoleArray", "type": AttrTypeValue["array_role"]},
            ],
        )

        # initialize parameters that will be sent to AirOne to create Entry
        sending_params = {"entry_name": "entry", "attrs": []}
        for attrname, value in [
            ("Role", [{"data": str(role.id), "index": 0}]),
            ("RoleArray", [{"data": str(role.id), "index": 0}]),
        ]:
            attr = entity.attrs.get(name=attrname, is_active=True)
            sending_params["attrs"].append(
                {
                    "id": str(attr.id),
                    "type": str(attr.type),
                    "value": value,
                    "referral_key": [],
                }
            )

        # create Entry with valid role attributes and confirm that
        # created Entry has specified Attribute values.
        resp = self.client.post(
            reverse("entry:do_create", args=[entity.id]),
            json.dumps(sending_params),
            "application/json",
        )
        self.assertEqual(resp.status_code, 200)

        entry = Entry.objects.get(id=resp.json().get("entry_id"))
        self.assertFalse(entry.attrs.get(schema__name="Role").is_updated(role))
        self.assertFalse(entry.attrs.get(schema__name="RoleArray").is_updated([role]))

    @patch("entry.tasks.edit_entry_attrs.delay", Mock(side_effect=tasks.edit_entry_attrs))
    def test_edit_entry_with_role_attributes(self):
        user = self.guest_login()
        role = Role.objects.create(name="TestRole")

        # initialize Entity which has Role related Attributes
        # and create Entry which is associated with that Entity
        entity = self.create_entity(
            user,
            "Entity",
            attrs=[
                {"name": "Role", "type": AttrTypeValue["role"]},
                {"name": "RoleArray", "type": AttrTypeValue["array_role"]},
            ],
        )
        entry = self.add_entry(user, "TestEntry", entity)

        # initialize parameters that will be sent to AirOne to edit Entry
        sending_params = {"entry_name": "entry", "attrs": []}
        for attrname, value in [
            ("Role", [{"data": str(role.id), "index": 0}]),
            ("RoleArray", [{"data": str(role.id), "index": 0}]),
        ]:
            attr = entry.attrs.get(schema__name=attrname, is_active=True)
            sending_params["attrs"].append(
                {
                    "entity_attr_id": str(attr.schema.id),
                    "id": str(attr.id),
                    "value": value,
                    "referral_key": [],
                }
            )

        # sending a request to edit specified Entry and
        # confirme updated Entry has expected Attribute values
        resp = self.client.post(
            reverse("entry:do_edit", args=[entry.id]),
            json.dumps(sending_params),
            "application/json",
        )
        self.assertEqual(resp.status_code, 200)

        updatedEntry = Entry.objects.get(id=resp.json().get("entry_id"))
        self.assertFalse(updatedEntry.attrs.get(schema__name="Role").is_updated(role))
        self.assertFalse(updatedEntry.attrs.get(schema__name="RoleArray").is_updated([role]))

    @patch(
        "entry.tasks.create_entry_attrs.delay",
        Mock(side_effect=tasks.create_entry_attrs),
    )
    def test_post_create_just_limit_of_value(self):
        self.admin_login()

        params = {
            "entry_name": "entry",
            "attrs": [
                {
                    "id": str(self._entity_attr.id),
                    "type": str(AttrTypeValue["string"]),
                    "value": [{"data": "A" * AttributeValue.MAXIMUM_VALUE_SIZE, "index": 0}],
                    "referral_key": [],
                }
            ],
        }
        resp = self.client.post(
            reverse("entry:do_create", args=[self._entity.id]),
            json.dumps(params),
            "application/json",
        )

        self.assertEqual(resp.status_code, 200)
        self.assertEqual(Entry.objects.count(), 1)

        entry = Entry.objects.last()
        self.assertEqual(entry.attrs.count(), 1)
        self.assertEqual(entry.attrs.last().values.count(), 1)
        self.assertEqual(
            len(entry.attrs.last().values.last().value),
            AttributeValue.MAXIMUM_VALUE_SIZE,
        )

    @patch("entry.tasks.edit_entry_attrs.delay", Mock(side_effect=tasks.edit_entry_attrs))
    def test_post_edit_just_limit_of_value(self):
        user = self.admin_login()

        entry = Entry.objects.create(name="entry", created_user=user, schema=self._entity)
        attr = entry.add_attribute_from_base(self._entity_attr, user)

        params = {
            "entry_name": "entry",
            "attrs": [
                {
                    "entity_attr_id": "",
                    "id": str(attr.id),
                    "type": str(AttrTypeValue["string"]),
                    "value": [{"data": "A" * AttributeValue.MAXIMUM_VALUE_SIZE, "index": 0}],
                    "referral_key": [],
                }
            ],
        }
        resp = self.client.post(
            reverse("entry:do_edit", args=[entry.id]),
            json.dumps(params),
            "application/json",
        )

        self.assertEqual(resp.status_code, 200)
        self.assertEqual(AttributeValue.objects.filter(parent_attr=attr, is_latest=True).count(), 1)
        self.assertEqual(len(attr.values.last().value), AttributeValue.MAXIMUM_VALUE_SIZE)

    @patch(
        "entry.tasks.create_entry_attrs.delay",
        Mock(side_effect=tasks.create_entry_attrs),
    )
    def test_post_create_exceeding_limit_of_value(self):
        self.admin_login()

        params = {
            "entry_name": "entry",
            "attrs": [
                {
                    "id": str(self._entity_attr.id),
                    "type": str(AttrTypeValue["string"]),
                    "value": {
                        "data": ["A" * AttributeValue.MAXIMUM_VALUE_SIZE + "A"],
                        "index": 0,
                    },
                    "referral_key": [],
                }
            ],
        }
        resp = self.client.post(
            reverse("entry:do_create", args=[self._entity.id]),
            json.dumps(params),
            "application/json",
        )

        self.assertEqual(resp.status_code, 400)
        self.assertEqual(Entry.objects.count(), 0)

    @patch("entry.tasks.edit_entry_attrs.delay", Mock(side_effect=tasks.edit_entry_attrs))
    def test_post_edit_exceeding_limit_of_value(self):
        user = self.admin_login()

        entry = Entry.objects.create(name="entry", created_user=user, schema=self._entity)
        attr = entry.add_attribute_from_base(self._entity_attr, user)

        params = {
            "entry_name": "entry",
            "attrs": [
                {
                    "entity_attr_id": "",
                    "id": str(attr.id),
                    "type": str(AttrTypeValue["string"]),
                    "value": [
                        {
                            "data": "A" * AttributeValue.MAXIMUM_VALUE_SIZE + "A",
                            "index": 0,
                        }
                    ],
                    "referral_key": [],
                }
            ],
        }
        resp = self.client.post(
            reverse("entry:do_edit", args=[entry.id]),
            json.dumps(params),
            "application/json",
        )

        self.assertEqual(resp.status_code, 400)
        self.assertEqual(attr.values.count(), 0)

    @patch(
        "entry.tasks.create_entry_attrs.delay",
        Mock(side_effect=tasks.create_entry_attrs),
    )
    def test_try_to_create_duplicate_name_of_entry(self):
        user = self.admin_login()

        entry = Entry.objects.create(name="entry", created_user=user, schema=self._entity)
        entry.add_attribute_from_base(self._entity_attr, user)

        params = {
            "entry_name": "entry",
            "attrs": [
                {
                    "id": str(self._entity_attr.id),
                    "type": str(AttrTypeStr),
                    "value": [{"data": "hoge", "index": 0}],
                    "referral_key": [],
                },
            ],
        }
        resp = self.client.post(
            reverse("entry:do_create", args=[self._entity.id]),
            json.dumps(params),
            "application/json",
        )

        self.assertEqual(resp.status_code, 400)

    def test_try_to_edit_duplicate_name_of_entry(self):
        user = self.admin_login()

        entry = Entry.objects.create(name="entry", created_user=user, schema=self._entity)
        entry.add_attribute_from_base(self._entity_attr, user)

        dup_entry = Entry.objects.create(name="dup_entry", created_user=user, schema=self._entity)
        dup_attr = Attribute.objects.create(
            name=self._entity_attr.name,
            schema=self._entity_attr,
            created_user=user,
            parent_entry=entry,
        )

        params = {
            "entry_name": "entry",
            "attrs": [
                {
                    "entity_attr_id": "",
                    "id": str(dup_attr.id),
                    "value": [{"data": "hoge", "index": 0}],
                    "referral_key": [],
                },
            ],
        }
        resp = self.client.post(
            reverse("entry:do_edit", args=[dup_entry.id]),
            json.dumps(params),
            "application/json",
        )

        self.assertEqual(resp.status_code, 400)

    @patch(
        "entry.tasks.create_entry_attrs.delay",
        Mock(side_effect=tasks.create_entry_attrs),
    )
    def test_make_entry_with_unpermitted_params(self):
        user = self.admin_login()

        # update ACL of EntityAttr
        attr = EntityAttr.objects.create(
            name="newattr",
            type=AttrTypeStr,
            created_user=user,
            parent_entity=self._entity,
        )
        self._entity.attrs.add(attr)

        self._entity_attr.is_mandatory = False
        self._entity_attr.is_public = False
        self._entity_attr.default_permission = ACLType.Nothing.id
        self._entity_attr.save()

        self.guest_login()

        params = {
            "entry_name": "entry",
            "attrs": [
                {
                    "id": str(self._entity_attr.id),
                    "type": str(AttrTypeStr),
                    "value": [{"data": "hoge", "index": 0}],
                    "referral_key": [],
                },
                {
                    "id": str(attr.id),
                    "type": str(AttrTypeStr),
                    "value": [{"data": "fuga", "index": 0}],
                    "referral_key": [],
                },
            ],
        }
        resp = self.client.post(
            reverse("entry:do_create", args=[self._entity.id]),
            json.dumps(params),
            "application/json",
        )

        self.assertEqual(resp.status_code, 200)

        # checks that Entry object is created with only permitted Attributes
        entry = Entry.objects.last()
        self.assertIsNotNone(entry)
        self.assertEqual(entry.name, "entry")
        self.assertEqual(
            [attr.get_latest_value().get_value() for attr in entry.attrs.all()],
            ["", "fuga"],
        )

    @patch(
        "entry.tasks.create_entry_attrs.delay",
        Mock(side_effect=tasks.create_entry_attrs),
    )
    def test_get_available_attrs(self):
        admin = self.admin_login()

        entity = Entity.objects.create(name="entity", created_user=admin)

        attrs = []
        for index, permission in enumerate([ACLType.Readable, ACLType.Writable]):
            attr = EntityAttr.objects.create(
                name="attr%d" % index,
                type=AttrTypeStr,
                created_user=admin,
                parent_entity=entity,
                is_public=False,
                index=index,
                default_permission=permission.id,
            )
            entity.attrs.add(attr)
            attrs.append(attr)

        params = {
            "entry_name": "entry1",
            "attrs": [
                {
                    "id": str(attrs[0].id),
                    "type": str(AttrTypeStr),
                    "value": [{"data": "hoge", "index": 0}],
                    "referral_key": [],
                },
                {
                    "id": str(attrs[1].id),
                    "type": str(AttrTypeStr),
                    "value": [{"data": "fuga", "index": 1}],
                    "referral_key": [],
                },
            ],
        }

        resp = self.client.post(
            reverse("entry:do_create", args=[entity.id]),
            json.dumps(params),
            "application/json",
        )

        self.assertEqual(resp.status_code, 200)

        # switch to guest user
        user = self.guest_login()

        entry = Entry.objects.get(name="entry1")
        test_params = [
            {
                "user": admin,
                "is_readble": ACLType.Writable,
                "attrs": [
                    {"name": "attr0", "is_readble": True, "last_value": "hoge"},
                    {"name": "attr1", "is_readble": True, "last_value": "fuga"},
                ],
            },
            {
                "user": user,
                "is_readble": ACLType.Readable,
                "attrs": [
                    {"name": "attr0", "is_readble": True, "last_value": "hoge"},
                    {"name": "attr1", "is_readble": True, "last_value": "fuga"},
                ],
            },
            {
                "user": user,
                "is_readble": ACLType.Writable,
                "attrs": [
                    {"name": "attr0", "is_readble": False, "last_value": ""},
                    {"name": "attr1", "is_readble": True, "last_value": "fuga"},
                ],
            },
        ]
        for test_param in test_params:
            context = entry.get_available_attrs(test_param["user"], test_param["is_readble"])
            for index, test_param_attr in enumerate(test_param["attrs"]):
                self.assertEqual(context[index]["name"], test_param_attr["name"])
                self.assertEqual(context[index]["is_readble"], test_param_attr["is_readble"])
                self.assertEqual(context[index]["last_value"], test_param_attr["last_value"])

    @patch(
        "entry.tasks.create_entry_attrs.delay",
        Mock(side_effect=tasks.create_entry_attrs),
    )
    @patch("entry.tasks.edit_entry_attrs.delay", Mock(side_effect=tasks.edit_entry_attrs))
    def test_create_and_edit_entry_that_has_boolean_attr(self):
        admin = self.admin_login()

        entity = Entity.objects.create(name="entity", created_user=admin)
        entity_attr = EntityAttr.objects.create(
            name="attr_bool",
            type=AttrTypeValue["boolean"],
            parent_entity=entity,
            created_user=admin,
        )
        entity.attrs.add(entity_attr)

        # creates entry that has a parameter which is typed boolean
        params = {
            "entry_name": "entry",
            "attrs": [
                {
                    "id": str(entity_attr.id),
                    "type": str(AttrTypeValue["boolean"]),
                    "value": [{"data": True, "index": 0}],
                    "referral_key": [],
                },
            ],
        }
        resp = self.client.post(
            reverse("entry:do_create", args=[entity.id]),
            json.dumps(params),
            "application/json",
        )

        self.assertEqual(resp.status_code, 200)

        # get entry which is created in here
        entry = Entry.objects.get(name="entry", schema=entity)

        self.assertEqual(entry.attrs.count(), 1)
        self.assertIsNotNone(entry.attrs.last().get_latest_value())
        self.assertTrue(entry.attrs.last().get_latest_value().boolean)

        # edit entry to update the value of attribute 'attr_bool'
        params = {
            "entry_name": "entry",
            "attrs": [
                {
                    "entity_attr_id": "",
                    "id": str(entry.attrs.get(name="attr_bool").id),
                    "type": str(AttrTypeValue["boolean"]),
                    "value": [{"data": False, "index": 0}],
                    "referral_key": [],
                },
            ],
        }
        resp = self.client.post(
            reverse("entry:do_edit", args=[entry.id]),
            json.dumps(params),
            "application/json",
        )

        self.assertEqual(resp.status_code, 200)

        # checks AttributeValue which is specified to update
        self.assertEqual(entry.attrs.last().values.count(), 2)
        self.assertFalse(entry.attrs.last().get_latest_value().boolean)

    def test_post_create_entry_without_mandatory_param(self):
        user = self.admin_login()

        entity = Entity.objects.create(name="Entity", is_public=False, created_user=user)
        attr_base = EntityAttr.objects.create(
            name="attr",
            type=AttrTypeStr,
            is_mandatory=True,
            parent_entity=entity,
            created_user=user,
        )
        entity.attrs.add(attr_base)

        params = {
            "entry_name": "entry",
            "attrs": [
                {
                    "id": str(attr_base.id),
                    "type": str(AttrTypeStr),
                    "value": [],
                    "referral_key": [],
                },
            ],
        }
        resp = self.client.post(
            reverse("entry:do_create", args=[entity.id]),
            json.dumps(params),
            "application/json",
        )

        self.assertEqual(resp.status_code, 400)
        self.assertEqual(Entry.objects.count(), 0)
        self.assertEqual(Attribute.objects.count(), 0)
        self.assertEqual(AttributeValue.objects.count(), 0)

    def test_post_edit_entry_without_mandatory_param(self):
        user = self.admin_login()

        entity = Entity.objects.create(name="Entity", is_public=False, created_user=user)
        attr_base = EntityAttr.objects.create(
            name="attr",
            type=AttrTypeStr,
            is_mandatory=True,
            parent_entity=entity,
            created_user=user,
        )
        entity.attrs.add(attr_base)

        entry = Entry.objects.create(name="Entry", schema=entity, created_user=user)
        entry.complement_attrs(user)

        params = {
            "entry_name": "Updated Entry",
            "attrs": [
                {
                    "entity_attr_id": "",
                    "id": str(entry.attrs.get(name="attr").id),
                    "type": str(AttrTypeStr),
                    "value": [],
                    "referral_key": [],
                },
            ],
        }
        resp = self.client.post(
            reverse("entry:do_edit", args=[entry.id]),
            json.dumps(params),
            "application/json",
        )

        self.assertEqual(resp.status_code, 400)
        self.assertEqual(Entry.objects.get(id=entry.id).name, "Entry")

    @patch(
        "entry.tasks.create_entry_attrs.delay",
        Mock(side_effect=tasks.create_entry_attrs),
    )
    @patch("entry.tasks.edit_entry_attrs.delay", Mock(side_effect=tasks.edit_entry_attrs))
    @patch("entry.tasks.delete_entry.delay", Mock(side_effect=tasks.delete_entry))
    @patch(
        "entry.tasks.notify_delete_entry.delay",
        Mock(side_effect=tasks.notify_delete_entry),
    )
    def test_referred_entry_cache(self):
        user = self.admin_login()

        ref_entity = Entity.objects.create(name="referred_entity", created_user=user)

        ref_entry1 = Entry.objects.create(name="referred1", schema=ref_entity, created_user=user)
        ref_entry2 = Entry.objects.create(name="referred2", schema=ref_entity, created_user=user)
        ref_entry3 = Entry.objects.create(name="referred3", schema=ref_entity, created_user=user)

        entity = Entity.objects.create(name="entity", created_user=user)
        entity_attr_ref = EntityAttr.objects.create(
            name="ref",
            type=AttrTypeValue["object"],
            parent_entity=entity,
            created_user=user,
        )
        entity.attrs.add(entity_attr_ref)
        entity_attr_arr_ref = EntityAttr.objects.create(
            name="arr_ref",
            type=AttrTypeValue["array_object"],
            parent_entity=entity,
            created_user=user,
        )
        entity.attrs.add(entity_attr_arr_ref)

        # set entity that target each attributes refer to
        [x.referral.add(ref_entity) for x in entity.attrs.all()]

        params = {
            "entry_name": "entry",
            "attrs": [
                {
                    "id": str(entity_attr_ref.id),
                    "type": str(AttrTypeValue["object"]),
                    "value": [
                        {"data": str(ref_entry1.id), "index": 0},
                    ],
                    "referral_key": [],
                },
                {
                    "id": str(entity_attr_arr_ref.id),
                    "type": str(AttrTypeValue["array_object"]),
                    "value": [
                        {"data": str(ref_entry1.id), "index": 0},
                        {"data": str(ref_entry2.id), "index": 1},
                    ],
                    "referral_key": [],
                },
            ],
        }
        resp = self.client.post(
            reverse("entry:do_create", args=[entity.id]),
            json.dumps(params),
            "application/json",
        )

        self.assertEqual(resp.status_code, 200)

        # checks referred_object cache is set
        entry = Entry.objects.get(name="entry")

        self.assertEqual(list(ref_entry1.get_referred_objects()), [entry])
        self.assertEqual(list(ref_entry2.get_referred_objects()), [entry])
        self.assertEqual(list(ref_entry3.get_referred_objects()), [])
        self.assertEqual(ref_entry1.get_referred_objects().count(), 1)
        self.assertEqual(ref_entry2.get_referred_objects().count(), 1)

        # checks referred_object cache will be updated by unrefering
        params = {
            "entry_name": "entry",
            "attrs": [
                {
                    "entity_attr_id": "",
                    "id": str(entry.attrs.get(name="ref").id),
                    "type": str(AttrTypeValue["object"]),
                    "value": [],
                    "referral_key": [],
                },
                {
                    "entity_attr_id": "",
                    "id": str(entry.attrs.get(name="arr_ref").id),
                    "type": str(AttrTypeValue["array_object"]),
                    "value": [],
                    "referral_key": [],
                },
            ],
        }
        resp = self.client.post(
            reverse("entry:do_edit", args=[entry.id]),
            json.dumps(params),
            "application/json",
        )

        self.assertEqual(resp.status_code, 200)

        self.assertEqual(list(ref_entry1.get_referred_objects()), [])
        self.assertEqual(list(ref_entry2.get_referred_objects()), [])
        self.assertEqual(list(ref_entry3.get_referred_objects()), [])

        # checks referred_object cache will be updated by the edit processing
        params = {
            "entry_name": "entry",
            "attrs": [
                {
                    "entity_attr_id": "",
                    "id": str(entry.attrs.get(name="ref").id),
                    "type": str(AttrTypeValue["object"]),
                    "value": [
                        {"data": str(ref_entry2.id), "index": 0},
                    ],
                    "referral_key": [],
                },
                {
                    "entity_attr_id": "",
                    "id": str(entry.attrs.get(name="arr_ref").id),
                    "type": str(AttrTypeValue["array_object"]),
                    "value": [
                        {"data": str(ref_entry2.id), "index": 0},
                        {"data": str(ref_entry3.id), "index": 1},
                    ],
                    "referral_key": [],
                },
            ],
        }
        resp = self.client.post(
            reverse("entry:do_edit", args=[entry.id]),
            json.dumps(params),
            "application/json",
        )

        self.assertEqual(resp.status_code, 200)

        # checks referred_object cache is updated by changing referring
        self.assertEqual(list(ref_entry1.get_referred_objects()), [])
        self.assertEqual(list(ref_entry2.get_referred_objects()), [entry])
        self.assertEqual(list(ref_entry3.get_referred_objects()), [entry])
        self.assertEqual(ref_entry2.get_referred_objects().count(), 1)
        self.assertEqual(ref_entry3.get_referred_objects().count(), 1)

        # delete referring entry and make sure that
        # the cahce of referred_entry of ref_entry is reset
        resp = self.client.post(
            reverse("entry:do_delete", args=[entry.id]),
            json.dumps(params),
            "application/json",
        )

        self.assertEqual(resp.status_code, 200)
        self.assertEqual(list(ref_entry1.get_referred_objects()), [])
        self.assertEqual(list(ref_entry2.get_referred_objects()), [])
        self.assertEqual(list(ref_entry3.get_referred_objects()), [])

        # checks jobs were created as expected
        expected_job_infos = [
            {"op": JobOperation.CREATE_ENTRY, "count": 1},
            {"op": JobOperation.EDIT_ENTRY, "count": 2},
            {"op": JobOperation.DELETE_ENTRY, "count": 1},
            {"op": JobOperation.NOTIFY_CREATE_ENTRY, "count": 1},
            {"op": JobOperation.NOTIFY_UPDATE_ENTRY, "count": 2},
            {"op": JobOperation.NOTIFY_DELETE_ENTRY, "count": 1},
        ]
        for info in expected_job_infos:
            self.assertEqual(
                Job.objects.filter(user=user, operation=info["op"].value).count(),
                info["count"],
            )

        # checking for the cases of sending invalid referral parameters
        requests = [
            {"name": "entry_with_zero1", "value": "0"},
            {"name": "entry_with_zero2", "value": ""},
        ]

        for req in requests:
            params = {
                "entry_name": req["name"],
                "attrs": [
                    {
                        "id": str(entity.attrs.get(name="ref").id),
                        "type": str(AttrTypeValue["object"]),
                        "value": [
                            {"data": req["value"], "index": 0},
                        ],
                        "referral_key": [],
                    },
                    {
                        "id": str(entity.attrs.get(name="arr_ref").id),
                        "type": str(AttrTypeValue["array_object"]),
                        "value": [
                            {"data": req["value"], "index": 0},
                        ],
                        "referral_key": [],
                    },
                ],
            }

            with DisableStderr():
                resp = self.client.post(
                    reverse("entry:do_create", args=[entity.id]),
                    json.dumps(params),
                    "application/json",
                )

            self.assertEqual(resp.status_code, 200)

            entry = Entry.objects.get(name=req["name"])
            attr_ref = entry.attrs.get(schema__name="ref")
            entry.attrs.get(schema__name="arr_ref")

            self.assertIsNone(attr_ref.get_latest_value().referral)
            self.assertEqual(attr_ref.get_latest_value().data_array.count(), 0)

    @patch(
        "entry.tasks.create_entry_attrs.delay",
        Mock(side_effect=tasks.create_entry_attrs),
    )
    def test_create_entry_with_named_ref(self):
        user = self.admin_login()

        ref_entity = Entity.objects.create(name="referred_entity", created_user=user)
        ref_entry = Entry.objects.create(
            name="referred_entry", created_user=user, schema=ref_entity
        )

        entity = Entity.objects.create(name="entity", created_user=user)
        new_attr_params = {
            "name": "named_ref",
            "type": AttrTypeValue["named_object"],
            "created_user": user,
            "parent_entity": entity,
        }
        attr_base = EntityAttr.objects.create(**new_attr_params)
        attr_base.referral.add(ref_entity)

        entity.attrs.add(attr_base)

        # try to create with empty params
        params = {
            "entry_name": "new_entry1",
            "attrs": [
                {
                    "id": str(attr_base.id),
                    "type": str(AttrTypeValue["named_object"]),
                    "referral_key": [],
                    "value": [],
                }
            ],
        }
        resp = self.client.post(
            reverse("entry:do_create", args=[entity.id]),
            json.dumps(params),
            "application/json",
        )
        self.assertEqual(resp.status_code, 200)

        entry = Entry.objects.get(name="new_entry1")

        # An AttributeValue will be created at the creating processing even though
        # the value is empty, but except for invalid one.
        self.assertEqual(entry.attrs.get(name="named_ref").values.count(), 1)
        self.assertIsNone(entry.attrs.get(name="named_ref").values.first().referral)

        # try to create only with value which is a reference for other entry
        params = {
            "entry_name": "new_entry2",
            "attrs": [
                {
                    "id": str(attr_base.id),
                    "type": str(AttrTypeValue["named_object"]),
                    "value": [{"data": str(ref_entry.id), "index": 0}],
                    "referral_key": [],
                }
            ],
        }
        resp = self.client.post(
            reverse("entry:do_create", args=[entity.id]),
            json.dumps(params),
            "application/json",
        )
        self.assertEqual(resp.status_code, 200)

        entry = Entry.objects.get(name="new_entry2")
        self.assertEqual(entry.attrs.get(name="named_ref").values.count(), 1)
        self.assertEqual(entry.attrs.get(name="named_ref").values.last().value, "")
        self.assertEqual(entry.attrs.get(name="named_ref").values.last().referral.id, ref_entry.id)

        # try to create only with referral_key
        params = {
            "entry_name": "new_entry3",
            "attrs": [
                {
                    "id": str(attr_base.id),
                    "type": str(AttrTypeValue["named_object"]),
                    "value": [],
                    "referral_key": [{"data": "hoge", "index": 0}],
                }
            ],
        }
        resp = self.client.post(
            reverse("entry:do_create", args=[entity.id]),
            json.dumps(params),
            "application/json",
        )
        self.assertEqual(resp.status_code, 200)

        entry = Entry.objects.get(name="new_entry3")
        self.assertEqual(entry.attrs.get(name="named_ref").values.count(), 1)
        self.assertEqual(entry.attrs.get(name="named_ref").values.last().value, "hoge")
        self.assertEqual(entry.attrs.get(name="named_ref").values.last().referral, None)

    @patch(
        "entry.tasks.create_entry_attrs.delay",
        Mock(side_effect=tasks.create_entry_attrs),
    )
    def test_create_entry_with_array_named_ref(self):
        user = self.admin_login()

        ref_entity = Entity.objects.create(name="referred_entity", created_user=user)
        ref_entry = Entry.objects.create(
            name="referred_entry", created_user=user, schema=ref_entity
        )

        entity = Entity.objects.create(name="entity", created_user=user)
        new_attr_params = {
            "name": "arr_named_ref",
            "type": AttrTypeValue["array_named_object"],
            "created_user": user,
            "parent_entity": entity,
        }
        attr_base = EntityAttr.objects.create(**new_attr_params)
        attr_base.referral.add(ref_entity)

        entity.attrs.add(attr_base)

        params = {
            "entry_name": "new_entry",
            "attrs": [
                {
                    "id": str(attr_base.id),
                    "type": str(AttrTypeValue["array_named_object"]),
                    "value": [
                        {"data": str(ref_entry.id), "index": 0},
                        {"data": str(ref_entry.id), "index": 1},
                    ],
                    "referral_key": [
                        {"data": "hoge", "index": 1},
                        {"data": "fuga", "index": 2},
                    ],
                }
            ],
        }

        resp = self.client.post(
            reverse("entry:do_create", args=[entity.id]),
            json.dumps(params),
            "application/json",
        )
        self.assertEqual(resp.status_code, 200)

        entry = Entry.objects.get(name="new_entry")
        self.assertEqual(entry.attrs.get(name="arr_named_ref").values.count(), 1)

        attrv = entry.attrs.get(name="arr_named_ref").values.last()
        self.assertTrue(attrv.get_status(AttributeValue.STATUS_DATA_ARRAY_PARENT))
        self.assertEqual(attrv.data_array.count(), 3)

        self.assertEqual(attrv.data_array.all()[0].value, "")
        self.assertEqual(attrv.data_array.all()[0].referral.id, ref_entry.id)

        self.assertEqual(attrv.data_array.all()[1].value, "hoge")
        self.assertEqual(attrv.data_array.all()[1].referral.id, ref_entry.id)

        self.assertEqual(attrv.data_array.all()[2].value, "fuga")
        self.assertEqual(attrv.data_array.all()[2].referral, None)

    @patch("entry.tasks.edit_entry_attrs.delay", Mock(side_effect=tasks.edit_entry_attrs))
    def test_edit_entry_with_named_ref(self):
        user = self.admin_login()

        ref_entity = Entity.objects.create(name="referred_entity", created_user=user)
        ref_entry = Entry.objects.create(
            name="referred_entry", created_user=user, schema=ref_entity
        )

        entity = Entity.objects.create(name="entity", created_user=user)

        attr_base = EntityAttr.objects.create(
            **{
                "name": "named_ref",
                "type": AttrTypeValue["named_object"],
                "created_user": user,
                "parent_entity": entity,
            }
        )
        attr_base.referral.add(ref_entity)

        entity.attrs.add(attr_base)

        entry = Entry.objects.create(name="entry", created_user=user, schema=entity)
        entry.complement_attrs(user)

        attr = entry.attrs.get(name="named_ref")
        attr.add_value(user, {"id": ref_entry, "name": "hoge"})

        # try to update with same data (expected not to be updated)
        params = {
            "entry_name": "updated_entry",
            "attrs": [
                {
                    "entity_attr_id": "",
                    "id": str(entry.attrs.get(name="named_ref").id),
                    "type": str(AttrTypeValue["named_object"]),
                    "value": [{"data": str(ref_entry.id), "index": 0}],
                    "referral_key": [{"data": "hoge", "index": 0}],
                }
            ],
        }
        resp = self.client.post(
            reverse("entry:do_edit", args=[entry.id]),
            json.dumps(params),
            "application/json",
        )
        self.assertEqual(resp.status_code, 200)

        updated_entry = Entry.objects.get(id=entry.id)
        self.assertEqual(updated_entry.name, "updated_entry")
        self.assertEqual(updated_entry.attrs.get(name="named_ref").values.count(), 1)

        # try to update with different data (expected to be updated)
        ref_entry2 = Entry.objects.create(
            name="referred_entry2", created_user=user, schema=ref_entity
        )
        params = {
            "entry_name": "updated_entry",
            "attrs": [
                {
                    "entity_attr_id": "",
                    "id": str(entry.attrs.get(name="named_ref").id),
                    "type": str(AttrTypeValue["named_object"]),
                    "value": [{"data": str(ref_entry2.id), "index": 0}],
                    "referral_key": [{"data": "fuga", "index": 0}],
                }
            ],
        }
        resp = self.client.post(
            reverse("entry:do_edit", args=[entry.id]),
            json.dumps(params),
            "application/json",
        )
        self.assertEqual(resp.status_code, 200)

        updated_entry = Entry.objects.get(id=entry.id)
        self.assertEqual(updated_entry.attrs.get(name="named_ref").values.count(), 2)
        self.assertEqual(updated_entry.attrs.get(name="named_ref").values.last().value, "fuga")
        self.assertEqual(
            updated_entry.attrs.get(name="named_ref").values.last().referral.id,
            ref_entry2.id,
        )

    @patch("entry.tasks.edit_entry_attrs.delay", Mock(side_effect=tasks.edit_entry_attrs))
    def test_edit_entry_with_array_named_ref(self):
        user = self.admin_login()

        ref_entity = Entity.objects.create(name="referred_entity", created_user=user)
        ref_entry = Entry.objects.create(
            name="referred_entry", created_user=user, schema=ref_entity
        )

        entity = Entity.objects.create(name="entity", created_user=user)
        new_attr_params = {
            "name": "arr_named_ref",
            "type": AttrTypeValue["array_named_object"],
            "created_user": user,
            "parent_entity": entity,
        }
        attr_base = EntityAttr.objects.create(**new_attr_params)
        attr_base.referral.add(ref_entity)

        entity.attrs.add(attr_base)

        # create an Entry associated to the 'entity'
        entry = Entry.objects.create(name="entry", created_user=user, schema=entity)
        entry.complement_attrs(user)

        attr = entry.attrs.get(name="arr_named_ref")
        self.assertTrue(attr.is_updated([{"id": ref_entry.id}]))

        attrv = attr.add_value(
            user,
            [
                {
                    "name": "key_%d" % i,
                    "id": Entry.objects.create(
                        name="r_%d" % i, created_user=user, schema=ref_entity
                    ),
                }
                for i in range(3)
            ],
        )

        # try to update with same data (expected not to be updated)
        old_attrv_count = attr.values.count()
        r_entries = [x.referral.id for x in attrv.data_array.all()]
        params = {
            "entry_name": "updated_entry",
            "attrs": [
                {
                    "entity_attr_id": "",
                    "id": str(entry.attrs.get(name="arr_named_ref").id),
                    "type": str(AttrTypeValue["array_named_object"]),
                    "value": [{"data": str(r), "index": i} for i, r in enumerate(r_entries)],
                    "referral_key": [{"data": "key_%d" % i, "index": i} for i in range(0, 3)],
                }
            ],
        }
        resp = self.client.post(
            reverse("entry:do_edit", args=[entry.id]),
            json.dumps(params),
            "application/json",
        )
        self.assertEqual(resp.status_code, 200)

        updated_entry = Entry.objects.get(id=entry.id)
        self.assertEqual(updated_entry.name, "updated_entry")
        self.assertEqual(
            updated_entry.attrs.get(name="arr_named_ref").values.count(),
            old_attrv_count,
        )

        # try to update with different data (expected to be updated)
        params = {
            "entry_name": "updated_entry",
            "attrs": [
                {
                    "entity_attr_id": "",
                    "id": str(entry.attrs.get(name="arr_named_ref").id),
                    "type": str(AttrTypeValue["array_named_object"]),
                    "value": [
                        {"data": r_entries[1], "index": 1},
                        {"data": r_entries[2], "index": 2},
                    ],
                    "referral_key": [{"data": "hoge_%d" % i, "index": i} for i in range(0, 2)],
                }
            ],
        }
        resp = self.client.post(
            reverse("entry:do_edit", args=[entry.id]),
            json.dumps(params),
            "application/json",
        )
        self.assertEqual(resp.status_code, 200)

        updated_entry = Entry.objects.get(id=entry.id)
        self.assertEqual(
            updated_entry.attrs.get(name="arr_named_ref").values.count(),
            old_attrv_count + 1,
        )

        new_attrv = updated_entry.attrs.get(name="arr_named_ref").values.last()
        self.assertEqual(new_attrv.data_array.count(), 3)

        contexts = [
            {
                "name": x.value,
                "referral": x.referral.id if x.referral else None,
            }
            for x in new_attrv.data_array.all()
        ]

        self.assertTrue({"name": "hoge_0", "referral": None} in contexts)
        self.assertTrue({"name": "hoge_1", "referral": r_entries[1]} in contexts)
        self.assertTrue({"name": "", "referral": r_entries[2]} in contexts)

        # try to update with same data but order is different (expected not to be updated)
        params = {
            "entry_name": "updated_entry",
            "attrs": [
                {
                    "entity_attr_id": "",
                    "id": str(entry.attrs.get(name="arr_named_ref").id),
                    "type": str(AttrTypeValue["array_named_object"]),
                    "value": [
                        {"data": r_entries[2], "index": 2},
                        {"data": r_entries[1], "index": 1},
                    ],
                    "referral_key": [
                        {"data": "hoge_1", "index": 1},
                        {"data": "hoge_0", "index": 0},
                    ],
                }
            ],
        }
        resp = self.client.post(
            reverse("entry:do_edit", args=[entry.id]),
            json.dumps(params),
            "application/json",
        )
        self.assertEqual(resp.status_code, 200)

        updated_entry = Entry.objects.get(id=entry.id)
        self.assertEqual(
            updated_entry.attrs.get(name="arr_named_ref").values.count(),
            old_attrv_count + 1,
        )

    def test_get_copy_with_invalid_entry(self):
        self.admin_login()

        resp = self.client.get(reverse("entry:index", args=[9999]))
        self.assertEqual(resp.status_code, 400)

    def test_get_copy_with_valid_entry(self):
        user = self.admin_login()

        entry = Entry.objects.create(name="entry", created_user=user, schema=self._entity)

        resp = self.client.get(reverse("entry:copy", args=[entry.id]))
        self.assertEqual(resp.status_code, 200)

    def test_post_copy_without_mandatory_parameter(self):
        user = self.admin_login()

        entry = Entry.objects.create(name="entry", created_user=user, schema=self._entity)

        resp = self.client.post(
            reverse("entry:do_copy", args=[entry.id]),
            json.dumps({}),
            "application/json",
        )
        self.assertEqual(resp.status_code, 400)

    def test_post_copy_with_invalid_entry(self):
        self.admin_login()

        params = {
            "entries": "foo\nbar\nbaz",
        }
        resp = self.client.post(
            reverse("entry:do_copy", args=[9999]),
            json.dumps(params),
            "application/json",
        )
        self.assertEqual(resp.status_code, 400)

    @patch("entry.tasks.copy_entry.delay", Mock(side_effect=tasks.copy_entry))
    def test_post_copy_with_valid_entry(self):
        user = self.admin_login()

        entry = Entry.objects.create(name="entry", created_user=user, schema=self._entity)
        entry.complement_attrs(user)

        entry_count = Entry.objects.filter(schema=self._entity).count()

        params = {
            # 'foo' is duplicated and 'entry' is already created
            "entries": "foo\nbar\nbaz\nfoo\nentry",
        }
        resp = self.client.post(
            reverse("entry:do_copy", args=[entry.id]),
            json.dumps(params),
            "application/json",
        )
        self.assertEqual(resp.status_code, 200)
        self.assertEqual(resp["Content-Type"], "application/json")
        self.assertTrue("results" in resp.json())

        self.assertEqual(Entry.objects.filter(schema=self._entity).count(), entry_count + 3)
        for name in ["foo", "bar", "baz"]:
            self.assertEqual(Entry.objects.filter(name=name, schema=self._entity).count(), 1)

        results = resp.json()["results"]
        self.assertEqual(len(results), 5)
        self.assertEqual(len([x for x in results if x["status"] == "fail"]), 2)
        self.assertEqual(len([x for x in results if x["status"] == "success"]), 3)

        # checks copied entries were registered to the Elasticsearch
        res = Entry.get_all_es_docs()
        self.assertEqual(res["hits"]["total"]["value"], 3)

        # checks jobs were created as expected
        copy_job = Job.objects.filter(user=user, operation=JobOperation.COPY_ENTRY.value).first()
        self.assertEqual(copy_job.text, "Copy completed [%5d/%5d]" % (3, 3))
        self.assertEqual(copy_job.target.entry, entry)
        self.assertEqual(copy_job.status, Job.STATUS["DONE"])

        do_copy_jobs = Job.objects.filter(user=user, operation=JobOperation.DO_COPY_ENTRY.value)
        self.assertEqual(do_copy_jobs.count(), 3)
        for obj in do_copy_jobs.all():
            self.assertTrue(any([obj.target.name == x for x in ["foo", "bar", "baz"]]))
            self.assertEqual(obj.text, "original entry: %s" % entry.name)
            self.assertEqual(obj.target_type, Job.TARGET_ENTRY)
            self.assertEqual(obj.status, Job.STATUS["DONE"])
            self.assertNotEqual(obj.created_at, obj.updated_at)
            self.assertTrue((obj.updated_at - obj.created_at).total_seconds() > 0)

        # check notification jobs were create in the copy entry's processing
        notify_jobs = Job.objects.filter(
            operation=JobOperation.NOTIFY_CREATE_ENTRY.value,
            status=Job.STATUS["PREPARING"],
            user=user,
        )
        self.assertEqual(notify_jobs.count(), do_copy_jobs.count())

    @patch(
        "entry.tasks.create_entry_attrs.delay",
        Mock(side_effect=tasks.create_entry_attrs),
    )
    def test_create_entry_with_group_attr(self):
        admin = self.admin_login()

        group = Group.objects.create(name="group")
        admin.groups.add(group)

        entity = Entity.objects.create(name="entity", created_user=admin)
        entity.attrs.add(
            EntityAttr.objects.create(
                **{
                    "name": "attr_group",
                    "type": AttrTypeValue["group"],
                    "created_user": admin,
                    "parent_entity": entity,
                }
            )
        )

        params = {
            "entry_name": "entry",
            "attrs": [
                {
                    "id": str(entity.attrs.first().id),
                    "type": str(AttrTypeValue["group"]),
                    "value": [{"index": 0, "data": str(group.id)}],
                }
            ],
        }
        resp = self.client.post(
            reverse("entry:do_create", args=[entity.id]),
            json.dumps(params),
            "application/json",
        )
        self.assertEqual(resp.status_code, 200)

        entry = Entry.objects.get(name="entry", schema=entity)
        self.assertEqual(entry.attrs.count(), 1)

        attrv = entry.attrs.first().get_latest_value()
        self.assertIsNotNone(attrv)
        self.assertEqual(attrv.value, str(group.id))
        self.assertEqual(attrv.data_type, AttrTypeValue["group"])

    @patch("entry.tasks.edit_entry_attrs.delay", Mock(side_effect=tasks.edit_entry_attrs))
    def test_edit_entry_with_group_attr(self):
        admin = self.admin_login()

        for index in range(0, 10):
            group = Group.objects.create(name="group-%d" % (index))
            admin.groups.add(group)

        entity = Entity.objects.create(name="entity", created_user=admin)
        entity.attrs.add(
            EntityAttr.objects.create(
                **{
                    "name": "attr_group",
                    "type": AttrTypeValue["group"],
                    "created_user": admin,
                    "parent_entity": entity,
                }
            )
        )

        entry = Entry.objects.create(name="entry", schema=entity, created_user=admin)
        entry.complement_attrs(admin)

        attr = entry.attrs.first()
        attr.add_value(admin, str(Group.objects.get(name="group-0").id))

        # Specify a value which is same with the latest one, then AirOne do not update it.
        attrv_count = AttributeValue.objects.count()
        params = {
            "entry_name": "entry",
            "attrs": [
                {
                    "entity_attr_id": "",
                    "id": str(attr.id),
                    "type": str(AttrTypeValue["group"]),
                    "value": [{"index": 0, "data": str(Group.objects.get(name="group-0").id)}],
                }
            ],
        }
        resp = self.client.post(
            reverse("entry:do_edit", args=[entry.id]),
            json.dumps(params),
            "application/json",
        )

        self.assertEqual(resp.status_code, 200)
        self.assertEqual(AttributeValue.objects.count(), attrv_count)

        # Specify a different value to add a new AttributeValue
        params = {
            "entry_name": "entry",
            "attrs": [
                {
                    "entity_attr_id": "",
                    "id": str(attr.id),
                    "type": str(AttrTypeValue["group"]),
                    "value": [{"index": 0, "data": str(Group.objects.get(name="group-1").id)}],
                }
            ],
        }
        resp = self.client.post(
            reverse("entry:do_edit", args=[entry.id]),
            json.dumps(params),
            "application/json",
        )

        self.assertEqual(resp.status_code, 200)
        self.assertEqual(AttributeValue.objects.count(), attrv_count + 1)

        attrv = attr.get_latest_value()
        self.assertIsNotNone(attrv)
        self.assertEqual(attrv.value, str(Group.objects.get(name="group-1").id))

    @patch("entry.tasks.import_entries.delay", Mock(side_effect=tasks.import_entries))
    def test_import_entry(self):
        user = self.guest_login()

        # prepare to Entity and Entries which importing data refers to
        ref_entity = Entity.objects.create(name="RefEntity", created_user=user)
        ref_entry = Entry.objects.create(name="ref", created_user=user, schema=ref_entity)
        group = Group.objects.create(name="group")
        role = Role.objects.create(name="role")

        entity = Entity.objects.create(name="Entity", created_user=user)
        attr_info = {
            "str": {"type": AttrTypeValue["string"]},
            "obj": {"type": AttrTypeValue["object"]},
            "grp": {"type": AttrTypeValue["group"]},
            "role": {"type": AttrTypeValue["role"]},
            "name": {"type": AttrTypeValue["named_object"]},
            "bool": {"type": AttrTypeValue["boolean"]},
            "date": {"type": AttrTypeValue["date"]},
            "arr1": {"type": AttrTypeValue["array_string"]},
            "arr2": {"type": AttrTypeValue["array_object"]},
            "arr3": {"type": AttrTypeValue["array_named_object"]},
            "arr4": {"type": AttrTypeValue["array_group"]},
            "arr5": {"type": AttrTypeValue["array_role"]},
        }
        for attr_name, info in attr_info.items():
            attr = EntityAttr.objects.create(
                name=attr_name,
                type=info["type"],
                created_user=user,
                parent_entity=entity,
            )

            if info["type"] & AttrTypeValue["object"]:
                attr.referral.add(ref_entity)

            entity.attrs.add(attr)

        # try to import data which has invalid data structure
        for index in range(3):
            fp = self.open_fixture_file("invalid_import_data%d.yaml" % index)
            resp = self.client.post(reverse("entry:do_import", args=[entity.id]), {"file": fp})
            fp.close()
            self.assertEqual(resp.status_code, 400)
            self.assertEqual(resp.content, b"Uploaded file has invalid data structure to import")

        # invalid data couldn't scan
        for index in range(2):
            fp = self.open_fixture_file("invalid_import_data_scan%d.yaml" % index)
            resp = self.client.post(reverse("entry:do_import", args=[entity.id]), {"file": fp})
            fp.close()
            self.assertEqual(resp.status_code, 400)
            self.assertEqual(resp.content, b"Couldn't scan uploaded file")

        # invalid data date format
        fp = self.open_fixture_file("invalid_import_data_date.yaml")
        resp = self.client.post(reverse("entry:do_import", args=[entity.id]), {"file": fp})
        fp.close()
        self.assertEqual(resp.status_code, 400)
        self.assertEqual(resp.content, b"Invalid value is found: month must be in 1..12")

        # import data from test file
        fp = self.open_fixture_file("import_data01.yaml")
        resp = self.client.post(reverse("entry:do_import", args=[entity.id]), {"file": fp})
        fp.close()

        # check the import is success
        self.assertEqual(resp.status_code, 303)
        self.assertTrue(Entry.objects.filter(name="Entry", schema=entity))

        entry = Entry.objects.get(name="Entry", schema=entity)
        checklist = [
            {"attr": "str", "checker": lambda x: x.value == "foo"},
            {"attr": "obj", "checker": lambda x: x.referral.id == ref_entry.id},
            {"attr": "grp", "checker": lambda x: x.value == str(group.id)},
            {"attr": "role", "checker": lambda x: x.value == str(role.id)},
            {
                "attr": "name",
                "checker": lambda x: x.value == "foo" and x.referral.id == ref_entry.id,
            },
            {"attr": "bool", "checker": lambda x: x.boolean is False},
            {"attr": "date", "checker": lambda x: x.date == date(2018, 12, 31)},
            {"attr": "arr1", "checker": lambda x: x.data_array.count() == 3},
            {
                "attr": "arr2",
                "checker": lambda x: x.data_array.count() == 1
                and x.data_array.first().referral.id == ref_entry.id,
            },
            {
                "attr": "arr3",
                "checker": lambda x: x.data_array.count() == 1
                and x.data_array.first().referral.id == ref_entry.id,
            },
            {
                "attr": "arr4",
                "checker": lambda x: x.data_array.count() == 1
                and x.data_array.first().value == str(group.id),
            },
            {
                "attr": "arr5",
                "checker": lambda x: x.data_array.count() == 1
                and x.data_array.first().value == str(role.id),
            },
        ]
        for info in checklist:
            attr = entry.attrs.get(name=info["attr"])
            attrv = attr.get_latest_value()

            self.assertIsNotNone(attrv)
            self.assertTrue(info["checker"](attrv))

        # checks created jobs and its params are as expected
        jobs = Job.objects.filter(user=user)
        job_expectations = [
            {"operation": JobOperation.IMPORT_ENTRY, "status": Job.STATUS["DONE"]},
            {
                "operation": JobOperation.NOTIFY_CREATE_ENTRY,
                "status": Job.STATUS["PREPARING"],
            },
        ]
        self.assertEqual(jobs.count(), len(job_expectations))
        for expectation in job_expectations:
            obj = jobs.get(operation=expectation["operation"].value)
            self.assertEqual(obj.status, expectation["status"])
            self.assertIsNone(obj.dependent_job)

        # checks that created entry was registered to the Elasticsearch
        res = self._es.get(index=settings.ES_CONFIG["INDEX"], id=entry.id)
        self.assertTrue(res["found"])

    def test_import_entry_invalid_param(self):
        user: User = self.guest_login()
        role: Role = Role.objects.create(name="Role")
        role.users.add(user)
        entity: Entity = Entity.objects.create(name="Entity", created_user=user, is_active=False)

        fp = self.open_fixture_file("import_data01.yaml")
        resp = self.client.post(reverse("entry:do_import", args=[9999]), {"file": fp})
        fp.close()
        self.assertEqual(resp.status_code, 400)
        self.assertEqual(resp.content, b"Failed to get entity of specified id")

        fp = self.open_fixture_file("import_data01.yaml")
        resp = self.client.post(reverse("entry:do_import", args=[entity.id]), {"file": fp})
        fp.close()
        self.assertEqual(resp.status_code, 400)
        self.assertEqual(resp.content, b"Failed to get entity of specified id")

        # nothing permisson
        entity.is_active = True
        entity.is_public = False
        entity.save()
        fp = self.open_fixture_file("import_data01.yaml")
        resp = self.client.post(reverse("entry:do_import", args=[entity.id]), {"file": fp})
        fp.close()
        self.assertEqual(resp.status_code, 400)
        self.assertEqual(resp.content, b"You don't have permission to access this object")

        # readable permission
        role.permissions.add(entity.readable)
        fp = self.open_fixture_file("import_data01.yaml")
        resp = self.client.post(reverse("entry:do_import", args=[entity.id]), {"file": fp})
        fp.close()
        self.assertEqual(resp.status_code, 400)
        self.assertEqual(resp.content, b"You don't have permission to access this object")

        # writable permission
        role.permissions.add(entity.writable)
        fp = self.open_fixture_file("import_data01.yaml")
        resp = self.client.post(reverse("entry:do_import", args=[entity.id]), {"file": fp})
        fp.close()
        self.assertEqual(resp.status_code, 303)

    def test_import_entry_invalid_param_other_entity(self):
        user: User = self.guest_login()
        role: Role = Role.objects.create(name="Role")
        role.users.add(user)
        entity: Entity = Entity.objects.create(name="Entity", created_user=user, is_active=False)
        entity2: Entity = Entity.objects.create(name="Entity2", created_user=user)

        fp = self.open_fixture_file("import_data02.yaml")
        resp = self.client.post(reverse("entry:do_import", args=[entity2.id]), {"file": fp})
        fp.close()
        self.assertEqual(resp.status_code, 400)
        self.assertEqual(resp.content, b"Specified entity does not exist (hoge)")

        fp = self.open_fixture_file("import_data01.yaml")
        resp = self.client.post(reverse("entry:do_import", args=[entity2.id]), {"file": fp})
        fp.close()
        self.assertEqual(resp.status_code, 400)
        self.assertEqual(resp.content, b"Specified entity does not exist (Entity)")

        # nothing permisson
        entity.is_active = True
        entity.is_public = False
        entity.save()
        fp = self.open_fixture_file("import_data01.yaml")
        resp = self.client.post(reverse("entry:do_import", args=[entity2.id]), {"file": fp})
        fp.close()
        self.assertEqual(resp.status_code, 400)
        self.assertEqual(resp.content, b"You don't have permission to access (Entity)")

        # readable permission
        role.permissions.add(entity.readable)
        fp = self.open_fixture_file("import_data01.yaml")
        resp = self.client.post(reverse("entry:do_import", args=[entity2.id]), {"file": fp})
        fp.close()
        self.assertEqual(resp.status_code, 400)
        self.assertEqual(resp.content, b"You don't have permission to access (Entity)")

        # writable permission
        role.permissions.add(entity.writable)
        fp = self.open_fixture_file("import_data01.yaml")
        resp = self.client.post(reverse("entry:do_import", args=[entity2.id]), {"file": fp})
        fp.close()
        self.assertEqual(resp.status_code, 303)

    @patch("custom_view.is_custom", Mock(return_value=True))
    @patch("custom_view.call_custom")
    def test_import_entry_with_custom_view(self, mock_call_custom):
        user: User = self.guest_login()
        entity: Entity = Entity.objects.create(name="Entity", created_user=user)

        def side_effect(handler_name, entity_name, user, import_entity, import_data):
            # Check specified parameters are expected
            self.assertEqual(handler_name, "import_entry")
            self.assertEqual(entity_name, entity.name)
            self.assertEqual(import_entity, entity)
            data = yaml.safe_load(self.open_fixture_file("import_data01.yaml"))
            self.assertEqual(import_data, data[entity.name])

            return (import_data, None)

        mock_call_custom.side_effect = side_effect

        fp = self.open_fixture_file("import_data01.yaml")
        resp = self.client.post(reverse("entry:do_import", args=[entity.id]), {"file": fp})
        fp.close()
        self.assertEqual(resp.status_code, 303)
        self.assertTrue(mock_call_custom.called)

        # specified other entity
        entity2: Entity = Entity.objects.create(name="Entity2", created_user=user)
        mock_call_custom.called = False
        fp = self.open_fixture_file("import_data01.yaml")
        resp = self.client.post(reverse("entry:do_import", args=[entity2.id]), {"file": fp})
        fp.close()
        self.assertEqual(resp.status_code, 303)
        self.assertTrue(mock_call_custom.called)

    @patch("custom_view.is_custom", Mock(return_value=True))
    @patch("custom_view.call_custom", Mock(return_value=(None, "error message")))
    def test_import_entry_with_custom_view_error(self):
        user: User = self.guest_login()
        entity: Entity = Entity.objects.create(name="Entity", created_user=user)

        fp = self.open_fixture_file("import_data01.yaml")
        resp = self.client.post(reverse("entry:do_import", args=[entity.id]), {"file": fp})
        fp.close()
        self.assertEqual(resp.status_code, 400)
        self.assertEqual(resp.content, b"error message")

    @patch("entry.tasks.import_entries.delay", Mock(side_effect=tasks.import_entries))
    def test_import_entry_with_changing_entity_attr(self):
        user = self.admin_login()

        # prepare to Entity and Entries which importing data refers to
        ref_entity = Entity.objects.create(name="RefEntity", created_user=user)
        ref_entry = Entry.objects.create(name="ref", created_user=user, schema=ref_entity)
        Group.objects.create(name="group")

        entity = Entity.objects.create(name="Entity", created_user=user)
        attr_info = {
            "str (before changing)": {"type": AttrTypeValue["string"]},
            "obj": {"type": AttrTypeValue["object"]},
            "grp": {"type": AttrTypeValue["group"]},
            "name": {"type": AttrTypeValue["named_object"]},
            "bool": {"type": AttrTypeValue["boolean"]},
            "date": {"type": AttrTypeValue["date"]},
            "arr1": {"type": AttrTypeValue["array_string"]},
            "arr2": {"type": AttrTypeValue["array_object"]},
            "arr3": {"type": AttrTypeValue["array_named_object"]},
        }
        for attr_name, info in attr_info.items():
            attr = EntityAttr.objects.create(
                name=attr_name,
                type=info["type"],
                created_user=user,
                parent_entity=entity,
            )

            if info["type"] & AttrTypeValue["object"]:
                attr.referral.add(ref_entity)

            entity.attrs.add(attr)

        # Change a name of EntityAttr 'str (before changing)' to 'str'
        entity_attr = EntityAttr.objects.get(name="str (before changing)", parent_entity=entity)
        entity_attr.name = "str"
        entity_attr.save()

        # import data from test file
        fp = self.open_fixture_file("import_data01.yaml")
        resp = self.client.post(reverse("entry:do_import", args=[entity.id]), {"file": fp})

        # check the import is success
        self.assertEqual(resp.status_code, 303)

        entry = Entry.objects.get(name="Entry", schema=entity)
        self.assertEqual(entry.attrs.get(schema=entity_attr).get_latest_value().value, "foo")

        # check array_string value is set correctly
        attrv = entry.attrs.get(name="arr1").get_latest_value()
        self.assertEqual(attrv.data_type, AttrTypeValue["array_string"])
        self.assertEqual(attrv.data_array.count(), 3)
        self.assertTrue(all([x.parent_attrv == attrv for x in attrv.data_array.all()]))

        # check imported data was registered to the ElasticSearch
<<<<<<< HEAD
        res = Entry.get_all_es_docs()
        self.assertEqual(res["hits"]["total"]["value"], 1)

        res = self._es.get(index=settings.ES_CONFIG["INDEX"], id=entry.id)
        self.assertTrue(res["found"])
=======
        res = self._es.indices.stats(index=settings.ES_CONFIG["INDEX"])
        self.assertEqual(res["_all"]["total"]["segments"]["count"], 2)

        for e in [entry, ref_entry]:
            res = self._es.get(index=settings.ES_CONFIG["INDEX"], doc_type="entry", id=e.id)
            self.assertTrue(res["found"])
>>>>>>> 24939bad

    @skip("When a file which is encodeed by non UTF-8, django-test-client fails encoding")
    def test_import_entry_by_multi_encoded_files(self):
        user = self.admin_login()

        entity = Entity.objects.create(name="Entity", created_user=user)
        entity.attrs.add(
            EntityAttr.objects.create(
                name="str",
                type=AttrTypeValue["string"],
                created_user=user,
                parent_entity=entity,
            )
        )

        for encoding in ["UTF-8", "Shift-JIS", "EUC-JP"]:
            fp = self.open_fixture_file("import_data_%s.yaml" % encoding)
            resp = self.client.post(reverse("entry:do_import", args=[entity.id]), {"file": fp})

            # check the import is success
            self.assertEqual(resp.status_code, 303)

        self.assertEqual(Entry.objects.filter(name__iregex=r"えんとり*").coiunt(), 3)

    @patch("entry.tasks.import_entries.delay", Mock(side_effect=tasks.import_entries))
    def test_import_entry_with_notify_entry(self):
        user = self.admin_login()

        # create
        fp = self.open_fixture_file("import_data02.yaml")
        self.client.post(reverse("entry:do_import", args=[self._entity.id]), {"file": fp})
        fp.close()

        job = Job.objects.filter(operation=JobOperation.IMPORT_ENTRY.value).last()
        self.assertEqual(job.status, Job.STATUS["DONE"])

        self.assertTrue(
            Job.objects.filter(operation=JobOperation.NOTIFY_CREATE_ENTRY.value).exists()
        )

        ret = Entry.search_entries(user, [self._entity.id], [{"name": "test"}])
        self.assertEqual(ret["ret_count"], 1)
        self.assertEqual(ret["ret_values"][0]["entry"]["name"], "entry")
        self.assertEqual(ret["ret_values"][0]["attrs"]["test"]["value"], "fuga")

        Job.objects.all().delete()

        # no update
        fp = self.open_fixture_file("import_data02.yaml")
        self.client.post(reverse("entry:do_import", args=[self._entity.id]), {"file": fp})
        fp.close()

        job = Job.objects.filter(operation=JobOperation.IMPORT_ENTRY.value).last()
        self.assertEqual(job.status, Job.STATUS["DONE"])

        self.assertFalse(
            Job.objects.filter(operation=JobOperation.NOTIFY_UPDATE_ENTRY.value).exists()
        )

        Job.objects.all().delete()

        # update
        fp = self.open_fixture_file("import_data02_change.yaml")
        self.client.post(reverse("entry:do_import", args=[self._entity.id]), {"file": fp})
        fp.close()

        job = Job.objects.filter(operation=JobOperation.IMPORT_ENTRY.value).last()
        self.assertEqual(job.status, Job.STATUS["DONE"])

        self.assertTrue(
            Job.objects.filter(operation=JobOperation.NOTIFY_UPDATE_ENTRY.value).exists()
        )

        ret = Entry.search_entries(user, [self._entity.id], [{"name": "test"}])
        self.assertEqual(ret["ret_count"], 1)
        self.assertEqual(ret["ret_values"][0]["entry"]["name"], "entry")
        self.assertEqual(ret["ret_values"][0]["attrs"]["test"]["value"], "piyo")

    @patch(
        "entry.tasks.create_entry_attrs.delay",
        Mock(side_effect=tasks.create_entry_attrs),
    )
    @patch("entry.tasks.edit_entry_attrs.delay", Mock(side_effect=tasks.edit_entry_attrs))
    def test_create_and_edit_entry_that_has_date_attr(self):
        admin = self.admin_login()

        entity = Entity.objects.create(name="entity", created_user=admin)
        entity_attr = EntityAttr.objects.create(
            name="attr_date",
            type=AttrTypeValue["date"],
            parent_entity=entity,
            created_user=admin,
        )
        entity.attrs.add(entity_attr)

        # creates entry that has a parameter which is typed date
        params = {
            "entry_name": "entry",
            "attrs": [
                {
                    "id": str(entity_attr.id),
                    "type": str(AttrTypeValue["date"]),
                    "value": [{"data": "2018-12-31", "index": 0}],
                    "referral_key": [],
                },
            ],
        }
        resp = self.client.post(
            reverse("entry:do_create", args=[entity.id]),
            json.dumps(params),
            "application/json",
        )

        self.assertEqual(resp.status_code, 200)

        # get entry which is created in here
        entry = Entry.objects.get(name="entry", schema=entity)

        self.assertEqual(entry.attrs.count(), 1)
        self.assertIsNotNone(entry.attrs.last().get_latest_value())
        self.assertEqual(entry.attrs.last().get_latest_value().date, date(2018, 12, 31))

        # edit entry to update the value of attribute 'attr_date'
        params = {
            "entry_name": "entry",
            "attrs": [
                {
                    "entity_attr_id": "",
                    "id": str(entry.attrs.get(name="attr_date").id),
                    "type": str(AttrTypeValue["date"]),
                    "value": [{"data": "2019-1-1", "index": 0}],
                    "referral_key": [],
                },
            ],
        }
        resp = self.client.post(
            reverse("entry:do_edit", args=[entry.id]),
            json.dumps(params),
            "application/json",
        )

        self.assertEqual(resp.status_code, 200)

        # checks AttributeValue which is specified to update
        self.assertEqual(entry.attrs.last().values.count(), 2)
        self.assertEqual(entry.attrs.last().get_latest_value().date, date(2019, 1, 1))

    @patch(
        "entry.tasks.create_entry_attrs.delay",
        Mock(side_effect=tasks.create_entry_attrs),
    )
    def test_create_invalid_date_param(self):
        admin = self.admin_login()

        entity = Entity.objects.create(name="entity", created_user=admin)
        entity_attr = EntityAttr.objects.create(
            name="attr_date",
            type=AttrTypeValue["date"],
            parent_entity=entity,
            created_user=admin,
        )
        entity.attrs.add(entity_attr)

        # creates entry that has a invalid format parameter which is typed date
        params = {
            "entry_name": "entry",
            "attrs": [
                {
                    "id": str(entity_attr.id),
                    "type": str(AttrTypeValue["date"]),
                    "value": [{"data": "2018-13-30", "index": 0}],
                    "referral_key": [],
                },
            ],
        }

        resp = self.client.post(
            reverse("entry:do_create", args=[entity.id]),
            json.dumps(params),
            "application/json",
        )

        self.assertEqual(resp.status_code, 400)

    @patch("entry.tasks.edit_entry_attrs.delay", Mock(side_effect=tasks.edit_entry_attrs))
    def test_edit_invalid_date_param(self):
        INITIAL_DATE = date.today()
        admin = self.admin_login()

        entity = Entity.objects.create(name="entity", created_user=admin)
        entity_attr = EntityAttr.objects.create(
            name="attr_date",
            type=AttrTypeValue["date"],
            parent_entity=entity,
            created_user=admin,
        )
        entity.attrs.add(entity_attr)

        entry = Entry.objects.create(name="entry", schema=entity, created_user=admin)
        entry.complement_attrs(admin)

        attr = entry.attrs.last()
        attr.add_value(admin, INITIAL_DATE)

        # updates entry that has a invalid parameter which is typed date
        params = {
            "entry_name": "entry",
            "attrs": [
                {
                    "entity_attr_id": "",
                    "id": str(attr.id),
                    "type": str(AttrTypeValue["date"]),
                    "value": [{"data": "hoge", "index": 0}],
                    "referral_key": [],
                },
            ],
        }

        # check that invalied parameter raises error with self.assertRaises(ValueError) as ar:
        resp = self.client.post(
            reverse("entry:do_edit", args=[entry.id]),
            json.dumps(params),
            "application/json",
        )

        self.assertEqual(resp.status_code, 400)

        # check that backend processing will not update with invalid value
        self.assertEqual(entry.attrs.last().values.count(), 1)
        self.assertEqual(attr.get_latest_value().date, INITIAL_DATE)

    @patch(
        "entry.tasks.create_entry_attrs.delay",
        Mock(side_effect=tasks.create_entry_attrs),
    )
    def test_create_empty_date_param(self):
        admin = self.admin_login()

        entity = Entity.objects.create(name="entity", created_user=admin)
        entity_attr = EntityAttr.objects.create(
            name="attr_date",
            type=AttrTypeValue["date"],
            parent_entity=entity,
            created_user=admin,
        )
        entity.attrs.add(entity_attr)

        # creates entry that has a empty parameter which is typed date
        params = {
            "entry_name": "entry",
            "attrs": [
                {
                    "id": str(entity_attr.id),
                    "type": str(AttrTypeValue["date"]),
                    "value": [{"data": "", "index": 0}],
                    "referral_key": [],
                },
            ],
        }

        # check that created a new entry with an empty date parameter
        resp = self.client.post(
            reverse("entry:do_create", args=[entity.id]),
            json.dumps(params),
            "application/json",
        )

        self.assertEqual(resp.status_code, 200)

        # get entry which is created in here
        entry = Entry.objects.get(name="entry", schema=entity)

        self.assertEqual(entry.attrs.count(), 1)
        self.assertIsNone(entry.attrs.last().get_latest_value().date)

    @patch("entry.tasks.edit_entry_attrs.delay", Mock(side_effect=tasks.edit_entry_attrs))
    def test_edit_entry_for_each_typed_attributes_repeatedly(self):
        user = self.admin_login()

        # prepare to Entity and Entries which importing data refers to
        ref_entity = Entity.objects.create(name="RefEntity", created_user=user)
        ref_entry = Entry.objects.create(name="ref", created_user=user, schema=ref_entity)
        group = Group.objects.create(name="group")

        entity = Entity.objects.create(name="Entity", created_user=user)
        attr_info = {
            "str": {
                "type": AttrTypeValue["string"],
                "value": [{"data": "data", "index": 0}],
                "expect_value": "data",
                "expect_blank_value": "",
                "referral_key": [],
            },
            "obj": {
                "type": AttrTypeValue["object"],
                "value": [{"data": str(ref_entry.id), "index": 0}],
                "expect_value": "ref",
                "expect_blank_value": None,
                "referral_key": [],
            },
            "grp": {
                "type": AttrTypeValue["group"],
                "value": [{"data": str(group.id), "index": 0}],
                "expect_value": "group",
                "expect_blank_value": None,
                "referral_key": [],
            },
            "name": {
                "type": AttrTypeValue["named_object"],
                "value": [{"data": str(ref_entry.id), "index": 0}],
                "expect_value": {"key": "ref"},
                "expect_blank_value": {"": None},
                "referral_key": [{"data": "key", "index": 0}],
            },
            "bool": {
                "type": AttrTypeValue["boolean"],
                "value": [{"data": True, "index": 0}],
                "expect_value": True,
                "expect_blank_value": False,
                "referral_key": [],
            },
            "date": {
                "type": AttrTypeValue["date"],
                "value": [{"data": "2018-01-01", "index": 0}],
                "expect_value": date(2018, 1, 1),
                "expect_blank_value": None,
                "referral_key": [],
            },
            "arr1": {
                "type": AttrTypeValue["array_string"],
                "value": [{"data": "foo", "index": 0}, {"data": "bar", "index": 1}],
                "expect_value": ["bar", "foo"],
                "expect_blank_value": [],
                "referral_key": [],
            },
            "arr2": {
                "type": AttrTypeValue["array_object"],
                "value": [{"data": str(ref_entry.id), "index": 0}],
                "expect_value": ["ref"],
                "expect_blank_value": [],
                "referral_key": [],
            },
            "arr3": {
                "type": AttrTypeValue["array_named_object"],
                "value": [{"data": str(ref_entry.id), "index": 0}],
                "expect_value": [{"foo": "ref"}, {"bar": None}],
                "expect_blank_value": [],
                "referral_key": [
                    {"data": "foo", "index": 0},
                    {"data": "bar", "index": 1},
                ],
            },
        }
        for attr_name, info in attr_info.items():
            attr = EntityAttr.objects.create(
                name=attr_name,
                type=info["type"],
                created_user=user,
                parent_entity=entity,
            )

            info["schema"] = attr
            if info["type"] & AttrTypeValue["object"]:
                attr.referral.add(ref_entity)

            entity.attrs.add(attr)

        entry = Entry.objects.create(name="entry", schema=entity, created_user=user)
        entry.complement_attrs(user)

        ###
        # set valid values for each attrs
        params = {
            "entry_name": "entry",
            "attrs": [
                {
                    "entity_attr_id": "",
                    "id": str(entry.attrs.get(schema=x["schema"]).id),
                    "type": str(x["type"]),
                    "value": x["value"],
                    "referral_key": x["referral_key"],
                }
                for x in attr_info.values()
            ],
        }
        resp = self.client.post(
            reverse("entry:do_edit", args=[entry.id]),
            json.dumps(params),
            "application/json",
        )

        # checks that expected values are set for each Attributes
        self.assertEqual(resp.status_code, 200)
        for info in attr_info.values():
            value = entry.attrs.get(schema=info["schema"]).get_latest_value().get_value()

            if isinstance(value, list):
                self.assertTrue(any(x in info["expect_value"] for x in value))
            else:
                self.assertEqual(value, info["expect_value"])

        ###
        # checks that value histories for each Attributes will be same when same values are set
        # before_vh = [x.get_value() for x in entry.get_value_history(user)]
        before_vh = entry.get_value_history(user)

        params = {
            "entry_name": "entry",
            "attrs": [
                {
                    "entity_attr_id": "",
                    "id": str(entry.attrs.get(schema=x["schema"]).id),
                    "type": str(x["type"]),
                    "value": x["value"],
                    "referral_key": x["referral_key"],
                }
                for x in attr_info.values()
            ],
        }
        resp = self.client.post(
            reverse("entry:do_edit", args=[entry.id]),
            json.dumps(params),
            "application/json",
        )

        self.assertEqual(entry.get_value_history(user), before_vh)

        ###
        # checks that expected values are set for each Attributes
        self.assertEqual(resp.status_code, 200)

        # set all parameters to be empty
        params = {
            "entry_name": "entry",
            "attrs": [
                {
                    "entity_attr_id": "",
                    "id": str(entry.attrs.get(schema=x["schema"]).id),
                    "type": str(x["type"]),
                    "value": [],
                    "referral_key": [],
                }
                for x in attr_info.values()
            ],
        }
        resp = self.client.post(
            reverse("entry:do_edit", args=[entry.id]),
            json.dumps(params),
            "application/json",
        )
        self.assertEqual(resp.status_code, 200)
        for (name, info) in attr_info.items():
            self.assertEqual(
                entry.attrs.get(schema=info["schema"]).get_latest_value().get_value(),
                info["expect_blank_value"],
            )

    @patch(
        "entry.tasks.create_entry_attrs.delay",
        Mock(side_effect=tasks.create_entry_attrs),
    )
    def test_create_with_invalid_referral_params(self):
        user = self.admin_login()

        def checker_obj(attrv):
            self.assertIsNone(attrv.referral)

        def checker_name(attrv):
            self.assertEqual(attrv.value, "foo")
            self.assertIsNone(attrv.referral)

        def checker_arr_obj(attrv):
            self.assertEqual(attrv.data_array.count(), 0)

        def checker_arr_name(attrv):
            self.assertEqual(attrv.data_array.count(), 1)
            self.assertEqual(attrv.data_array.first().value, "foo")
            self.assertIsNone(attrv.data_array.first().referral)

        entity = Entity.objects.create(name="Entity", created_user=user)
        attr_info = {
            "obj": {"type": AttrTypeValue["object"], "checker": checker_obj},
            "name": {"type": AttrTypeValue["named_object"], "checker": checker_name},
            "arr_obj": {
                "type": AttrTypeValue["array_object"],
                "checker": checker_arr_obj,
            },
            "arr_name": {
                "type": AttrTypeValue["array_named_object"],
                "checker": checker_arr_name,
            },
        }
        for attr_name, info in attr_info.items():
            entity.attrs.add(
                EntityAttr.objects.create(
                    name=attr_name,
                    type=info["type"],
                    created_user=user,
                    parent_entity=entity,
                )
            )

        for (i, value) in enumerate(["", "0", 0, "9999", None]):
            entry_name = "entry-%d" % i
            params = {
                "entry_name": entry_name,
                "attrs": [
                    {
                        "id": str(x.id),
                        "type": str(x.type),
                        "value": [{"data": value, "index": 0}],
                        "referral_key": [{"data": "foo", "index": 0}]
                        if x.type & AttrTypeValue["named"]
                        else [],
                    }
                    for x in entity.attrs.all()
                ],
            }

            with DisableStderr():
                resp = self.client.post(
                    reverse("entry:do_create", args=[entity.id]),
                    json.dumps(params),
                    "application/json",
                )

            self.assertEqual(resp.status_code, 200)
            entry = Entry.objects.get(name=entry_name, schema=entity)

            for (name, info) in attr_info.items():
                info["checker"](entry.attrs.get(schema__name=name).get_latest_value())

    @patch(
        "entry.tasks.create_entry_attrs.delay",
        Mock(side_effect=tasks.create_entry_attrs),
    )
    def test_attribute_of_mandatory_params(self):
        """
        This tests the processing of creating entry would return error, or not,
        when non-value was specified in a mandatory parameter for each attribute type.
        """
        user = self.admin_login()

        # prepare to Entity and Entries which importing data refers to
        entity_info = {
            "str": {"type": AttrTypeValue["string"]},
            "obj": {"type": AttrTypeValue["object"]},
            "grp": {"type": AttrTypeValue["group"]},
            "name": {"type": AttrTypeValue["named_object"]},
            "bool": {"type": AttrTypeValue["boolean"]},
            "date": {"type": AttrTypeValue["date"]},
            "arr1": {"type": AttrTypeValue["array_string"]},
            "arr2": {"type": AttrTypeValue["array_object"]},
            "arr3": {"type": AttrTypeValue["array_named_object"]},
        }
        for name, info in entity_info.items():
            # create entity that only has one attribute of specified type
            entity = Entity.objects.create(name=name, created_user=user)
            attr = EntityAttr.objects.create(
                name=name,
                type=info["type"],
                created_user=user,
                is_mandatory=True,
                parent_entity=entity,
            )

            entity.attrs.add(attr)

            # send a request to create entry and expect to be error
            referral_key = []
            if info["type"] & AttrTypeValue["named"]:
                referral_key = [{"data": "", "index": 0}]
            params = {
                "entry_name": "entry",
                "attrs": [
                    {
                        "id": str(attr.id),
                        "type": str(info["type"]),
                        "value": [{"data": "", "index": 0}],
                        "referral_key": referral_key,
                    }
                ],
            }
            resp = self.client.post(
                reverse("entry:do_create", args=[entity.id]),
                json.dumps(params),
                "application/json",
            )
            self.assertEqual(resp.status_code, 400)
            self.assertEqual(Entry.objects.filter(schema=entity).count(), 0)

            # when a referral_key is specified, named type will be successful to create
            if info["type"] & AttrTypeValue["named"]:
                referral_key[0]["data"] = "hoge"
                resp = self.client.post(
                    reverse("entry:do_create", args=[entity.id]),
                    json.dumps(params),
                    "application/json",
                )

                self.assertEqual(resp.status_code, 200)
                self.assertEqual(Entry.objects.filter(schema=entity).count(), 1)

    def test_set_mandatory_attrs_with_empty_referral(self):
        """
        This tests whether an entry could be created with empty referral value.
        In this test case, this creates entities which have each different attribute
        that refers entry. And this confirms whether an entry could be created with
        empty value which is equivalent of '- NOT SET -'.
        """

        user = self.guest_login()

        ref_entity = Entity.objects.create(name="ref", created_user=user)
        for (index, attr_type) in enumerate(
            [
                AttrTypeValue["object"],
                AttrTypeValue["named_object"],
                AttrTypeValue["array_object"],
                AttrTypeValue["array_named_object"],
            ]
        ):

            # create Entity and Entry which test to create
            entity = Entity.objects.create(name="E%d" % index, created_user=user)
            attr = EntityAttr.objects.create(
                name="attr",
                type=attr_type,
                created_user=user,
                is_mandatory=True,
                parent_entity=entity,
            )
            attr.referral.add(ref_entity)
            entity.attrs.add(attr)

            referral_key = []
            if attr_type & AttrTypeValue["named"]:
                referral_key = [{"data": "", "index": 0}]

            # This checks error response would be returned by sending a request
            # to create entry by specifying 0('- NOT SET -') parameter that indicates
            # there is no matched entry to the mandatroy attribute.
            params = {
                "entry_name": "entry",
                "attrs": [
                    {
                        "id": str(attr.id),
                        "value": [{"data": "0", "index": 0}],
                        "referral_key": referral_key,
                    }
                ],
            }
            resp = self.client.post(
                reverse("entry:do_create", args=[entity.id]),
                json.dumps(params),
                "application/json",
            )

            self.assertEqual(resp.status_code, 400)
            self.assertEqual(resp.content, b"You have to specify value at mandatory parameters")
            self.assertEqual(Entry.objects.filter(schema=entity).count(), 0)

    def test_update_entry_without_backend(self):
        user = self.guest_login()
        entity = Entity.objects.create(name="entity", created_user=user)
        entry = Entry.objects.create(name="entry", created_user=user, schema=entity)

        params = {
            "entry_name": "hoge",
            "attrs": [],
        }

        def side_effect(job_id):
            job = Job.objects.get(id=job_id)

            self.assertEqual(job.user.id, user.id)
            self.assertEqual(job.target.id, entry.id)
            self.assertEqual(job.target_type, Job.TARGET_ENTRY)
            self.assertEqual(job.status, Job.STATUS["PREPARING"])
            self.assertEqual(job.operation, JobOperation.EDIT_ENTRY.value)

        with patch("entry.tasks.edit_entry_attrs.delay", Mock(side_effect=side_effect)):
            resp = self.client.post(
                reverse("entry:do_edit", args=[entry.id]),
                json.dumps(params),
                "application/json",
            )

            self.assertEqual(resp.status_code, 200)

    @patch("entry.tasks.delete_entry.delay", Mock(side_effect=tasks.delete_entry))
    def test_not_to_show_deleted_entry(self):
        user = self.guest_login()
        entity = Entity.objects.create(name="entity", created_user=user)
        entry = Entry.objects.create(name="entry", created_user=user, schema=entity)

        # delete entry and check each page couldn't be shown
        entry.delete()

        # Check status code and transition destination url
        test_suites = [
            "entry:show",
            "entry:edit",
            "entry:copy",
            "entry:refer",
            "entry:history",
        ]
        for test_suite in test_suites:
            resp = self.client.get(reverse(test_suite, args=[entry.id]))
            self.assertEqual(resp.status_code, 302)
            self.assertEqual(
                resp.url, "/entry/restore/{}/?keyword={}".format(entity.id, entry.name)
            )

    def test_not_to_show_under_processing_entry(self):
        user = self.guest_login()
        entity = Entity.objects.create(name="entity", created_user=user)
        entry = Entry.objects.create(name="entry", created_user=user, schema=entity)

        # update status of entry and check each page couldn't be shown
        entry.set_status(Entry.STATUS_EDITING)
        self.assertEqual(self.client.get(reverse("entry:copy", args=[entry.id])).status_code, 400)

        entry.set_status(Entry.STATUS_CREATING)
        self.assertEqual(self.client.get(reverse("entry:show", args=[entry.id])).status_code, 400)
        self.assertEqual(self.client.get(reverse("entry:edit", args=[entry.id])).status_code, 400)
        self.assertEqual(self.client.get(reverse("entry:copy", args=[entry.id])).status_code, 400)
        self.assertEqual(self.client.get(reverse("entry:refer", args=[entry.id])).status_code, 400)
        self.assertEqual(
            self.client.get(reverse("entry:history", args=[entry.id])).status_code, 400
        )

    def test_show_entry_history(self):
        user = self.guest_login()
        entity = Entity.objects.create(name="entity", created_user=user)
        entity.attrs.add(
            EntityAttr.objects.create(
                **{
                    "name": "attr",
                    "created_user": user,
                    "parent_entity": entity,
                    "type": AttrTypeValue["string"],
                }
            )
        )

        # create and add values
        entry = Entry.objects.create(name="entry", schema=entity, created_user=user)
        entry.complement_attrs(user)
        [entry.attrs.first().add_value(user, str(x)) for x in range(3)]

        resp = self.client.get(reverse("entry:history", args=[entry.id]))
        self.assertEqual(resp.status_code, 200)

    @patch(
        "entry.tasks.create_entry_attrs.delay",
        Mock(side_effect=tasks.create_entry_attrs),
    )
    @patch("entry.tasks.edit_entry_attrs.delay", Mock(side_effect=tasks.edit_entry_attrs))
    def test_create_and_edit_without_type_parameter(self):
        user = self.guest_login()
        entity = Entity.objects.create(name="entity", created_user=user)
        attr = EntityAttr.objects.create(
            name="attr",
            created_user=user,
            parent_entity=entity,
            type=AttrTypeValue["string"],
        )
        entity.attrs.add(attr)

        # create without type parameter
        params = {
            "entry_name": "entry",
            "attrs": [
                {"id": str(attr.id), "value": [{"data": "hoge", "index": "0"}]},
            ],
        }
        resp = self.client.post(
            reverse("entry:do_create", args=[entity.id]),
            json.dumps(params),
            "application/json",
        )
        self.assertEqual(resp.status_code, 200)

        entry = Entry.objects.get(name="entry", schema=entity, is_active=True)
        self.assertEqual(entry.attrs.first().get_latest_value().value, "hoge")

        # edit without type parameter
        params = {
            "entry_name": "entry",
            "attrs": [
                {
                    "entity_attr_id": "",
                    "id": str(entry.attrs.first().id),
                    "value": [{"data": "fuga", "index": "0"}],
                },
            ],
        }
        resp = self.client.post(
            reverse("entry:do_edit", args=[entry.id]),
            json.dumps(params),
            "application/json",
        )
        self.assertEqual(resp.status_code, 200)

        entry.refresh_from_db()
        self.assertEqual(entry.attrs.first().get_latest_value().value, "fuga")

    def test_index_deleting_entries(self):
        # initialize entries to test
        user = self.guest_login()
        entity = Entity.objects.create(name="entity", created_user=user)

        # to check the view of deleted entries, all entries would be deleted just after creating
        entries = []
        for index in range(3):
            entry = Entry.objects.create(name="e-%d" % index, schema=entity, created_user=user)
            entry.delete()

            entries.append(entry)

        # to check that entries that are set status would not be listed at restore page
        entries[1].set_status(Entry.STATUS_CREATING)

        resp = self.client.get(reverse("entry:restore", args=[entity.id]), {"page": 1})
        self.assertEqual(resp.status_code, 200)
        self.assertEqual(resp.context["entity"].id, entity.id)
        self.assertEqual(len(resp.context["page_obj"]), 2)

        # check listing entries are ordered by desc
        self.assertEqual(resp.context["page_obj"][0].name.find("e-2"), 0)
        self.assertEqual(resp.context["page_obj"][1].name.find("e-0"), 0)

        # If called from other than the job list,
        # confirm that the search keyword has not been entered
        self.assertIsNone(resp.context["keyword"])

        # If called from the job list, make sure that the search keyword has been entered
        resp = self.client.get("/entry/restore/%d/?keyword=%s" % (entity.id, entries[0].name))
        self.assertEqual(resp.context["keyword"], entries[0].name)

        # If the page is invalid
        resp = self.client.get(reverse("entry:restore", args=[entity.id]), {"page": 100})
        self.assertEqual(resp.status_code, 400)
        resp = self.client.get(reverse("entry:restore", args=[entity.id]), {"page": "invalid"})
        self.assertEqual(resp.status_code, 400)

    @patch("entry.tasks.restore_entry.delay", Mock(side_effect=tasks.restore_entry))
    @patch("entry.tasks.notify_create_entry.delay")
    def test_restore_entry(self, mock_task):
        # initialize entries to test
        user = self.guest_login()
        entity = Entity.objects.create(name="entity", created_user=user)
        entity.attrs.add(
            EntityAttr.objects.create(
                **{
                    "name": "attr",
                    "type": AttrTypeValue["string"],
                    "created_user": user,
                    "parent_entity": entity,
                }
            )
        )

        entry = Entry.objects.create(name="entry", schema=entity, created_user=user)
        entry.complement_attrs(user)

        # send request with invalid entry-id
        resp = self.client.post(
            reverse("entry:do_restore", args=[9999]), json.dumps({}), "application/json"
        )
        self.assertEqual(resp.status_code, 400)

        # send request with entry-id which is active
        resp = self.client.post(
            reverse("entry:do_restore", args=[entry.id]),
            json.dumps({}),
            "application/json",
        )
        self.assertEqual(resp.status_code, 400)
        obj = json.loads(resp.content.decode("UTF-8"))
        self.assertEqual(obj["msg"], "Failed to get entry from specified parameter")

        # delete target entry to run restore processing
        entry.delete()

        entry.refresh_from_db()
        self.assertTrue(entry.name.find("_deleted_") > 0)
        self.assertFalse(any([x.is_active for x in entry.attrs.all()]))

        resp = self.client.post(
            reverse("entry:do_restore", args=[entry.id]),
            json.dumps({}),
            "application/json",
        )
        self.assertEqual(resp.status_code, 200)

        entry.refresh_from_db()
        self.assertEqual(entry.name, "entry")
        self.assertTrue(entry.is_active)
        self.assertTrue(all([x.is_active for x in entry.attrs.all()]))

        # check that index information of restored entry in Elasticsearch is also restored
        resp = Entry.search_entries(user, [entity.id])
        self.assertEqual(resp["ret_count"], 1)
        self.assertEqual(resp["ret_values"][0]["entry"]["id"], entry.id)
        self.assertEqual(resp["ret_values"][0]["entry"]["name"], entry.name)

        self.assertTrue(mock_task.called)

    def test_restore_when_duplicate_entry_exist(self):
        # initialize entries to test
        user = self.guest_login()
        entity = Entity.objects.create(name="entity", created_user=user)
        entry = Entry.objects.create(name="entry", schema=entity, created_user=user)

        # delete target entry to run restore processing
        entry.delete()

        # After deleting, create an entry with the same name
        dup_entry = Entry.objects.create(name="entry", schema=entity, created_user=user)

        resp = self.client.post(
            reverse("entry:do_restore", args=[entry.id]),
            json.dumps({}),
            "application/json",
        )
        self.assertEqual(resp.status_code, 400)
        obj = json.loads(resp.content.decode("UTF-8"))
        self.assertEqual(obj["msg"], "")
        self.assertEqual(obj["entry_id"], dup_entry.id)
        self.assertEqual(obj["entry_name"], dup_entry.name)

    @patch("entry.tasks.notify_update_entry.delay")
    def test_revert_attrv(self, mock_task):
        user = self.guest_login()

        # initialize referred objects
        ref_entity = Entity.objects.create(name="RefEntity", created_user=user)
        ref_entries = [
            Entry.objects.create(name="r%d" % i, created_user=user, schema=ref_entity)
            for i in range(3)
        ]
        groups = [Group.objects.create(name="g%d" % i) for i in range(2)]

        # initialize Entity and Entry
        entity = Entity.objects.create(name="Entity", created_user=user)

        # First of all, this test set values which is in 'values' of attr_info to each attributes
        # in order of first and second (e.g. in the case of 'str', this test sets 'foo' at first,
        # then sets 'bar') manually. After that, this test retrieve first value by calling the
        # 'revert_attrv' handler. So finnaly, this test expects first value is stored
        # in Database and Elasticsearch.
        attr_info = {
            "str": {"type": AttrTypeValue["string"], "values": ["foo", "bar"]},
            "obj": {
                "type": AttrTypeValue["object"],
                "values": [ref_entries[0], ref_entries[1]],
            },
            "grp": {"type": AttrTypeValue["group"], "values": [groups[0], groups[1]]},
            "name": {
                "type": AttrTypeValue["named_object"],
                "values": [
                    {"name": "foo", "id": ref_entries[0]},
                    {"name": "bar", "id": ref_entries[1]},
                ],
            },
            "bool": {"type": AttrTypeValue["boolean"], "values": [False, True]},
            "date": {
                "type": AttrTypeValue["date"],
                "values": ["2018-01-01", "2018-02-01"],
            },
            "arr1": {
                "type": AttrTypeValue["array_string"],
                "values": [["foo", "bar", "baz"], ["hoge", "fuga", "puyo"]],
            },
            "arr2": {
                "type": AttrTypeValue["array_object"],
                "values": [[ref_entries[0], ref_entries[1]], [ref_entries[2]]],
            },
            "arr3": {
                "type": AttrTypeValue["array_named_object"],
                "values": [
                    [
                        {"name": "foo", "id": ref_entries[0]},
                        {"name": "bar", "id": ref_entries[1]},
                    ],
                    [
                        {"name": "", "id": ref_entries[1]},
                        {"name": "fuga", "id": ref_entries[2]},
                    ],
                ],
            },
        }
        for attr_name, info in attr_info.items():
            attr = EntityAttr.objects.create(
                name=attr_name,
                type=info["type"],
                created_user=user,
                parent_entity=entity,
            )

            if info["type"] & AttrTypeValue["object"]:
                attr.referral.add(ref_entity)

            entity.attrs.add(attr)

        # initialize each AttributeValues
        entry = Entry.objects.create(name="Entry", schema=entity, created_user=user)
        entry.complement_attrs(user)
        for attr_name, info in attr_info.items():
            attr = entry.attrs.get(schema__name=attr_name)
            attrv1 = attr.add_value(user, info["values"][0])

            # store first value's attrv
            info["expected_value"] = attrv1.get_value()

            # update value to second value
            attrv2 = attr.add_value(user, info["values"][1])

            # check value is actually updated
            self.assertNotEqual(attrv1.get_value(), attrv2.get_value())

            # reset AttributeValue and latest_value equals with attrv1
            params = {"attr_id": str(attr.id), "attrv_id": str(attrv1.id)}
            resp = self.client.post(
                reverse("entry:revert_attrv"), json.dumps(params), "application/json"
            )
            self.assertEqual(resp.status_code, 200)
            self.assertEqual(attrv1.get_value(), attr.get_latest_value().get_value())

        resp = Entry.search_entries(user, [entity.id], [], is_output_all=True)
        self.assertEqual(resp["ret_count"], 1)
        for attr_name, data in resp["ret_values"][0]["attrs"].items():
            self.assertEqual(data["type"], attr_info[attr_name]["type"])

            value = attr_info[attr_name]["values"][0]
            if data["type"] == AttrTypeValue["boolean"]:
                self.assertEqual(data["value"], str(value))

            elif data["type"] == AttrTypeValue["group"]:
                self.assertEqual(data["value"], {"name": value.name, "id": value.id})

            elif data["type"] == AttrTypeValue["object"]:
                self.assertEqual(data["value"], {"name": value.name, "id": value.id})

            elif data["type"] == AttrTypeValue["array_object"]:
                self.assertEqual(data["value"], [{"name": x.name, "id": x.id} for x in value])

            elif data["type"] == AttrTypeValue["named_object"]:
                self.assertEqual(
                    data["value"],
                    {value["name"]: {"name": value["id"].name, "id": value["id"].id}},
                )

            elif data["type"] == AttrTypeValue["array_named_object"]:
                self.assertEqual(
                    data["value"],
                    [{x["name"]: {"name": x["id"].name, "id": x["id"].id}} for x in value],
                )

            else:
                self.assertEqual(data["value"], value)

        self.assertEqual(mock_task.call_count, len(attr_info))

    def test_revert_attrv_with_invalid_value(self):
        user = self.guest_login()

        # initialize Entity and Entry
        entity = Entity.objects.create(name="Entity", created_user=user)
        [
            entity.attrs.add(
                EntityAttr.objects.create(
                    **{
                        "name": attr_name,
                        "type": AttrTypeValue["string"],
                        "created_user": user,
                        "parent_entity": entity,
                    }
                )
            )
            for attr_name in ["attr1", "attr2"]
        ]

        entry = Entry.objects.create(name="Entry", schema=entity, created_user=user)
        entry.complement_attrs(user)
        attr1 = entry.attrs.first()

        # send request with invalid arguments
        params = {"attr_id": "0", "attrv_id": "0"}
        resp = self.client.post(
            reverse("entry:revert_attrv"), json.dumps(params), "application/json"
        )
        self.assertEqual(resp.status_code, 400)
        self.assertEqual(resp.content, b"Specified Attribute-id is invalid")

        params = {"attr_id": str(attr1.id), "attrv_id": "0"}
        resp = self.client.post(
            reverse("entry:revert_attrv"), json.dumps(params), "application/json"
        )
        self.assertEqual(resp.status_code, 400)
        self.assertEqual(resp.content, b"Specified AttributeValue-id is invalid")

        attrvs = [attr1.add_value(user, str(x)) for x in range(2)]
        self.assertEqual(attr1.get_latest_value(), attrvs[-1])

        # change Attribute type of attr then get latest AttributeValue
        attr1.schema.type = AttrTypeValue["object"]
        attr1.schema.save(update_fields=["type"])

        self.assertGreater(attr1.get_latest_value().id, attrvs[-1].id)

        # specify attrv_id which refers different parent_attr
        params = {"attr_id": str(entry.attrs.last().id), "attrv_id": str(attrvs[0].id)}
        resp = self.client.post(
            reverse("entry:revert_attrv"), json.dumps(params), "application/json"
        )
        self.assertEqual(resp.status_code, 400)
        self.assertEqual(resp.content, b"Specified AttributeValue-id is invalid")

    @patch("custom_view.is_custom", Mock(return_value=True))
    @patch("custom_view.call_custom", Mock(return_value=HttpResponse("success")))
    def test_revert_attrv_with_custom_view(self):
        user = self.guest_login()

        # initialize Entity and Entry
        entity = Entity.objects.create(name="Entity", created_user=user)
        entity.attrs.add(
            EntityAttr.objects.create(
                **{
                    "name": "attr",
                    "type": AttrTypeValue["string"],
                    "created_user": user,
                    "parent_entity": entity,
                }
            )
        )

        entry = Entry.objects.create(name="Entry", schema=entity, created_user=user)
        entry.complement_attrs(user)
        attr = entry.attrs.first()

        # set AttributeValues to the Attribute object
        attrv1 = attr.add_value(user, "hoge")
        attr.add_value(user, "fuga")
        number_of_attrvalue = attr.values.count()

        # send request to revert AttributeValue which is set before
        params = {"attr_id": str(attr.id), "attrv_id": str(attrv1.id)}
        resp = self.client.post(
            reverse("entry:revert_attrv"), json.dumps(params), "application/json"
        )

        # the latest AttributeValue object is reverted from "fuga" to "hoge"
        self.assertEqual(resp.status_code, 200)
        self.assertEqual(attr.values.count(), number_of_attrvalue + 1)
        self.assertEqual(attr.get_latest_value().value, attrv1.value)
        self.assertNotEqual(attr.get_latest_value().id, attrv1.id)

    @patch("custom_view.is_custom", Mock(return_value=True))
    @patch("custom_view.call_custom", Mock(return_value=HttpResponse("success")))
    def test_revert_attrv_with_custom_view_by_latest_value(self):
        user = self.guest_login()

        # initialize Entity and Entry
        entity = Entity.objects.create(name="Entity", created_user=user)
        entity.attrs.add(
            EntityAttr.objects.create(
                **{
                    "name": "attr",
                    "type": AttrTypeValue["string"],
                    "created_user": user,
                    "parent_entity": entity,
                }
            )
        )

        entry = Entry.objects.create(name="Entry", schema=entity, created_user=user)
        entry.complement_attrs(user)
        attr = entry.attrs.first()

        # set AttributeValue to Attribute
        attrv = attr.add_value(user, "hoge")
        number_of_attrvalue = attr.values.count()

        # try to revert AttributeValue which is the latest one
        params = {"attr_id": str(attr.id), "attrv_id": str(attrv.id)}
        resp = self.client.post(
            reverse("entry:revert_attrv"), json.dumps(params), "application/json"
        )

        self.assertEqual(resp.status_code, 200)
        self.assertEqual(attr.values.count(), number_of_attrvalue)
        self.assertEqual(attr.get_latest_value(), attrv)

    @patch("custom_view.is_custom", Mock(return_value=True))
    @patch("custom_view.call_custom", Mock(return_value=HttpResponse("test", status=400)))
    def test_call_custom_do_create_entry_return_int(self):
        self.admin_login()

        params = {
            "entry_name": "hoge",
            "attrs": [
                {
                    "id": str(self._entity_attr.id),
                    "type": str(AttrTypeArrStr),
                    "value": [{"data": "hoge", "index": "0"}],
                    "referral_key": [],
                },
            ],
        }

        resp = self.client.post(
            reverse("entry:do_create", args=[self._entity.id]),
            json.dumps(params),
            "application/json",
        )

        self.assertEqual(resp.status_code, 400)

    @patch("custom_view.is_custom", Mock(return_value=True))
    @patch(
        "custom_view.call_custom",
        Mock(
            return_value=JsonResponse(
                {
                    "entry_id": 1,
                    "entry_name": "fuga",
                }
            )
        ),
    )
    def test_call_custom_do_create_entry_return_json(self):
        self.admin_login()

        params = {
            "entry_name": "hoge",
            "attrs": [
                {
                    "id": str(self._entity_attr.id),
                    "type": str(AttrTypeArrStr),
                    "value": [{"data": "hoge", "index": "0"}],
                    "referral_key": [],
                },
            ],
        }

        resp = self.client.post(
            reverse("entry:do_create", args=[self._entity.id]),
            json.dumps(params),
            "application/json",
        )

        data = resp.json()
        self.assertEqual(resp.status_code, 200)
        self.assertEqual(data["entry_id"], 1)
        self.assertEqual(data["entry_name"], "fuga")

    @patch("entry.tasks.import_entries.delay", Mock(side_effect=tasks.import_entries))
    def test_import_entry_with_abnormal_entry_which_has_multiple_attrs_of_same_name(
        self,
    ):
        user = self.admin_login()

        # Create a test entry
        entry = Entry.objects.create(name="entry", schema=self._entity, created_user=user)
        entry.complement_attrs(user)

        # Added another Attribute to entry to test to be able to detect this abnormal situation
        entry.attrs.add(self.make_attr("test", parent_entry=entry, created_user=user))

        # Send a request to import entry
        with self.assertLogs(logger=Logger, level=logging.ERROR) as cm:
            fp = self.open_fixture_file("import_data02.yaml")
            self.client.post(reverse("entry:do_import", args=[self._entity.id]), {"file": fp})
            fp.close()

        # Check expected log was dispatched
        self.assertEqual(
            cm.output[0],
            (
                "ERROR:airone:[task.import_entry] "
                "Abnormal entry was detected(entry:%d)" % entry.id
            ),
        )

        # Check Job processing was ended successfully
        job = Job.objects.filter(user=user, operation=JobOperation.IMPORT_ENTRY.value).last()
        self.assertEqual(job.status, Job.STATUS["DONE"])

    @patch("entry.tasks.import_entries.delay", Mock(side_effect=tasks.import_entries))
    @patch("entry.tasks._do_import_entries")
    def test_import_entry_with_unexpected_situation(self, mock_do_import_entry):
        def side_effect(*args, **kwargs):
            raise RuntimeError("Unexpected situation was happened")

        mock_do_import_entry.side_effect = side_effect

        user = self.admin_login()

        # Create a test entry
        entry = Entry.objects.create(name="entry", schema=self._entity, created_user=user)
        entry.complement_attrs(user)

        # Send a request to import entry
        fp = self.open_fixture_file("import_data02.yaml")
        self.client.post(reverse("entry:do_import", args=[self._entity.id]), {"file": fp})
        fp.close()

        # Check Job processing was failed
        job = Job.objects.filter(user=user, operation=JobOperation.IMPORT_ENTRY.value).last()
        self.assertEqual(job.status, Job.STATUS["ERROR"])
        self.assertEqual(
            job.text,
            "[task.import] [job:%d] Unexpected situation was happened" % job.id,
        )

    @patch("entry.tasks.import_entries.delay", Mock(side_effect=tasks.import_entries))
    def test_import_entry_with_multiple_attr(self):
        user = self.admin_login()

        # Create a test entry
        entry = Entry.objects.create(name="entry", schema=self._entity, created_user=user)
        entry.complement_attrs(user)

        # Add 1 data and update to deleted
        attr = entry.attrs.get(schema__name="test")
        attr.add_value(user, "test_value")
        attr.delete()

        # Add second data
        attr.add_value(user, "test_value2")

        fp = self.open_fixture_file("import_data02.yaml")
        self.client.post(reverse("entry:do_import", args=[self._entity.id]), {"file": fp})
        fp.close()

        # checks created jobs and its params are as expected
        jobs = Job.objects.filter(user=user)
        job_expectations = [
            {"operation": JobOperation.IMPORT_ENTRY, "status": Job.STATUS["DONE"]},
            {
                "operation": JobOperation.NOTIFY_UPDATE_ENTRY,
                "status": Job.STATUS["PREPARING"],
            },
        ]
        self.assertEqual(jobs.count(), len(job_expectations))
        for expectation in job_expectations:
            obj = jobs.get(operation=expectation["operation"].value)
            self.assertEqual(obj.status, expectation["status"])
            self.assertIsNone(obj.dependent_job)

        # Check attribute value
        self.assertEqual(
            entry.attrs.get(schema__name="test", is_active=True).get_latest_value().value,
            "fuga",
        )

    @patch(
        "entry.tasks.create_entry_attrs.delay",
        Mock(side_effect=tasks.create_entry_attrs),
    )
    @patch.object(Job, "is_canceled", Mock(return_value=True))
    def test_cancel_creating_entry(self):
        user = self.admin_login()

        entity = Entity.objects.create(name="entity", created_user=user)
        entity_attr = EntityAttr.objects.create(
            name="attr",
            type=AttrTypeValue["string"],
            parent_entity=entity,
            created_user=user,
        )
        entity.attrs.add(entity_attr)

        # creates entry that has a parameter which is typed boolean
        params = {
            "entry_name": "entry",
            "attrs": [
                {
                    "id": str(entity_attr.id),
                    "value": [{"data": "hoge", "index": 0}],
                    "referral_key": [],
                },
            ],
        }

        # This task would be canceled because is_canceled method of creating job object
        # returns True.
        resp = self.client.post(
            reverse("entry:do_create", args=[entity.id]),
            json.dumps(params),
            "application/json",
        )
        self.assertEqual(resp.status_code, 200)

        entry = Entry.objects.last()
        self.assertFalse(entry.is_active)
        self.assertIn("entry_deleted_", entry.name)

    @patch.object(Job, "is_canceled", Mock(return_value=True))
    @patch.object(Job, "proceed_if_ready", Mock(return_value=False))
    @patch(
        "entry.tasks.create_entry_attrs.delay",
        Mock(side_effect=tasks.create_entry_attrs),
    )
    def test_cancel_creating_entry_before_starting_background_processing(self):
        user = self.admin_login()
        entity = Entity.objects.create(name="entity", created_user=user)

        # The case that job is canceled before staring background processing
        resp = self.client.post(
            reverse("entry:do_create", args=[entity.id]),
            json.dumps({"entry_name": "entry", "attrs": []}),
            "application/json",
        )
        self.assertEqual(resp.status_code, 200)

        entry = Entry.objects.last()
        self.assertFalse(entry.is_active)
        self.assertIn("entry_deleted_", entry.name)

    @patch.object(Job, "is_canceled", Mock(return_value=True))
    @patch("entry.tasks.import_entries.delay", Mock(side_effect=tasks.import_entries))
    def test_cancel_importing_entries(self):
        self.admin_login()

        fp = self.open_fixture_file("import_data03.yaml")
        resp = self.client.post(reverse("entry:do_import", args=[self._entity.id]), {"file": fp})
        fp.close()

        # check the import is success
        self.assertEqual(resp.status_code, 303)
        self.assertEqual(Entry.objects.filter(schema=self._entity).count(), 0)
        self.assertEqual(
            Job.objects.last().text, "Now importing... (progress: [    1/    3] for hoge)"
        )

    @patch("entry.tasks.import_entries.delay", Mock(side_effect=tasks.import_entries))
    def test_importing_entries_on_multiple_entities(self):
        user = self.admin_login()

        Entity.objects.create(name="fuga", created_user=user)

        fp = self.open_fixture_file("import_data04.yaml")
        resp = self.client.post(reverse("entry:do_import", args=[self._entity.id]), {"file": fp})
        fp.close()

        # check the import is success
        self.assertEqual(resp.status_code, 303)
        for entity_name in ["hoge", "fuga"]:
            self.assertTrue(
                Job.objects.filter(
                    target__name=entity_name, operation=JobOperation.IMPORT_ENTRY.value
                ).exists()
            )
            self.assertTrue(
                Entry.objects.filter(
                    name="entry1", schema__name=entity_name, is_active=True
                ).exists()
            )

    @patch(
        "entry.tasks.register_referrals.delay",
        Mock(side_effect=tasks.register_referrals),
    )
    def test_change_name_of_referral_entry(self):
        """This creates an Entry instance that refers ref_entry. After that,
        this changes name of ref_entry, then getting search result of
        elasticsearch to check changing wether entry name would be reflected.
        """

        # Create an entry that refers ref_entry through attribute 'ref'
        user = self.guest_login()
        ref_entity = Entity.objects.create(name="ref_entity", created_user=user)
        ref_entry = Entry.objects.create(name="before_change", created_user=user, schema=ref_entity)

        entity = Entity.objects.create(name="entity", created_user=user)
        entity_attr = EntityAttr.objects.create(
            **{
                "name": "ref",
                "created_user": user,
                "type": AttrTypeValue["object"],
                "parent_entity": entity,
            }
        )
        entity.attrs.add(entity_attr)
        entry = Entry.objects.create(name="entry", schema=entity, created_user=user)
        entry.complement_attrs(user)
        entry.attrs.first().add_value(user, ref_entry)
        entry.register_es()

        # Change name of entry
        params = {
            "entry_name": "changed_name",
            "attrs": [],
        }
        resp = self.client.post(
            reverse("entry:do_edit", args=[ref_entry.id]),
            json.dumps(params),
            "application/json",
        )

        self.assertEqual(resp.status_code, 200)
        ref_entry.refresh_from_db()
        self.assertEqual(ref_entry.name, "changed_name")

        # check entry changing reflects to the ElasticSearch
        ret = Entry.search_entries(user, [entity.id], [{"name": "ref"}])
        self.assertEqual(ret["ret_count"], 1)
        self.assertEqual(ret["ret_values"][0]["entry"]["name"], "entry")
        self.assertEqual(ret["ret_values"][0]["attrs"]["ref"]["value"]["name"], "changed_name")

    @patch(
        "entry.tasks.create_entry_attrs.delay",
        Mock(side_effect=tasks.create_entry_attrs),
    )
    def test_run_create_entry_task_duplicately(self):
        user = self.guest_login()

        # initialize data for test
        entity = self.create_entity(user, "Entity", [{"name": "hoge"}])

        # sending a request to create Entry
        params = {"entry_name": "entry", "attrs": []}
        for entity_attr in entity.attrs.all():
            params["attrs"].append(
                {
                    "id": str(entity_attr.id),
                    "type": entity_attr.type,
                    "value": [{"data": "hoge", "index": 0}],
                    "referral_key": [],
                }
            )
        resp = self.client.post(
            reverse("entry:do_create", args=[entity.id]),
            json.dumps(params),
            "application/json",
        )
        self.assertEqual(resp.status_code, 200)

        # This confirms above sending request create expected Job and Entry instances
        entry = Entry.objects.get(name="entry", schema=entity, is_active=True)
        # checks created jobs and its params are as expected
        jobs = Job.objects.filter(user=user, target=entry)
        job_expectations = [
            {"operation": JobOperation.CREATE_ENTRY, "status": Job.STATUS["DONE"]},
            {
                "operation": JobOperation.NOTIFY_CREATE_ENTRY,
                "status": Job.STATUS["PREPARING"],
            },
        ]
        self.assertEqual(jobs.count(), len(job_expectations))
        for expectation in job_expectations:
            obj = jobs.get(operation=expectation["operation"].value)
            self.assertEqual(obj.target.id, entry.id)
            self.assertEqual(obj.target_type, Job.TARGET_ENTRY)
            self.assertEqual(obj.status, expectation["status"])
            self.assertIsNone(obj.dependent_job)

        # Rerun creating that entry job (This is core processing of this test)
        job_create = Job.objects.get(user=user, operation=JobOperation.CREATE_ENTRY.value)
        job_create.status = Job.STATUS["PREPARING"]
        job_create.save()
        job_create.run(will_delay=False)

        # This confirms unexpected Attribute instances were not created
        # when creating job was run duplicately.
        self.assertEqual(
            Entry.objects.get(id=entry.id).attrs.count(),
            Entity.objects.get(id=entity.id).attrs.count(),
        )<|MERGE_RESOLUTION|>--- conflicted
+++ resolved
@@ -3443,20 +3443,12 @@
         self.assertTrue(all([x.parent_attrv == attrv for x in attrv.data_array.all()]))
 
         # check imported data was registered to the ElasticSearch
-<<<<<<< HEAD
         res = Entry.get_all_es_docs()
-        self.assertEqual(res["hits"]["total"]["value"], 1)
-
-        res = self._es.get(index=settings.ES_CONFIG["INDEX"], id=entry.id)
-        self.assertTrue(res["found"])
-=======
-        res = self._es.indices.stats(index=settings.ES_CONFIG["INDEX"])
-        self.assertEqual(res["_all"]["total"]["segments"]["count"], 2)
+        self.assertEqual(res["hits"]["total"]["value"], 2)
 
         for e in [entry, ref_entry]:
-            res = self._es.get(index=settings.ES_CONFIG["INDEX"], doc_type="entry", id=e.id)
+            res = self._es.get(index=settings.ES_CONFIG["INDEX"], id=e.id)
             self.assertTrue(res["found"])
->>>>>>> 24939bad
 
     @skip("When a file which is encodeed by non UTF-8, django-test-client fails encoding")
     def test_import_entry_by_multi_encoded_files(self):
