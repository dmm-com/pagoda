--- conflicted
+++ resolved
@@ -5184,7 +5184,6 @@
         self.assertFalse(any(x.is_active for x in items[:3]))
         self.assertTrue(any(x.is_active for x in items[3:]))
 
-<<<<<<< HEAD
     @mock.patch("entry.tasks.create_entry_v2.delay", mock.Mock(side_effect=tasks.create_entry_v2))
     def test_create_entry_with_default_values(self):
         """Test entries are created with default values from EntityAttr when no value provided"""
@@ -5362,7 +5361,7 @@
             date_attr_value = date_attr_values.first()
             # Should not be the custom default "2023-01-01"
             self.assertNotEqual(date_attr_value.get_latest_value().get_value(), "2023-01-01")
-=======
+
     @patch("entry.tasks.create_entry_v2.delay", Mock(side_effect=tasks.create_entry_v2))
     def test_create_and_retrieve_entry_with_number_attr(self):
         entry_name = "test_entry_with_number"
@@ -5453,5 +5452,4 @@
             resp_create_invalid.status_code,
             status.HTTP_400_BAD_REQUEST,
             resp_create_invalid.content,
-        )
->>>>>>> d6322280
+        )