from unittest import mock
import json
import datetime

from airone.lib.test import AironeViewTest
from airone.lib.types import AttrTypeValue, AttrTypeStr
from entity.models import Entity, EntityAttr
from entry import tasks
from entry.models import Entry
from group.models import Group
from user.models import User


class ViewTest(AironeViewTest):
    def setUp(self):
        super(ViewTest, self).setUp()

        self.user: User = self.guest_login()

        # create Entities, Entries and Group for using this test case
<<<<<<< HEAD
        self.ref_entity: Entity = self.create_entity(self.user, 'ref_entity')
        self.ref_entry: Entry = self.add_entry(self.user, 'r-0', self.ref_entity)
        self.group: Group = Group.objects.create(name='group0')

        self.entity: Entity = self.create_entity(**{
            'user': self.user,
            'name': 'test-entity',
            'attrs': self.ALL_TYPED_ATTR_PARAMS_FOR_CREATING_ENTITY,
        })

    def test_retrieve_entry(self):
        entry: Entry = self.add_entry(self.user, 'Entry', self.entity, values={
            'val': 'hoge',
            'ref': self.ref_entry.id,
            'name': {'name': 'hoge', 'id': self.ref_entry.id},
            'bool': False,
            'date': '2018-12-31',
            'group': self.group.id,
            'groups': [self.group.id],
            'text': 'fuga',
            'vals': ['foo', 'bar'],
            'refs': [self.ref_entry.id],
            'names': [
                {'name': 'foo', 'id': self.ref_entry.id},
                {'name': 'bar', 'id': self.ref_entry.id},
            ],
        })
        # add an optional attribute after creating entry
        optional_attr = EntityAttr.objects.create(**{
            'name': 'opt',
            'type': AttrTypeValue['string'],
            'is_mandatory': False,
            'parent_entity': self.entity,
            'created_user': self.user,
        })
        self.entity.attrs.add(optional_attr)

        resp = self.client.get('/entry/api/v2/%d/' % entry.id)
        self.assertEqual(resp.status_code, 200)

        resp_data = resp.json()
        self.assertEqual(resp_data['id'], entry.id)
        self.assertEqual(resp_data['name'], entry.name)
        self.assertEqual(resp_data['schema'],
                         {'id': entry.schema.id, 'name': entry.schema.name})

        self.assertEqual(next(filter(lambda x: x['schema']['name'] == 'val', resp_data['attrs'])), {
            'type': AttrTypeValue['string'],
            'value': 'hoge',
            'id': entry.attrs.get(schema__name='val').id,
            'schema': {
                'id': entry.attrs.get(schema__name='val').schema.id,
                'name': 'val',
            },
        })
        self.assertEqual(next(filter(lambda x: x['schema']['name'] == 'ref', resp_data['attrs'])), {
            'type': AttrTypeValue['object'],
            'value': {
                'id': self.ref_entry.id,
                'name': self.ref_entry.name,
                'schema': {
                    'id': self.ref_entry.schema.id,
                    'name': self.ref_entry.schema.name,
=======
        ref_entity = self.create_entity(user, "ref_entity")
        ref_entry = self.add_entry(user, "r-0", ref_entity)
        group = Group.objects.create(name="group0")

        entity = self.create_entity(
            **{
                "user": user,
                "name": "test-entity",
                "attrs": self.ALL_TYPED_ATTR_PARAMS_FOR_CREATING_ENTITY,
            }
        )
        entry = self.add_entry(
            user,
            "Entry",
            entity,
            values={
                "val": "hoge",
                "ref": ref_entry.id,
                "name": {"name": "hoge", "id": ref_entry.id},
                "bool": False,
                "date": "2018-12-31",
                "group": group.id,
                "groups": [group.id],
                "text": "fuga",
                "vals": ["foo", "bar"],
                "refs": [ref_entry.id],
                "names": [
                    {"name": "foo", "id": ref_entry.id},
                    {"name": "bar", "id": ref_entry.id},
                ],
            },
        )
        # add an optional attribute after creating entry
        optional_attr = EntityAttr.objects.create(
            **{
                "name": "opt",
                "type": AttrTypeValue["string"],
                "is_mandatory": False,
                "parent_entity": entity,
                "created_user": user,
            }
        )
        entity.attrs.add(optional_attr)

        resp = self.client.get("/entry/api/v2/%d" % entry.id)
        self.assertEqual(resp.status_code, 200)

        resp_data = resp.json()
        self.assertEqual(resp_data["id"], entry.id)
        self.assertEqual(resp_data["name"], entry.name)
        self.assertEqual(resp_data["schema"], {"id": entry.schema.id, "name": entry.schema.name})

        self.assertEqual(
            next(filter(lambda x: x["schema_name"] == "val", resp_data["attrs"])),
            {
                "type": AttrTypeValue["string"],
                "value": "hoge",
                "id": entry.attrs.get(schema__name="val").id,
                "schema_id": entry.attrs.get(schema__name="val").schema.id,
                "schema_name": "val",
            },
        )
        self.assertEqual(
            next(filter(lambda x: x["schema_name"] == "ref", resp_data["attrs"])),
            {
                "type": AttrTypeValue["object"],
                "value": {
                    "id": ref_entry.id,
                    "name": ref_entry.name,
                    "schema": {
                        "id": ref_entry.schema.id,
                        "name": ref_entry.schema.name,
                    },
>>>>>>> 8fb1db4e
                },
                "id": entry.attrs.get(schema__name="ref").id,
                "schema_id": entry.attrs.get(schema__name="ref").schema.id,
                "schema_name": "ref",
            },
<<<<<<< HEAD
            'id': entry.attrs.get(schema__name='ref').id,
            'schema': {
                'id': entry.attrs.get(schema__name='ref').schema.id,
                'name': 'ref',
            },
        })
        self.assertEqual(
            next(filter(lambda x: x['schema']['name'] == 'name', resp_data['attrs'])), {
                'type': AttrTypeValue['named_object'],
                'value': {
                    'hoge': {
                        'id': self.ref_entry.id,
                        'name': self.ref_entry.name,
                        'schema': {
                            'id': self.ref_entry.schema.id,
                            'name': self.ref_entry.schema.name,
                        },
                    },
                },
                'id': entry.attrs.get(schema__name='name').id,
                'schema': {
                    'id': entry.attrs.get(schema__name='name').schema.id,
                    'name': 'name',
                },
            })
        self.assertEqual(
            next(filter(lambda x: x['schema']['name'] == 'bool', resp_data['attrs'])), {
                'type': AttrTypeValue['boolean'],
                'value': False,
                'id': entry.attrs.get(schema__name='bool').id,
                'schema': {
                    'id': entry.attrs.get(schema__name='bool').schema.id,
                    'name': 'bool',
                },
            })
        self.assertEqual(
            next(filter(lambda x: x['schema']['name'] == 'date', resp_data['attrs'])), {
                'type': AttrTypeValue['date'],
                'value': '2018-12-31',
                'id': entry.attrs.get(schema__name='date').id,
                'schema': {
                    'id': entry.attrs.get(schema__name='date').schema.id,
                    'name': 'date',
                },
            })
        self.assertEqual(
            next(filter(lambda x: x['schema']['name'] == 'group', resp_data['attrs'])), {
                'type': AttrTypeValue['group'],
                'value': {
                    'id': self.group.id,
                    'name': self.group.name,
                },
                'id': entry.attrs.get(schema__name='group').id,
                'schema': {
                    'id': entry.attrs.get(schema__name='group').schema.id,
                    'name': 'group',
                },
            })
        self.assertEqual(
            next(filter(lambda x: x['schema']['name'] == 'groups', resp_data['attrs'])), {
                'type': AttrTypeValue['array_group'],
                'value': [{
                    'id': self.group.id,
                    'name': self.group.name,
                }],
                'id': entry.attrs.get(schema__name='groups').id,
                'schema': {
                    'id': entry.attrs.get(schema__name='groups').schema.id,
                    'name': 'groups',
                },
            })
        self.assertEqual(
            next(filter(lambda x: x['schema']['name'] == 'text', resp_data['attrs'])), {
                'type': AttrTypeValue['text'],
                'value': 'fuga',
                'id': entry.attrs.get(schema__name='text').id,
                'schema': {
                    'id': entry.attrs.get(schema__name='text').schema.id,
                    'name': 'text',
                },
            })
        self.assertEqual(
            next(filter(lambda x: x['schema']['name'] == 'vals', resp_data['attrs'])), {
                'type': AttrTypeValue['array_string'],
                'value': ['foo', 'bar'],
                'id': entry.attrs.get(schema__name='vals').id,
                'schema': {
                    'id': entry.attrs.get(schema__name='vals').schema.id,
                    'name': 'vals',
                },
            })
        self.assertEqual(
            next(filter(lambda x: x['schema']['name'] == 'refs', resp_data['attrs'])), {
                'type': AttrTypeValue['array_object'],
                'value': [{
                    'id': self.ref_entry.id,
                    'name': self.ref_entry.name,
                    'schema': {
                        'id': self.ref_entry.schema.id,
                        'name': self.ref_entry.schema.name,
                    },
                }],
                'id': entry.attrs.get(schema__name='refs').id,
                'schema': {
                    'id': entry.attrs.get(schema__name='refs').schema.id,
                    'name': 'refs',
                },
            })
        self.assertEqual(
            next(filter(lambda x: x['schema']['name'] == 'names', resp_data['attrs'])), {
                'type': AttrTypeValue['array_named_object'],
                'value': [{
                    'foo': {
                        'id': self.ref_entry.id,
                        'name': self.ref_entry.name,
                        'schema': {
                            'id': self.ref_entry.schema.id,
                            'name': self.ref_entry.schema.name,
                        },
                    },
                }, {
                    'bar': {
                        'id': self.ref_entry.id,
                        'name': self.ref_entry.name,
                        'schema': {
                            'id': self.ref_entry.schema.id,
                            'name': self.ref_entry.schema.name,
                        },
                    },
                }],
                'id': entry.attrs.get(schema__name='names').id,
                'schema': {
                    'id': entry.attrs.get(schema__name='names').schema.id,
                    'name': 'names',
                },
            })
        self.assertEqual(
            next(filter(lambda x: x['schema']['name'] == 'opt', resp_data['attrs'])), {
                'type': AttrTypeValue['string'],
                'value': AttrTypeStr.DEFAULT_VALUE,
                'id': None,
                'schema': {
                    'id': self.entity.attrs.get(name='opt').id,
                    'name': 'opt',
                },
            })

    def test_retrieve_entry_without_permission(self):
        entry: Entry = self.add_entry(self.user, 'test-entry', self.entity)

        # permission nothing entity
        self.entity.is_public = False
        self.entity.save()
        resp = self.client.get('/entry/api/v2/%d/' % entry.id)
=======
        )
        self.assertEqual(
            next(filter(lambda x: x["schema_name"] == "name", resp_data["attrs"])),
            {
                "type": AttrTypeValue["named_object"],
                "value": {
                    "hoge": {
                        "id": ref_entry.id,
                        "name": ref_entry.name,
                        "schema": {
                            "id": ref_entry.schema.id,
                            "name": ref_entry.schema.name,
                        },
                    },
                },
                "id": entry.attrs.get(schema__name="name").id,
                "schema_id": entry.attrs.get(schema__name="name").schema.id,
                "schema_name": "name",
            },
        )
        self.assertEqual(
            next(filter(lambda x: x["schema_name"] == "bool", resp_data["attrs"])),
            {
                "type": AttrTypeValue["boolean"],
                "value": False,
                "id": entry.attrs.get(schema__name="bool").id,
                "schema_id": entry.attrs.get(schema__name="bool").schema.id,
                "schema_name": "bool",
            },
        )
        self.assertEqual(
            next(filter(lambda x: x["schema_name"] == "date", resp_data["attrs"])),
            {
                "type": AttrTypeValue["date"],
                "value": "2018-12-31",
                "id": entry.attrs.get(schema__name="date").id,
                "schema_id": entry.attrs.get(schema__name="date").schema.id,
                "schema_name": "date",
            },
        )
        self.assertEqual(
            next(filter(lambda x: x["schema_name"] == "group", resp_data["attrs"])),
            {
                "type": AttrTypeValue["group"],
                "value": {
                    "id": group.id,
                    "name": group.name,
                },
                "id": entry.attrs.get(schema__name="group").id,
                "schema_id": entry.attrs.get(schema__name="group").schema.id,
                "schema_name": "group",
            },
        )
        self.assertEqual(
            next(filter(lambda x: x["schema_name"] == "groups", resp_data["attrs"])),
            {
                "type": AttrTypeValue["array_group"],
                "value": [
                    {
                        "id": group.id,
                        "name": group.name,
                    }
                ],
                "id": entry.attrs.get(schema__name="groups").id,
                "schema_id": entry.attrs.get(schema__name="groups").schema.id,
                "schema_name": "groups",
            },
        )
        self.assertEqual(
            next(filter(lambda x: x["schema_name"] == "text", resp_data["attrs"])),
            {
                "type": AttrTypeValue["text"],
                "value": "fuga",
                "id": entry.attrs.get(schema__name="text").id,
                "schema_id": entry.attrs.get(schema__name="text").schema.id,
                "schema_name": "text",
            },
        )
        self.assertEqual(
            next(filter(lambda x: x["schema_name"] == "vals", resp_data["attrs"])),
            {
                "type": AttrTypeValue["array_string"],
                "value": ["foo", "bar"],
                "id": entry.attrs.get(schema__name="vals").id,
                "schema_id": entry.attrs.get(schema__name="vals").schema.id,
                "schema_name": "vals",
            },
        )
        self.assertEqual(
            next(filter(lambda x: x["schema_name"] == "refs", resp_data["attrs"])),
            {
                "type": AttrTypeValue["array_object"],
                "value": [
                    {
                        "id": ref_entry.id,
                        "name": ref_entry.name,
                        "schema": {
                            "id": ref_entry.schema.id,
                            "name": ref_entry.schema.name,
                        },
                    }
                ],
                "id": entry.attrs.get(schema__name="refs").id,
                "schema_id": entry.attrs.get(schema__name="refs").schema.id,
                "schema_name": "refs",
            },
        )
        self.assertEqual(
            next(filter(lambda x: x["schema_name"] == "names", resp_data["attrs"])),
            {
                "type": AttrTypeValue["array_named_object"],
                "value": [
                    {
                        "foo": {
                            "id": ref_entry.id,
                            "name": ref_entry.name,
                            "schema": {
                                "id": ref_entry.schema.id,
                                "name": ref_entry.schema.name,
                            },
                        },
                    },
                    {
                        "bar": {
                            "id": ref_entry.id,
                            "name": ref_entry.name,
                            "schema": {
                                "id": ref_entry.schema.id,
                                "name": ref_entry.schema.name,
                            },
                        },
                    },
                ],
                "id": entry.attrs.get(schema__name="names").id,
                "schema_id": entry.attrs.get(schema__name="names").schema.id,
                "schema_name": "names",
            },
        )
        self.assertEqual(
            next(filter(lambda x: x["schema_name"] == "opt", resp_data["attrs"])),
            {
                "type": AttrTypeValue["string"],
                "value": AttrTypeStr.DEFAULT_VALUE,
                "id": None,
                "schema_id": entity.attrs.get(name="opt").id,
                "schema_name": "opt",
            },
        )

    def test_get_entry_without_permission(self):
        user = self.guest_login()

        entity = self.create_entity(
            **{
                "user": user,
                "name": "test-entity",
                "is_public": False,
            }
        )
        entry = self.add_entry(user, "test-entry", entity)

        resp = self.client.get("/entry/api/v2/%d" % entry.id)
>>>>>>> 8fb1db4e
        self.assertEqual(resp.status_code, 403)
        self.assertEqual(resp.json(),
                         {'detail': 'You do not have permission to perform this action.'})

<<<<<<< HEAD
        # permission readble entity
        self.user.permissions.add(self.entity.readable)
        resp = self.client.get('/entry/api/v2/%d/' % entry.id)
        self.assertEqual(resp.status_code, 200)

        # permission nothing entry
        entry.is_public = False
        entry.save()
        resp = self.client.get('/entry/api/v2/%d/' % entry.id)
=======
    def test_get_entry_with_invalid_param(self):
        self.guest_login()

        for param in ["hoge", 9999]:
            resp = self.client.get("/entry/api/v2/%s" % param)
            self.assertEqual(resp.status_code, 404)

    def test_get_entries_without_permission(self):
        user = self.guest_login()

        entity = self.create_entity(
            **{
                "user": user,
                "name": "test-entity",
                "is_public": False,
            }
        )

        resp = self.client.get("/entry/api/v2/entries/%d" % entity.id)
>>>>>>> 8fb1db4e
        self.assertEqual(resp.status_code, 403)
        self.assertEqual(resp.json(),
                         {'detail': 'You do not have permission to perform this action.'})

        # permission readble entry
        self.user.permissions.add(entry.readable)
        resp = self.client.get('/entry/api/v2/%d/' % entry.id)
        self.assertEqual(resp.status_code, 200)

    def test_retrieve_entry_with_invalid_param(self):
        resp = self.client.get('/entry/api/v2/%s/' % 'hoge')
        self.assertEqual(resp.status_code, 404)

<<<<<<< HEAD
        resp = self.client.get('/entry/api/v2/%s/' % 9999)
        self.assertEqual(resp.status_code, 404)
        self.assertEqual(resp.json(), {'detail': 'Not found.'})

    @mock.patch('custom_view.is_custom', mock.Mock(return_value=True))
    @mock.patch('custom_view.call_custom')
    def test_retrieve_entry_with_customview(self, mock_call_custom):
=======
        for param in ["hoge", 9999]:
            resp = self.client.get("/entry/api/v2/entries/%s" % param)
            self.assertEqual(resp.status_code, 404)

    @mock.patch("custom_view.is_custom", mock.Mock(return_value=True))
    @mock.patch("custom_view.call_custom")
    def test_get_entry_with_customview(self, mock_call_custom):
        user = self.guest_login()

        entity = self.create_entity(
            **{
                "user": user,
                "name": "test-entity",
                "attrs": self.ALL_TYPED_ATTR_PARAMS_FOR_CREATING_ENTITY,
            }
        )
        entry = self.add_entry(user, "test-entry", entity)

>>>>>>> 8fb1db4e
        def side_effect(handler_name, entity_name, entry, entry_attrs):
            self.assertEqual(handler_name, "get_entry_attr")
            self.assertEqual(entity_name, "test-entity")
            self.assertEqual(entry.name, "test-entry")
            self.assertEqual(len(entry_attrs), len(self.ALL_TYPED_ATTR_PARAMS_FOR_CREATING_ENTITY))

            # add attribute
<<<<<<< HEAD
            entry_attrs.append({
                'id': 0,
                'type': AttrTypeValue['string'],
                'value': 'hoge',
                'schema': {
                    'id': 0,
                    'name': 'fuga',
                },
            })
=======
            entry_attrs.append(
                {
                    "id": 0,
                    "type": AttrTypeValue["string"],
                    "value": "hoge",
                    "schema_id": 0,
                    "schema_name": "fuga",
                }
            )
>>>>>>> 8fb1db4e

            return entry_attrs

        mock_call_custom.side_effect = side_effect
<<<<<<< HEAD

        entry: Entry = self.add_entry(self.user, 'test-entry', self.entity)

        resp = self.client.get('/entry/api/v2/%s/' % entry.id)
        self.assertEqual(resp.status_code, 200)
        self.assertEqual(len(resp.json()['attrs']),
                         len(self.ALL_TYPED_ATTR_PARAMS_FOR_CREATING_ENTITY) + 1)
        self.assertEqual(resp.json()['attrs'][-1], {
            'id': 0,
            'type': AttrTypeValue['string'],
            'value': 'hoge',
            'schema': {
                'id': 0,
                'name': 'fuga',
            },
        })
=======
        resp = self.client.get("/entry/api/v2/%s" % entry.id)
        self.assertEqual(resp.status_code, 200)
        self.assertEqual(
            len(resp.json()["attrs"]),
            len(self.ALL_TYPED_ATTR_PARAMS_FOR_CREATING_ENTITY) + 1,
        )
        self.assertEqual(
            resp.json()["attrs"][-1],
            {
                "id": 0,
                "type": AttrTypeValue["string"],
                "value": "hoge",
                "schema_id": 0,
                "schema_name": "fuga",
            },
        )
>>>>>>> 8fb1db4e

    def test_update_entry(self):
        entry: Entry = self.add_entry(self.user, 'entry', self.entity)

        attr = {}
        for attr_name in [x['name'] for x in self.ALL_TYPED_ATTR_PARAMS_FOR_CREATING_ENTITY]:
            attr[attr_name] = self.entity.attrs.get(name=attr_name)

        params = {
            'name': 'entry-change',
            'attrs': [
                {'id': attr['val'].id, 'value': 'hoge'},
                {'id': attr['vals'].id, 'value': ['hoge', 'fuga']},
                {'id': attr['ref'].id, 'value': self.ref_entry.id},
                {'id': attr['refs'].id, 'value': [self.ref_entry.id]},
                {'id': attr['name'].id, 'value': {'name': 'hoge', 'id': self.ref_entry.id}},
                {'id': attr['names'].id, 'value': [{'name': 'hoge', 'id': self.ref_entry.id}]},
                {'id': attr['group'].id, 'value': self.group.id},
                {'id': attr['groups'].id, 'value': [self.group.id]},
                {'id': attr['text'].id, 'value': 'hoge\nfuga'},
                {'id': attr['bool'].id, 'value': True},
                {'id': attr['date'].id, 'value': '2018-12-31'},
            ],
        }
        resp = self.client.put(
            '/entry/api/v2/%s/' % entry.id, json.dumps(params), 'application/json')
        self.assertEqual(resp.status_code, 200)

<<<<<<< HEAD
        self.assertEqual(resp.json(), {
            'id': entry.id,
            'name': 'entry-change',
        })
        self.assertEqual(entry.status, 0)
        self.assertEqual({
            attrv.parent_attr.name: attrv.get_value() for attrv in
            [attr.get_latest_value() for attr in entry.attrs.all()]
        }, {
            'bool': True,
            'date': datetime.date(2018, 12, 31),
            'group': 'group0',
            'groups': ['group0'],
            'name': {'hoge': 'r-0'},
            'names': [{'hoge': 'r-0'}],
            'ref': 'r-0',
            'refs': ['r-0'],
            'text': 'hoge\nfuga',
            'val': 'hoge',
            'vals': ['hoge', 'fuga']
        })
        search_result = self._es.search(body={'query': {'term': {'name': 'entry-change'}}})
        self.assertEqual(search_result['hits']['total'], 1)

    def test_update_entry_without_permission(self):
        params = {
            'name': 'entry-change',
        }
        entry: Entry = self.add_entry(self.user, 'entry', self.entity)

        # permission nothing entity
        self.entity.is_public = False
        self.entity.save()
        resp = self.client.put(
            '/entry/api/v2/%s/' % entry.id, json.dumps(params), 'application/json')
        self.assertEqual(resp.status_code, 403)
        self.assertEqual(resp.json(),
                         {'detail': 'You do not have permission to perform this action.'})

        # permission readable entity
        self.user.permissions.add(self.entity.readable)
        resp = self.client.put(
            '/entry/api/v2/%s/' % entry.id, json.dumps(params), 'application/json')
        self.assertEqual(resp.status_code, 403)
        self.assertEqual(resp.json(),
                         {'detail': 'You do not have permission to perform this action.'})

        # permission writable entity
        self.user.permissions.add(self.entity.writable)
        resp = self.client.put(
            '/entry/api/v2/%s/' % entry.id, json.dumps(params), 'application/json')
        self.assertEqual(resp.status_code, 200)

        # permission nothing entry
        entry.is_public = False
        entry.save()
        resp = self.client.put(
            '/entry/api/v2/%s/' % entry.id, json.dumps(params), 'application/json')
        self.assertEqual(resp.status_code, 403)
        self.assertEqual(resp.json(),
                         {'detail': 'You do not have permission to perform this action.'})

        # permission readable entry
        self.user.permissions.add(entry.readable)
        resp = self.client.put(
            '/entry/api/v2/%s/' % entry.id, json.dumps(params), 'application/json')
        self.assertEqual(resp.status_code, 403)
        self.assertEqual(resp.json(),
                         {'detail': 'You do not have permission to perform this action.'})

        # permission writable entry
        self.user.permissions.add(entry.writable)
        resp = self.client.put(
            '/entry/api/v2/%s/' % entry.id, json.dumps(params), 'application/json')
        self.assertEqual(resp.status_code, 200)

    def test_update_entry_without_permission_attr(self):
        entry: Entry = self.add_entry(self.user, 'entry', self.entity)
        entity_attr = {}
        attr = {}
        for attr_name in [x['name'] for x in self.ALL_TYPED_ATTR_PARAMS_FOR_CREATING_ENTITY]:
            entity_attr[attr_name] = self.entity.attrs.get(name=attr_name)
            attr[attr_name] = entry.attrs.get(schema__name=attr_name)

        params = {
            'attrs': [
                {'id': entity_attr['val'].id, 'value': 'hoge'},
                {'id': entity_attr['vals'].id, 'value': ['hoge']},
            ]
        }

        entity_attr['vals'].is_public = False
        entity_attr['vals'].save()
        resp = self.client.put(
            '/entry/api/v2/%s/' % entry.id, json.dumps(params), 'application/json')
        self.assertEqual(resp.status_code, 200)
        self.assertEqual(attr['val'].get_latest_value().get_value(), 'hoge')
        self.assertEqual(attr['vals'].get_latest_value().get_value(), [])

        params = {
            'attrs': [
                {'id': entity_attr['val'].id, 'value': 'fuga'},
                {'id': entity_attr['vals'].id, 'value': ['fuga']},
            ]
        }

        entity_attr['vals'].is_public = True
        entity_attr['vals'].save()
        attr['vals'].is_public = False
        attr['vals'].save()
        resp = self.client.put(
            '/entry/api/v2/%s/' % entry.id, json.dumps(params), 'application/json')
        self.assertEqual(resp.status_code, 200)
        self.assertEqual(attr['val'].get_latest_value().get_value(), 'fuga')
        self.assertEqual(attr['vals'].get_latest_value().get_value(), [])

    def test_update_entry_with_invalid_param_entry_id(self):
        resp = self.client.put('/entry/api/v2/%s/' % 'hoge',
                               json.dumps({'name': 'entry1'}), 'application/json')
        self.assertEqual(resp.status_code, 404)

        resp = self.client.put('/entry/api/v2/%s/' % 9999,
                               json.dumps({'name': 'entry1'}), 'application/json')
        self.assertEqual(resp.status_code, 404)
        self.assertEqual(resp.json(), {'detail': 'Not found.'})

    def test_update_entry_with_invalid_param_name(self):
        entry: Entry = self.add_entry(self.user, 'entry', self.entity)
        resp = self.client.put(
            '/entry/api/v2/%s/' % entry.id,
            json.dumps({'name': 'a' * (Entry._meta.get_field('name').max_length + 1)}),
            'application/json')
        self.assertEqual(resp.status_code, 400)
        self.assertEqual(resp.json(),
                         {'name': ['Ensure this field has no more than 200 characters.']})

        resp = self.client.put(
            '/entry/api/v2/%s/' % entry.id,
            json.dumps({'name': 'a' * (Entry._meta.get_field('name').max_length)}),
            'application/json')
        self.assertEqual(resp.status_code, 200)

        hoge_entry: Entry = self.add_entry(self.user, 'hoge', self.entity)
        resp = self.client.put('/entry/api/v2/%s/' % entry.id,
                               json.dumps({'name': 'hoge'}), 'application/json')
        self.assertEqual(resp.status_code, 400)
        self.assertEqual(resp.json(),
                         {'non_field_errors': ['specified name(hoge) already exists']})

        hoge_entry.delete()
        resp = self.client.put('/entry/api/v2/%s/' % entry.id,
                               json.dumps({'name': 'hoge'}), 'application/json')
        self.assertEqual(resp.status_code, 200)

    def test_update_entry_with_invalid_param_attrs(self):
        entry: Entry = self.add_entry(self.user, 'entry', self.entity)
        attr = {}
        for attr_name in [x['name'] for x in self.ALL_TYPED_ATTR_PARAMS_FOR_CREATING_ENTITY]:
            attr[attr_name] = self.entity.attrs.get(name=attr_name)

        test_values = [{
            'input': 'hoge',
            'error_msg': {'attrs': ['Expected a list of items but got type "str".']}
        }, {
            'input': ['hoge'],
            'error_msg': {'attrs': {'0': {
                'non_field_errors': ['Invalid data. Expected a dictionary, but got str.']
            }}}
        }, {
            'input': [{'attr1': 'hoge'}],
            'error_msg': {'attrs': {'0': {
                'id': ['This field is required.'],
                'value': ['This field is required.'],
            }}}
        }, {
            'input': [{
                'id': 'hoge',
                'value': 'hoge',
            }],
            'error_msg': {'attrs': {'0': {
                'id': ['A valid integer is required.']
            }}}
        }, {
            'input': [{
                'id': 9999,
                'value': 'hoge',
            }],
            'error_msg': {'non_field_errors': ['attrs id(9999) does not exist']}
        }, {
            'input': [{
                'id': attr['ref'].id,
                'value': 'hoge',
            }],
            'error_msg': {
                'non_field_errors': ['attrs id(%s) - value(hoge) is not int' % attr['ref'].id]
            }
        }]

        for test_value in test_values:
            params = {
                'attrs': test_value['input']
            }
            resp = self.client.put(
                '/entry/api/v2/%s/' % entry.id, json.dumps(params), 'application/json')
            self.assertEqual(resp.status_code, 400)
            self.assertEqual(resp.json(), test_value['error_msg'])

    @mock.patch('entry.tasks.notify_update_entry.delay')
    def test_update_entry_notify(self, mock_task):
        entry: Entry = self.add_entry(self.user, 'entry', self.entity)
        self.client.put('/entry/api/v2/%s/' % entry.id,
                        json.dumps({'name': 'hoge'}), 'application/json')

        self.assertTrue(mock_task.called)

    @mock.patch('custom_view.is_custom', mock.Mock(return_value=True))
    @mock.patch('custom_view.call_custom')
    def test_update_entry_with_customview(self, mock_call_custom):
        def side_effect(handler_name, entity_name, user, *args):
            self.assertEqual(entity_name, self.entity.name)
            self.assertEqual(user, self.user)
            self.assertEqual(args[1], entry)

            # Check specified parameters are expected
            if handler_name == 'before_update_entry':
                self.assertEqual(args[0], params)

            if handler_name == 'after_update_entry':
                self.assertEqual(args[0], params['attrs'])

        mock_call_custom.side_effect = side_effect

        entry: Entry = self.add_entry(self.user, 'entry', self.entity)
        attr = {}
        for attr_name in [x['name'] for x in self.ALL_TYPED_ATTR_PARAMS_FOR_CREATING_ENTITY]:
            attr[attr_name] = self.entity.attrs.get(name=attr_name)
        params = {
            'name': 'hoge',
            'attrs': [
                {'id': attr['val'].id, 'value': 'fuga'},
            ]
        }
        self.client.put(
            '/entry/api/v2/%s/' % entry.id, json.dumps(params), 'application/json')

        self.assertTrue(mock_call_custom.called)

    def test_update_entry_with_no_update(self):
        entry: Entry = self.add_entry(self.user, 'Entry', self.entity, values={
            'val': 'hoge',
            'vals': ['hoge'],
        })
        entity_attr = {}
        attr = {}
        for attr_name in [x['name'] for x in self.ALL_TYPED_ATTR_PARAMS_FOR_CREATING_ENTITY]:
            entity_attr[attr_name] = self.entity.attrs.get(name=attr_name)
            attr[attr_name] = entry.attrs.get(schema__name=attr_name)

        params = {
            'attrs': [
                {'id': entity_attr['val'].id, 'value': 'hoge'},
                {'id': entity_attr['vals'].id, 'value': ['fuga']},
            ]
        }
        self.client.put(
            '/entry/api/v2/%s/' % self.ref_entry.id, json.dumps(params), 'application/json')

        self.assertEqual(attr['val'].values.count(), 1)
        self.assertEqual(attr['vals'].values.count(), 2)

    @mock.patch('entry.tasks.register_referrals.delay',
                mock.Mock(side_effect=tasks.register_referrals))
    def test_update_entry_with_referral(self):
        self.add_entry(self.user, 'Entry', self.entity, values={
            'ref': self.ref_entry.id,
        })
        params = {
            'name': 'ref-change',
        }
        self.client.put(
            '/entry/api/v2/%s/' % self.ref_entry.id, json.dumps(params), 'application/json')

        ret = Entry.search_entries(self.user, [self.entity.id], [{'name': 'ref'}])
        self.assertEqual(ret['ret_count'], 1)
        self.assertEqual(ret['ret_values'][0]['entry']['name'], 'Entry')
        self.assertEqual(ret['ret_values'][0]['attrs']['ref']['value']['name'], 'ref-change')

    def test_destroy_entry(self):
        entry: Entry = self.add_entry(self.user, 'entry', self.entity)

        resp = self.client.delete('/entry/api/v2/%s/' % entry.id, None, 'application/json')
        self.assertEqual(resp.status_code, 204)
        self.assertEqual(resp.content, b'')

        entry.refresh_from_db()
        self.assertRegex(entry.name, 'entry_deleted_')
        self.assertFalse(entry.is_active)

        resp = self.client.delete('/entry/api/v2/%s/' % entry.id, None, 'application/json')
        self.assertEqual(resp.status_code, 400)
        self.assertEqual(resp.json(), ['specified entry has already been deleted'])

    def test_destroy_entry_without_permission(self):
        entry: Entry = self.add_entry(self.user, 'entry', self.entity)

        # permission nothing entity
        self.entity.is_public = False
        self.entity.save()
        resp = self.client.delete('/entry/api/v2/%s/' % entry.id, None, 'application/json')
        self.assertEqual(resp.status_code, 403)
        self.assertEqual(resp.json(),
                         {'detail': 'You do not have permission to perform this action.'})

        # permission readable entity
        self.user.permissions.add(self.entity.readable)
        resp = self.client.delete('/entry/api/v2/%s/' % entry.id, None, 'application/json')
        self.assertEqual(resp.status_code, 403)
        self.assertEqual(resp.json(),
                         {'detail': 'You do not have permission to perform this action.'})

        # permission writable entity
        self.user.permissions.add(self.entity.writable)
        resp = self.client.delete('/entry/api/v2/%s/' % entry.id, None, 'application/json')
        self.assertEqual(resp.status_code, 204)

        entry.restore()

        # permission nothing entry
        entry.is_public = False
        entry.save()
        resp = self.client.delete('/entry/api/v2/%s/' % entry.id, None, 'application/json')
        self.assertEqual(resp.status_code, 403)
        self.assertEqual(resp.json(),
                         {'detail': 'You do not have permission to perform this action.'})

        # permission readable entry
        self.user.permissions.add(entry.readable)
        resp = self.client.delete('/entry/api/v2/%s/' % entry.id, None, 'application/json')
        self.assertEqual(resp.status_code, 403)
        self.assertEqual(resp.json(),
                         {'detail': 'You do not have permission to perform this action.'})

        # permission writable entry
        self.user.permissions.add(entry.writable)
        resp = self.client.delete('/entry/api/v2/%s/' % entry.id, None, 'application/json')
        self.assertEqual(resp.status_code, 204)

    def test_destory_entry_with_invalid_param(self):
        resp = self.client.delete('/entry/api/v2/%s/' % 'hoge', None, 'application/json')
        self.assertEqual(resp.status_code, 404)

        resp = self.client.delete('/entry/api/v2/%s/' % 9999, None, 'application/json')
        self.assertEqual(resp.status_code, 404)
        self.assertEqual(resp.json(), {'detail': 'Not found.'})

    @mock.patch('custom_view.is_custom', mock.Mock(return_value=True))
    @mock.patch('custom_view.call_custom')
    def test_destroy_entry_with_custom_view(self, mock_call_custom):
        def side_effect(handler_name, entity_name, user, entry):
            self.assertTrue(handler_name in ['before_delete_entry', 'after_delete_entry'])
            self.assertEqual(entity_name, self.entity.name)
            self.assertEqual(user, self.user)
            self.assertEqual(entry, entry)

        mock_call_custom.side_effect = side_effect

        entry: Entry = self.add_entry(self.user, 'entry', self.entity)
        self.client.delete('/entry/api/v2/%s/' % entry.id, None, 'application/json')
        self.assertTrue(mock_call_custom.called)

    @mock.patch('entry.tasks.notify_delete_entry.delay')
    def test_destroy_entry_notify(self, mock_task):
        entry: Entry = self.add_entry(self.user, 'entry', self.entity)
        self.client.delete('/entry/api/v2/%s/' % entry.id, None, 'application/json')

        self.assertTrue(mock_task.called)

    def test_restore_entry(self):
        entry: Entry = self.add_entry(self.user, 'entry', self.entity)
        entry.delete()

        resp = self.client.post('/entry/api/v2/%s/restore/' % entry.id, None, 'application/json')
        self.assertEqual(resp.status_code, 201)
        self.assertEqual(resp.content, b'')

        entry.refresh_from_db()
        self.assertRegex(entry.name, 'entry')
        self.assertTrue(entry.is_active)
        self.assertEqual(entry.status, 0)

        resp = self.client.post('/entry/api/v2/%s/restore/' % entry.id, None, 'application/json')
        self.assertEqual(resp.status_code, 400)
        self.assertEqual(resp.json(), ['specified entry has not deleted'])

    def test_restore_entry_without_permission(self):
        entry: Entry = self.add_entry(self.user, 'entry', self.entity)
        entry.delete()

        # permission nothing entity
        self.entity.is_public = False
        self.entity.save()
        resp = self.client.post('/entry/api/v2/%s/restore/' % entry.id, None, 'application/json')
        self.assertEqual(resp.status_code, 403)
        self.assertEqual(resp.json(),
                         {'detail': 'You do not have permission to perform this action.'})

        # permission readable entity
        self.user.permissions.add(self.entity.readable)
        resp = self.client.post('/entry/api/v2/%s/restore/' % entry.id, None, 'application/json')
        self.assertEqual(resp.status_code, 403)
        self.assertEqual(resp.json(),
                         {'detail': 'You do not have permission to perform this action.'})

        # permission writable entity
        self.user.permissions.add(self.entity.writable)
        resp = self.client.post('/entry/api/v2/%s/restore/' % entry.id, None, 'application/json')
        self.assertEqual(resp.json(),
                         {'detail': 'You do not have permission to perform this action.'})

        # permission full entity
        self.user.permissions.add(self.entity.full)
        resp = self.client.post('/entry/api/v2/%s/restore/' % entry.id, None, 'application/json')
        self.assertEqual(resp.status_code, 201)

        entry.delete()

        # permission nothing entry
        entry.is_public = False
        entry.save()
        resp = self.client.post('/entry/api/v2/%s/restore/' % entry.id, None, 'application/json')
        self.assertEqual(resp.status_code, 403)
        self.assertEqual(resp.json(),
                         {'detail': 'You do not have permission to perform this action.'})

        # permission readable entry
        self.user.permissions.add(entry.readable)
        resp = self.client.post('/entry/api/v2/%s/restore/' % entry.id, None, 'application/json')
        self.assertEqual(resp.status_code, 403)
        self.assertEqual(resp.json(),
                         {'detail': 'You do not have permission to perform this action.'})

        # permission writable entry
        self.user.permissions.add(entry.writable)
        resp = self.client.post('/entry/api/v2/%s/restore/' % entry.id, None, 'application/json')
        self.assertEqual(resp.status_code, 403)
        self.assertEqual(resp.json(),
                         {'detail': 'You do not have permission to perform this action.'})

        # permission full entry
        self.user.permissions.add(entry.full)
        resp = self.client.post('/entry/api/v2/%s/restore/' % entry.id, None, 'application/json')
        self.assertEqual(resp.status_code, 201)

    def test_restore_entry_with_invalid_param(self):
        resp = self.client.post('/entry/api/v2/%s/restore/' % 'hoge', None, 'application/json')
        self.assertEqual(resp.status_code, 404)

        resp = self.client.post('/entry/api/v2/%s/restore/' % 9999, None, 'application/json')
        self.assertEqual(resp.status_code, 404)
        self.assertEqual(resp.json(), {'detail': 'Not found.'})

        entry = self.add_entry(self.user, 'entry', self.entity)
        entry.delete()
        self.add_entry(self.user, 'entry', self.entity)

        resp = self.client.post('/entry/api/v2/%s/restore/' % entry.id, None, 'application/json')
        self.assertEqual(resp.status_code, 400)
        self.assertEqual(resp.json(), ['specified entry has already exist other'])

    @mock.patch('custom_view.is_custom', mock.Mock(return_value=True))
    @mock.patch('custom_view.call_custom')
    def test_restore_entry_with_custom_view(self, mock_call_custom):
        def side_effect(handler_name, entity_name, user, entry):
            self.assertTrue(handler_name in ['before_restore_entry', 'after_restore_entry'])
            self.assertEqual(entity_name, self.entity.name)
            self.assertEqual(user, self.user)
            self.assertEqual(entry, entry)

        mock_call_custom.side_effect = side_effect

        entry: Entry = self.add_entry(self.user, 'entry', self.entity)
        entry.delete()
        self.client.post('/entry/api/v2/%s/restore/' % entry.id, None, 'application/json')
        self.assertTrue(mock_call_custom.called)

    @mock.patch('entry.tasks.notify_create_entry.delay')
    def test_restore_entry_notify(self, mock_task):
        entry: Entry = self.add_entry(self.user, 'entry', self.entity)
        entry.delete()
        self.client.post('/entry/api/v2/%s/restore/' % entry.id, None, 'application/json')

        self.assertTrue(mock_task.called)

    def test_serach_entry(self):
        ref_entry4 = self.add_entry(self.user, 'hoge4', self.ref_entity)
        ref_entry5 = self.add_entry(self.user, 'hoge5', self.ref_entity)
        ref_entry6 = self.add_entry(self.user, 'hoge6', self.ref_entity)
        ref_entry7 = self.add_entry(self.user, 'hoge7', self.ref_entity)

        self.add_entry(self.user, 'entry1', self.entity, values={
            'val': 'hoge1',
        })
        self.add_entry(self.user, 'entry2', self.entity, values={
            'vals': ['hoge2', 'fuga2'],
        })
        self.add_entry(self.user, 'entry3', self.entity, values={
            'text': 'hoge3',
        })
        self.add_entry(self.user, 'entry4', self.entity, values={
            'ref': ref_entry4.id,
        })
        self.add_entry(self.user, 'entry5', self.entity, values={
            'refs': [ref_entry5.id],
        })
        self.add_entry(self.user, 'entry6', self.entity, values={
            'name': {'name': 'index6', 'id': ref_entry6.id},
        })
        self.add_entry(self.user, 'entry7', self.entity, values={
            'names': [{'name': 'index7', 'id': ref_entry7.id}]
        })

        # test value attribute
        for x in range(1, 3):
            resp = self.client.get('/entry/api/v2/search/?query=hoge%s' % x)
            self.assertEqual(resp.status_code, 200)
            resp_data = resp.json()
            self.assertEqual(len(resp_data), 1)
            entry: Entry = Entry.objects.get(name='entry%s' % x)
            self.assertEqual(resp_data[0]['id'], entry.id)
            self.assertEqual(resp_data[0]['name'], entry.name)

        # test object attribute
        for x in range(4, 4):
            resp = self.client.get('/entry/api/v2/search/?query=hoge%s' % x)
            self.assertEqual(resp.status_code, 200)
            resp_data = resp.json()
            self.assertEqual(len(resp_data), 2)
            ref_entry: Entry = Entry.objects.get(name='hoge%s' % x)
            entry: Entry = Entry.objects.get(name='entry%s' % x)
            self.assertEqual(resp_data[0]['id'], ref_entry.id)
            self.assertEqual(resp_data[0]['name'], ref_entry.name)
            self.assertEqual(resp_data[1]['id'], entry.id)
            self.assertEqual(resp_data[1]['name'], entry.name)

        # test named_object attribute
        for x in range(6, 2):
            resp = self.client.get('/entry/api/v2/search/?query=index%s' % x)
            self.assertEqual(resp.status_code, 200)
            resp_data = resp.json()
            self.assertEqual(len(resp_data), 1)
            entry: Entry = Entry.objects.get(name='entry%s' % x)
            self.assertEqual(resp_data[0]['id'], entry.id)
            self.assertEqual(resp_data[0]['name'], entry.name)

    def test_serach_entry_with_regexp(self):
        entry: Entry = self.add_entry(self.user, 'entry', self.entity, values={
            'val': 'hoge',
            'ref': self.ref_entry.id,
        })

        resp = self.client.get('/entry/api/v2/search/?query=Og')
=======
        ref_entity = self.create_entity(user, "ref_entity")
        ref_entry4 = self.add_entry(user, "hoge4", ref_entity)
        ref_entry5 = self.add_entry(user, "hoge5", ref_entity)
        ref_entry6 = self.add_entry(user, "hoge6", ref_entity)
        ref_entry7 = self.add_entry(user, "hoge7", ref_entity)

        entity = self.create_entity(
            **{
                "user": user,
                "name": "test-entity",
                "attrs": self.ALL_TYPED_ATTR_PARAMS_FOR_CREATING_ENTITY,
            }
        )
        self.add_entry(
            user,
            "entry1",
            entity,
            values={
                "val": "hoge1",
            },
        )
        self.add_entry(
            user,
            "entry2",
            entity,
            values={
                "vals": ["hoge2", "fuga2"],
            },
        )
        self.add_entry(
            user,
            "entry3",
            entity,
            values={
                "text": "hoge3",
            },
        )
        self.add_entry(
            user,
            "entry4",
            entity,
            values={
                "ref": ref_entry4.id,
            },
        )
        self.add_entry(
            user,
            "entry5",
            entity,
            values={
                "refs": [ref_entry5.id],
            },
        )
        self.add_entry(
            user,
            "entry6",
            entity,
            values={
                "name": {"name": "index6", "id": ref_entry6.id},
            },
        )
        self.add_entry(
            user,
            "entry7",
            entity,
            values={"names": [{"name": "index7", "id": ref_entry7.id}]},
        )

        # test value attribute
        for x in range(1, 3):
            resp = self.client.get("/entry/api/v2/search?query=hoge%s" % x)
            self.assertEqual(resp.status_code, 200)
            resp_data = resp.json()
            self.assertEqual(len(resp_data), 1)
            entry = Entry.objects.get(name="entry%s" % x)
            self.assertEqual(resp_data[0]["id"], entry.id)
            self.assertEqual(resp_data[0]["name"], entry.name)

        # test object attribute
        for x in range(4, 4):
            resp = self.client.get("/entry/api/v2/search?query=hoge%s" % x)
            self.assertEqual(resp.status_code, 200)
            resp_data = resp.json()
            self.assertEqual(len(resp_data), 2)
            ref_entry = Entry.objects.get(name="hoge%s" % x)
            entry = Entry.objects.get(name="entry%s" % x)
            self.assertEqual(resp_data[0]["id"], ref_entry.id)
            self.assertEqual(resp_data[0]["name"], ref_entry.name)
            self.assertEqual(resp_data[1]["id"], entry.id)
            self.assertEqual(resp_data[1]["name"], entry.name)

        # test named_object attribute
        for x in range(6, 2):
            resp = self.client.get("/entry/api/v2/search?query=index%s" % x)
            self.assertEqual(resp.status_code, 200)
            resp_data = resp.json()
            self.assertEqual(len(resp_data), 1)
            entry = Entry.objects.get(name="entry%s" % x)
            self.assertEqual(resp_data[0]["id"], entry.id)
            self.assertEqual(resp_data[0]["name"], entry.name)

    def test_serach_entry_with_regexp(self):
        user = self.guest_login()

        ref_entity = self.create_entity(user, "ref_entity")
        ref_entry = self.add_entry(user, "ref_entry", ref_entity)
        entity = self.create_entity(
            **{
                "user": user,
                "name": "test-entity",
                "attrs": self.ALL_TYPED_ATTR_PARAMS_FOR_CREATING_ENTITY,
            }
        )
        entry = self.add_entry(
            user,
            "entry",
            entity,
            values={
                "val": "hoge",
                "ref": ref_entry.id,
            },
        )

        resp = self.client.get("/entry/api/v2/search?query=Og")
>>>>>>> 8fb1db4e
        self.assertEqual(resp.status_code, 200)
        resp_data = resp.json()
        self.assertEqual(len(resp_data), 1)
        self.assertEqual(resp_data[0]["id"], entry.id)
        self.assertEqual(resp_data[0]["name"], entry.name)

<<<<<<< HEAD
        resp = self.client.get('/entry/api/v2/search/?query=R-')
        self.assertEqual(resp.status_code, 200)
        resp_data = resp.json()
        self.assertEqual(len(resp_data), 2)
        self.assertEqual(resp_data[0]['id'], self.ref_entry.id)
        self.assertEqual(resp_data[0]['name'], self.ref_entry.name)
        self.assertEqual(resp_data[1]['id'], entry.id)
        self.assertEqual(resp_data[1]['name'], entry.name)

    def test_serach_entry_multi_match(self):
        entry: Entry = self.add_entry(self.user, 'hoge', self.entity, values={
            'val': 'hoge',
        })

        resp = self.client.get('/entry/api/v2/search/?query=hoge')
=======
        resp = self.client.get("/entry/api/v2/search?query=F_e")
        self.assertEqual(resp.status_code, 200)
        resp_data = resp.json()
        self.assertEqual(len(resp_data), 2)
        self.assertEqual(resp_data[0]["id"], ref_entry.id)
        self.assertEqual(resp_data[0]["name"], ref_entry.name)
        self.assertEqual(resp_data[1]["id"], entry.id)
        self.assertEqual(resp_data[1]["name"], entry.name)

    def test_serach_entry_multi_match(self):
        user = self.guest_login()

        entity = self.create_entity(
            **{
                "user": user,
                "name": "test-entity",
                "attrs": self.ALL_TYPED_ATTR_PARAMS_FOR_CREATING_ENTITY,
            }
        )
        entry = self.add_entry(
            user,
            "hoge",
            entity,
            values={
                "val": "hoge",
            },
        )

        resp = self.client.get("/entry/api/v2/search?query=hoge")
>>>>>>> 8fb1db4e
        self.assertEqual(resp.status_code, 200)
        resp_data = resp.json()
        self.assertEqual(len(resp_data), 1)
        self.assertEqual(resp_data[0]["id"], entry.id)
        self.assertEqual(resp_data[0]["name"], entry.name)

    def test_serach_entry_order_by(self):
<<<<<<< HEAD
        self.add_entry(self.user, 'z_hoge', self.entity)
        self.add_entry(self.user, 'a_hoge', self.entity)
        self.add_entry(self.user, 'a_entry', self.entity, values={
            'val': 'z_hoge',
        })
        self.add_entry(self.user, 'z_entry', self.entity, values={
            'val': 'a_hoge',
        })

        # Entry name match has high priority
        resp = self.client.get('/entry/api/v2/search/?query=hoge')
        self.assertEqual(resp.status_code, 200)
        resp_data = resp.json()
        self.assertEqual(len(resp_data), 4)
        for i, entry_name in enumerate(['a_hoge', 'z_hoge', 'a_entry', 'z_entry']):
            entry: Entry = Entry.objects.get(name=entry_name)
            self.assertEqual(resp_data[i]['id'], entry.id)
            self.assertEqual(resp_data[i]['name'], entry.name)

    def test_serach_entry_deleted_entry(self):
        entry1 = self.add_entry(self.user, 'entry1', self.entity, values={
            'val': 'hoge1',
            'ref': self.ref_entry.id,
        })
        entry1.delete()

        self.add_entry(self.user, 'entry2', self.entity, values={
            'ref': self.ref_entry.id,
        })
        self.ref_entry.delete()

        for query in ['entry1', 'hoge', 'ref_entry']:
            resp = self.client.get('/entry/api/v2/search/?query=%s' % query)
=======
        user = self.guest_login()

        entity = self.create_entity(
            **{
                "user": user,
                "name": "test-entity",
                "attrs": self.ALL_TYPED_ATTR_PARAMS_FOR_CREATING_ENTITY,
            }
        )
        self.add_entry(user, "z_hoge", entity)
        self.add_entry(user, "a_hoge", entity)
        self.add_entry(
            user,
            "a_entry",
            entity,
            values={
                "val": "z_hoge",
            },
        )
        self.add_entry(
            user,
            "z_entry",
            entity,
            values={
                "val": "a_hoge",
            },
        )

        # Entry name match has high priority
        resp = self.client.get("/entry/api/v2/search?query=hoge")
        self.assertEqual(resp.status_code, 200)
        resp_data = resp.json()
        self.assertEqual(len(resp_data), 4)
        for i, entry_name in enumerate(["a_hoge", "z_hoge", "a_entry", "z_entry"]):
            entry = Entry.objects.get(name=entry_name)
            self.assertEqual(resp_data[i]["id"], entry.id)
            self.assertEqual(resp_data[i]["name"], entry.name)

    def test_serach_entry_deleted_entry(self):
        user = self.guest_login()

        ref_entity = self.create_entity(user, "ref_entity")
        ref_entry = self.add_entry(user, "ref_entry", ref_entity)
        entity = self.create_entity(
            **{
                "user": user,
                "name": "test-entity",
                "attrs": self.ALL_TYPED_ATTR_PARAMS_FOR_CREATING_ENTITY,
            }
        )
        entry1 = self.add_entry(
            user,
            "entry1",
            entity,
            values={
                "val": "hoge1",
                "ref": ref_entry.id,
            },
        )
        entry1.delete()

        self.add_entry(
            user,
            "entry2",
            entity,
            values={
                "ref": ref_entry.id,
            },
        )
        ref_entry.delete()

        for query in ["entry1", "hoge", "ref_entry"]:
            resp = self.client.get("/entry/api/v2/search?query=%s" % query)
>>>>>>> 8fb1db4e
            self.assertEqual(resp.status_code, 200)
            resp_data = resp.json()
            self.assertEqual(len(resp_data), 0)

    def test_serach_entry_update_attrv(self):
<<<<<<< HEAD
        ref_entry1 = self.add_entry(self.user, 'ref_entry1', self.ref_entity)
        ref_entry2 = self.add_entry(self.user, 'ref_entry2', self.ref_entity)
        entry: Entry = self.add_entry(self.user, 'entry', self.entity, values={
            'val': 'hoge',
            'vals': ['hoge'],
            'ref': ref_entry1.id,
            'refs': [ref_entry1.id],
        })
        entry.attrs.get(name='val').add_value(self.user, 'fuga')
        entry.attrs.get(name='vals').add_value(self.user, ['fuga'])
        entry.attrs.get(name='ref').add_value(self.user, ref_entry2.id)
        entry.attrs.get(name='refs').add_value(self.user, [ref_entry2.id])

        resp = self.client.get('/entry/api/v2/search/?query=hoge')
=======
        user = self.guest_login()

        ref_entity = self.create_entity(user, "ref_entity")
        ref_entry1 = self.add_entry(user, "ref_entry1", ref_entity)
        ref_entry2 = self.add_entry(user, "ref_entry2", ref_entity)
        entity = self.create_entity(
            **{
                "user": user,
                "name": "test-entity",
                "attrs": self.ALL_TYPED_ATTR_PARAMS_FOR_CREATING_ENTITY,
            }
        )
        entry = self.add_entry(
            user,
            "entry",
            entity,
            values={
                "val": "hoge",
                "vals": ["hoge"],
                "ref": ref_entry1.id,
                "refs": [ref_entry1.id],
            },
        )
        entry.attrs.get(name="val").add_value(user, "fuga")
        entry.attrs.get(name="vals").add_value(user, ["fuga"])
        entry.attrs.get(name="ref").add_value(user, ref_entry2.id)
        entry.attrs.get(name="refs").add_value(user, [ref_entry2.id])

        resp = self.client.get("/entry/api/v2/search?query=hoge")
>>>>>>> 8fb1db4e
        self.assertEqual(resp.status_code, 200)
        resp_data = resp.json()
        self.assertEqual(len(resp_data), 0)

<<<<<<< HEAD
        resp = self.client.get('/entry/api/v2/search/?query=ref_entry1')
=======
        resp = self.client.get("/entry/api/v2/search?query=ref_entry1")
>>>>>>> 8fb1db4e
        self.assertEqual(resp.status_code, 200)
        resp_data = resp.json()
        self.assertEqual(len(resp_data), 1)
        self.assertEqual(resp_data[0]["id"], ref_entry1.id)
        self.assertEqual(resp_data[0]["name"], ref_entry1.name)

<<<<<<< HEAD
    def test_entry_after_entity_attr_was_deleted(self):
        entry: Entry = self.add_entry(self.user, 'Entry', self.entity)

        # delete EntityAttr, then check it won't be returned in response
        self.entity.attrs.get(name='val', is_active=True).delete()

        resp = self.client.get('/entry/api/v2/%d/' % entry.id)
        self.assertEqual(resp.status_code, 200)
        self.assertEqual(sorted([attr['schema']['name'] for attr in resp.json()['attrs']]),
                         sorted(['ref', 'name', 'bool', 'date', 'group', 'groups', 'text', 'vals',
                                 'refs', 'names']))
=======
    def test_get_entries_of_specific_entity(self):
        user = self.guest_login()

        # Create Entities and Entries for using this test-case
        entities = [self.create_entity(user, "E-%d" % x) for x in range(2)]
        for index in range(3):
            self.add_entry(user, "e-%d" % index, entities[0])

        # Create an Entry that is related with another Entity "E-1"
        self.add_entry(user, "spare-entry", entities[1])

        # This expects to return only Entries that is related with Entity "E-0"
        resp = self.client.get("/entry/api/v2/entries/%d" % entities[0].id)
        self.assertEqual(resp.status_code, 200)
        self.assertEqual(
            sorted([x["name"] for x in resp.json()["results"]]),
            sorted(["e-0", "e-1", "e-2"]),
        )
        self.assertTrue(
            all(
                [
                    sorted(["id", "name", "schema"]) == sorted(x.keys())
                    for x in resp.json()["results"]
                ]
            )
        )

    def test_get_deleted_entries_of_specific_entity(self):
        user = self.guest_login()

        # Create an Entity and Entry, then delete it
        entity = self.create_entity(user, "Entity")
        entry = self.add_entry(user, "deleted-entry", entity)
        entry.delete()

        # Check this respond deleted entry
        resp = self.client.get("/entry/api/v2/entries/%d?is_active=False" % entity.id)
        self.assertEqual(resp.status_code, 200)
        self.assertEqual(len(resp.json()["results"]), 1)
        self.assertIn("deleted-entry", resp.json()["results"][0]["name"])

    def test_entry_after_entity_attr_was_deleted(self):
        user = self.guest_login()

        # create Entities, Entries and Group for using this test case
        entity = self.create_entity(
            **{
                "user": user,
                "name": "test-entity",
                "attrs": self.ALL_TYPED_ATTR_PARAMS_FOR_CREATING_ENTITY,
            }
        )
        entry = self.add_entry(user, "Entry", entity)

        # delete EntityAttr, then check it won't be returned in response
        entity.attrs.get(name="val", is_active=True).delete()

        resp = self.client.get("/entry/api/v2/%d" % entry.id)
        self.assertEqual(resp.status_code, 200)
        self.assertEqual(
            sorted([attr["schema_name"] for attr in resp.json()["attrs"]]),
            sorted(
                [
                    "ref",
                    "name",
                    "bool",
                    "date",
                    "group",
                    "groups",
                    "text",
                    "vals",
                    "refs",
                    "names",
                ]
            ),
        )
>>>>>>> 8fb1db4e
<|MERGE_RESOLUTION|>--- conflicted
+++ resolved
@@ -18,7 +18,6 @@
         self.user: User = self.guest_login()
 
         # create Entities, Entries and Group for using this test case
-<<<<<<< HEAD
         self.ref_entity: Entity = self.create_entity(self.user, 'ref_entity')
         self.ref_entry: Entry = self.add_entry(self.user, 'r-0', self.ref_entity)
         self.group: Group = Group.objects.create(name='group0')
@@ -60,10 +59,9 @@
         self.assertEqual(resp.status_code, 200)
 
         resp_data = resp.json()
-        self.assertEqual(resp_data['id'], entry.id)
-        self.assertEqual(resp_data['name'], entry.name)
-        self.assertEqual(resp_data['schema'],
-                         {'id': entry.schema.id, 'name': entry.schema.name})
+        self.assertEqual(resp_data["id"], entry.id)
+        self.assertEqual(resp_data["name"], entry.name)
+        self.assertEqual(resp_data["schema"], {"id": entry.schema.id, "name": entry.schema.name})
 
         self.assertEqual(next(filter(lambda x: x['schema']['name'] == 'val', resp_data['attrs'])), {
             'type': AttrTypeValue['string'],
@@ -82,87 +80,8 @@
                 'schema': {
                     'id': self.ref_entry.schema.id,
                     'name': self.ref_entry.schema.name,
-=======
-        ref_entity = self.create_entity(user, "ref_entity")
-        ref_entry = self.add_entry(user, "r-0", ref_entity)
-        group = Group.objects.create(name="group0")
-
-        entity = self.create_entity(
-            **{
-                "user": user,
-                "name": "test-entity",
-                "attrs": self.ALL_TYPED_ATTR_PARAMS_FOR_CREATING_ENTITY,
-            }
-        )
-        entry = self.add_entry(
-            user,
-            "Entry",
-            entity,
-            values={
-                "val": "hoge",
-                "ref": ref_entry.id,
-                "name": {"name": "hoge", "id": ref_entry.id},
-                "bool": False,
-                "date": "2018-12-31",
-                "group": group.id,
-                "groups": [group.id],
-                "text": "fuga",
-                "vals": ["foo", "bar"],
-                "refs": [ref_entry.id],
-                "names": [
-                    {"name": "foo", "id": ref_entry.id},
-                    {"name": "bar", "id": ref_entry.id},
-                ],
+                },
             },
-        )
-        # add an optional attribute after creating entry
-        optional_attr = EntityAttr.objects.create(
-            **{
-                "name": "opt",
-                "type": AttrTypeValue["string"],
-                "is_mandatory": False,
-                "parent_entity": entity,
-                "created_user": user,
-            }
-        )
-        entity.attrs.add(optional_attr)
-
-        resp = self.client.get("/entry/api/v2/%d" % entry.id)
-        self.assertEqual(resp.status_code, 200)
-
-        resp_data = resp.json()
-        self.assertEqual(resp_data["id"], entry.id)
-        self.assertEqual(resp_data["name"], entry.name)
-        self.assertEqual(resp_data["schema"], {"id": entry.schema.id, "name": entry.schema.name})
-
-        self.assertEqual(
-            next(filter(lambda x: x["schema_name"] == "val", resp_data["attrs"])),
-            {
-                "type": AttrTypeValue["string"],
-                "value": "hoge",
-                "id": entry.attrs.get(schema__name="val").id,
-                "schema_id": entry.attrs.get(schema__name="val").schema.id,
-                "schema_name": "val",
-            },
-        )
-        self.assertEqual(
-            next(filter(lambda x: x["schema_name"] == "ref", resp_data["attrs"])),
-            {
-                "type": AttrTypeValue["object"],
-                "value": {
-                    "id": ref_entry.id,
-                    "name": ref_entry.name,
-                    "schema": {
-                        "id": ref_entry.schema.id,
-                        "name": ref_entry.schema.name,
-                    },
->>>>>>> 8fb1db4e
-                },
-                "id": entry.attrs.get(schema__name="ref").id,
-                "schema_id": entry.attrs.get(schema__name="ref").schema.id,
-                "schema_name": "ref",
-            },
-<<<<<<< HEAD
             'id': entry.attrs.get(schema__name='ref').id,
             'schema': {
                 'id': entry.attrs.get(schema__name='ref').schema.id,
@@ -317,175 +236,10 @@
         self.entity.is_public = False
         self.entity.save()
         resp = self.client.get('/entry/api/v2/%d/' % entry.id)
-=======
-        )
-        self.assertEqual(
-            next(filter(lambda x: x["schema_name"] == "name", resp_data["attrs"])),
-            {
-                "type": AttrTypeValue["named_object"],
-                "value": {
-                    "hoge": {
-                        "id": ref_entry.id,
-                        "name": ref_entry.name,
-                        "schema": {
-                            "id": ref_entry.schema.id,
-                            "name": ref_entry.schema.name,
-                        },
-                    },
-                },
-                "id": entry.attrs.get(schema__name="name").id,
-                "schema_id": entry.attrs.get(schema__name="name").schema.id,
-                "schema_name": "name",
-            },
-        )
-        self.assertEqual(
-            next(filter(lambda x: x["schema_name"] == "bool", resp_data["attrs"])),
-            {
-                "type": AttrTypeValue["boolean"],
-                "value": False,
-                "id": entry.attrs.get(schema__name="bool").id,
-                "schema_id": entry.attrs.get(schema__name="bool").schema.id,
-                "schema_name": "bool",
-            },
-        )
-        self.assertEqual(
-            next(filter(lambda x: x["schema_name"] == "date", resp_data["attrs"])),
-            {
-                "type": AttrTypeValue["date"],
-                "value": "2018-12-31",
-                "id": entry.attrs.get(schema__name="date").id,
-                "schema_id": entry.attrs.get(schema__name="date").schema.id,
-                "schema_name": "date",
-            },
-        )
-        self.assertEqual(
-            next(filter(lambda x: x["schema_name"] == "group", resp_data["attrs"])),
-            {
-                "type": AttrTypeValue["group"],
-                "value": {
-                    "id": group.id,
-                    "name": group.name,
-                },
-                "id": entry.attrs.get(schema__name="group").id,
-                "schema_id": entry.attrs.get(schema__name="group").schema.id,
-                "schema_name": "group",
-            },
-        )
-        self.assertEqual(
-            next(filter(lambda x: x["schema_name"] == "groups", resp_data["attrs"])),
-            {
-                "type": AttrTypeValue["array_group"],
-                "value": [
-                    {
-                        "id": group.id,
-                        "name": group.name,
-                    }
-                ],
-                "id": entry.attrs.get(schema__name="groups").id,
-                "schema_id": entry.attrs.get(schema__name="groups").schema.id,
-                "schema_name": "groups",
-            },
-        )
-        self.assertEqual(
-            next(filter(lambda x: x["schema_name"] == "text", resp_data["attrs"])),
-            {
-                "type": AttrTypeValue["text"],
-                "value": "fuga",
-                "id": entry.attrs.get(schema__name="text").id,
-                "schema_id": entry.attrs.get(schema__name="text").schema.id,
-                "schema_name": "text",
-            },
-        )
-        self.assertEqual(
-            next(filter(lambda x: x["schema_name"] == "vals", resp_data["attrs"])),
-            {
-                "type": AttrTypeValue["array_string"],
-                "value": ["foo", "bar"],
-                "id": entry.attrs.get(schema__name="vals").id,
-                "schema_id": entry.attrs.get(schema__name="vals").schema.id,
-                "schema_name": "vals",
-            },
-        )
-        self.assertEqual(
-            next(filter(lambda x: x["schema_name"] == "refs", resp_data["attrs"])),
-            {
-                "type": AttrTypeValue["array_object"],
-                "value": [
-                    {
-                        "id": ref_entry.id,
-                        "name": ref_entry.name,
-                        "schema": {
-                            "id": ref_entry.schema.id,
-                            "name": ref_entry.schema.name,
-                        },
-                    }
-                ],
-                "id": entry.attrs.get(schema__name="refs").id,
-                "schema_id": entry.attrs.get(schema__name="refs").schema.id,
-                "schema_name": "refs",
-            },
-        )
-        self.assertEqual(
-            next(filter(lambda x: x["schema_name"] == "names", resp_data["attrs"])),
-            {
-                "type": AttrTypeValue["array_named_object"],
-                "value": [
-                    {
-                        "foo": {
-                            "id": ref_entry.id,
-                            "name": ref_entry.name,
-                            "schema": {
-                                "id": ref_entry.schema.id,
-                                "name": ref_entry.schema.name,
-                            },
-                        },
-                    },
-                    {
-                        "bar": {
-                            "id": ref_entry.id,
-                            "name": ref_entry.name,
-                            "schema": {
-                                "id": ref_entry.schema.id,
-                                "name": ref_entry.schema.name,
-                            },
-                        },
-                    },
-                ],
-                "id": entry.attrs.get(schema__name="names").id,
-                "schema_id": entry.attrs.get(schema__name="names").schema.id,
-                "schema_name": "names",
-            },
-        )
-        self.assertEqual(
-            next(filter(lambda x: x["schema_name"] == "opt", resp_data["attrs"])),
-            {
-                "type": AttrTypeValue["string"],
-                "value": AttrTypeStr.DEFAULT_VALUE,
-                "id": None,
-                "schema_id": entity.attrs.get(name="opt").id,
-                "schema_name": "opt",
-            },
-        )
-
-    def test_get_entry_without_permission(self):
-        user = self.guest_login()
-
-        entity = self.create_entity(
-            **{
-                "user": user,
-                "name": "test-entity",
-                "is_public": False,
-            }
-        )
-        entry = self.add_entry(user, "test-entry", entity)
-
-        resp = self.client.get("/entry/api/v2/%d" % entry.id)
->>>>>>> 8fb1db4e
-        self.assertEqual(resp.status_code, 403)
-        self.assertEqual(resp.json(),
-                         {'detail': 'You do not have permission to perform this action.'})
-
-<<<<<<< HEAD
+        self.assertEqual(resp.status_code, 403)
+        self.assertEqual(resp.json(),
+                         {'detail': 'You do not have permission to perform this action.'})
+
         # permission readble entity
         self.user.permissions.add(self.entity.readable)
         resp = self.client.get('/entry/api/v2/%d/' % entry.id)
@@ -495,27 +249,6 @@
         entry.is_public = False
         entry.save()
         resp = self.client.get('/entry/api/v2/%d/' % entry.id)
-=======
-    def test_get_entry_with_invalid_param(self):
-        self.guest_login()
-
-        for param in ["hoge", 9999]:
-            resp = self.client.get("/entry/api/v2/%s" % param)
-            self.assertEqual(resp.status_code, 404)
-
-    def test_get_entries_without_permission(self):
-        user = self.guest_login()
-
-        entity = self.create_entity(
-            **{
-                "user": user,
-                "name": "test-entity",
-                "is_public": False,
-            }
-        )
-
-        resp = self.client.get("/entry/api/v2/entries/%d" % entity.id)
->>>>>>> 8fb1db4e
         self.assertEqual(resp.status_code, 403)
         self.assertEqual(resp.json(),
                          {'detail': 'You do not have permission to perform this action.'})
@@ -529,7 +262,6 @@
         resp = self.client.get('/entry/api/v2/%s/' % 'hoge')
         self.assertEqual(resp.status_code, 404)
 
-<<<<<<< HEAD
         resp = self.client.get('/entry/api/v2/%s/' % 9999)
         self.assertEqual(resp.status_code, 404)
         self.assertEqual(resp.json(), {'detail': 'Not found.'})
@@ -537,26 +269,6 @@
     @mock.patch('custom_view.is_custom', mock.Mock(return_value=True))
     @mock.patch('custom_view.call_custom')
     def test_retrieve_entry_with_customview(self, mock_call_custom):
-=======
-        for param in ["hoge", 9999]:
-            resp = self.client.get("/entry/api/v2/entries/%s" % param)
-            self.assertEqual(resp.status_code, 404)
-
-    @mock.patch("custom_view.is_custom", mock.Mock(return_value=True))
-    @mock.patch("custom_view.call_custom")
-    def test_get_entry_with_customview(self, mock_call_custom):
-        user = self.guest_login()
-
-        entity = self.create_entity(
-            **{
-                "user": user,
-                "name": "test-entity",
-                "attrs": self.ALL_TYPED_ATTR_PARAMS_FOR_CREATING_ENTITY,
-            }
-        )
-        entry = self.add_entry(user, "test-entry", entity)
-
->>>>>>> 8fb1db4e
         def side_effect(handler_name, entity_name, entry, entry_attrs):
             self.assertEqual(handler_name, "get_entry_attr")
             self.assertEqual(entity_name, "test-entity")
@@ -564,7 +276,6 @@
             self.assertEqual(len(entry_attrs), len(self.ALL_TYPED_ATTR_PARAMS_FOR_CREATING_ENTITY))
 
             # add attribute
-<<<<<<< HEAD
             entry_attrs.append({
                 'id': 0,
                 'type': AttrTypeValue['string'],
@@ -574,22 +285,10 @@
                     'name': 'fuga',
                 },
             })
-=======
-            entry_attrs.append(
-                {
-                    "id": 0,
-                    "type": AttrTypeValue["string"],
-                    "value": "hoge",
-                    "schema_id": 0,
-                    "schema_name": "fuga",
-                }
-            )
->>>>>>> 8fb1db4e
 
             return entry_attrs
 
         mock_call_custom.side_effect = side_effect
-<<<<<<< HEAD
 
         entry: Entry = self.add_entry(self.user, 'test-entry', self.entity)
 
@@ -606,24 +305,6 @@
                 'name': 'fuga',
             },
         })
-=======
-        resp = self.client.get("/entry/api/v2/%s" % entry.id)
-        self.assertEqual(resp.status_code, 200)
-        self.assertEqual(
-            len(resp.json()["attrs"]),
-            len(self.ALL_TYPED_ATTR_PARAMS_FOR_CREATING_ENTITY) + 1,
-        )
-        self.assertEqual(
-            resp.json()["attrs"][-1],
-            {
-                "id": 0,
-                "type": AttrTypeValue["string"],
-                "value": "hoge",
-                "schema_id": 0,
-                "schema_name": "fuga",
-            },
-        )
->>>>>>> 8fb1db4e
 
     def test_update_entry(self):
         entry: Entry = self.add_entry(self.user, 'entry', self.entity)
@@ -652,7 +333,6 @@
             '/entry/api/v2/%s/' % entry.id, json.dumps(params), 'application/json')
         self.assertEqual(resp.status_code, 200)
 
-<<<<<<< HEAD
         self.assertEqual(resp.json(), {
             'id': entry.id,
             'name': 'entry-change',
@@ -1214,139 +894,12 @@
         })
 
         resp = self.client.get('/entry/api/v2/search/?query=Og')
-=======
-        ref_entity = self.create_entity(user, "ref_entity")
-        ref_entry4 = self.add_entry(user, "hoge4", ref_entity)
-        ref_entry5 = self.add_entry(user, "hoge5", ref_entity)
-        ref_entry6 = self.add_entry(user, "hoge6", ref_entity)
-        ref_entry7 = self.add_entry(user, "hoge7", ref_entity)
-
-        entity = self.create_entity(
-            **{
-                "user": user,
-                "name": "test-entity",
-                "attrs": self.ALL_TYPED_ATTR_PARAMS_FOR_CREATING_ENTITY,
-            }
-        )
-        self.add_entry(
-            user,
-            "entry1",
-            entity,
-            values={
-                "val": "hoge1",
-            },
-        )
-        self.add_entry(
-            user,
-            "entry2",
-            entity,
-            values={
-                "vals": ["hoge2", "fuga2"],
-            },
-        )
-        self.add_entry(
-            user,
-            "entry3",
-            entity,
-            values={
-                "text": "hoge3",
-            },
-        )
-        self.add_entry(
-            user,
-            "entry4",
-            entity,
-            values={
-                "ref": ref_entry4.id,
-            },
-        )
-        self.add_entry(
-            user,
-            "entry5",
-            entity,
-            values={
-                "refs": [ref_entry5.id],
-            },
-        )
-        self.add_entry(
-            user,
-            "entry6",
-            entity,
-            values={
-                "name": {"name": "index6", "id": ref_entry6.id},
-            },
-        )
-        self.add_entry(
-            user,
-            "entry7",
-            entity,
-            values={"names": [{"name": "index7", "id": ref_entry7.id}]},
-        )
-
-        # test value attribute
-        for x in range(1, 3):
-            resp = self.client.get("/entry/api/v2/search?query=hoge%s" % x)
-            self.assertEqual(resp.status_code, 200)
-            resp_data = resp.json()
-            self.assertEqual(len(resp_data), 1)
-            entry = Entry.objects.get(name="entry%s" % x)
-            self.assertEqual(resp_data[0]["id"], entry.id)
-            self.assertEqual(resp_data[0]["name"], entry.name)
-
-        # test object attribute
-        for x in range(4, 4):
-            resp = self.client.get("/entry/api/v2/search?query=hoge%s" % x)
-            self.assertEqual(resp.status_code, 200)
-            resp_data = resp.json()
-            self.assertEqual(len(resp_data), 2)
-            ref_entry = Entry.objects.get(name="hoge%s" % x)
-            entry = Entry.objects.get(name="entry%s" % x)
-            self.assertEqual(resp_data[0]["id"], ref_entry.id)
-            self.assertEqual(resp_data[0]["name"], ref_entry.name)
-            self.assertEqual(resp_data[1]["id"], entry.id)
-            self.assertEqual(resp_data[1]["name"], entry.name)
-
-        # test named_object attribute
-        for x in range(6, 2):
-            resp = self.client.get("/entry/api/v2/search?query=index%s" % x)
-            self.assertEqual(resp.status_code, 200)
-            resp_data = resp.json()
-            self.assertEqual(len(resp_data), 1)
-            entry = Entry.objects.get(name="entry%s" % x)
-            self.assertEqual(resp_data[0]["id"], entry.id)
-            self.assertEqual(resp_data[0]["name"], entry.name)
-
-    def test_serach_entry_with_regexp(self):
-        user = self.guest_login()
-
-        ref_entity = self.create_entity(user, "ref_entity")
-        ref_entry = self.add_entry(user, "ref_entry", ref_entity)
-        entity = self.create_entity(
-            **{
-                "user": user,
-                "name": "test-entity",
-                "attrs": self.ALL_TYPED_ATTR_PARAMS_FOR_CREATING_ENTITY,
-            }
-        )
-        entry = self.add_entry(
-            user,
-            "entry",
-            entity,
-            values={
-                "val": "hoge",
-                "ref": ref_entry.id,
-            },
-        )
-
-        resp = self.client.get("/entry/api/v2/search?query=Og")
->>>>>>> 8fb1db4e
         self.assertEqual(resp.status_code, 200)
         resp_data = resp.json()
         self.assertEqual(len(resp_data), 1)
         self.assertEqual(resp_data[0]["id"], entry.id)
         self.assertEqual(resp_data[0]["name"], entry.name)
 
-<<<<<<< HEAD
         resp = self.client.get('/entry/api/v2/search/?query=R-')
         self.assertEqual(resp.status_code, 200)
         resp_data = resp.json()
@@ -1362,37 +915,6 @@
         })
 
         resp = self.client.get('/entry/api/v2/search/?query=hoge')
-=======
-        resp = self.client.get("/entry/api/v2/search?query=F_e")
-        self.assertEqual(resp.status_code, 200)
-        resp_data = resp.json()
-        self.assertEqual(len(resp_data), 2)
-        self.assertEqual(resp_data[0]["id"], ref_entry.id)
-        self.assertEqual(resp_data[0]["name"], ref_entry.name)
-        self.assertEqual(resp_data[1]["id"], entry.id)
-        self.assertEqual(resp_data[1]["name"], entry.name)
-
-    def test_serach_entry_multi_match(self):
-        user = self.guest_login()
-
-        entity = self.create_entity(
-            **{
-                "user": user,
-                "name": "test-entity",
-                "attrs": self.ALL_TYPED_ATTR_PARAMS_FOR_CREATING_ENTITY,
-            }
-        )
-        entry = self.add_entry(
-            user,
-            "hoge",
-            entity,
-            values={
-                "val": "hoge",
-            },
-        )
-
-        resp = self.client.get("/entry/api/v2/search?query=hoge")
->>>>>>> 8fb1db4e
         self.assertEqual(resp.status_code, 200)
         resp_data = resp.json()
         self.assertEqual(len(resp_data), 1)
@@ -1400,7 +922,6 @@
         self.assertEqual(resp_data[0]["name"], entry.name)
 
     def test_serach_entry_order_by(self):
-<<<<<<< HEAD
         self.add_entry(self.user, 'z_hoge', self.entity)
         self.add_entry(self.user, 'a_hoge', self.entity)
         self.add_entry(self.user, 'a_entry', self.entity, values={
@@ -1434,87 +955,11 @@
 
         for query in ['entry1', 'hoge', 'ref_entry']:
             resp = self.client.get('/entry/api/v2/search/?query=%s' % query)
-=======
-        user = self.guest_login()
-
-        entity = self.create_entity(
-            **{
-                "user": user,
-                "name": "test-entity",
-                "attrs": self.ALL_TYPED_ATTR_PARAMS_FOR_CREATING_ENTITY,
-            }
-        )
-        self.add_entry(user, "z_hoge", entity)
-        self.add_entry(user, "a_hoge", entity)
-        self.add_entry(
-            user,
-            "a_entry",
-            entity,
-            values={
-                "val": "z_hoge",
-            },
-        )
-        self.add_entry(
-            user,
-            "z_entry",
-            entity,
-            values={
-                "val": "a_hoge",
-            },
-        )
-
-        # Entry name match has high priority
-        resp = self.client.get("/entry/api/v2/search?query=hoge")
-        self.assertEqual(resp.status_code, 200)
-        resp_data = resp.json()
-        self.assertEqual(len(resp_data), 4)
-        for i, entry_name in enumerate(["a_hoge", "z_hoge", "a_entry", "z_entry"]):
-            entry = Entry.objects.get(name=entry_name)
-            self.assertEqual(resp_data[i]["id"], entry.id)
-            self.assertEqual(resp_data[i]["name"], entry.name)
-
-    def test_serach_entry_deleted_entry(self):
-        user = self.guest_login()
-
-        ref_entity = self.create_entity(user, "ref_entity")
-        ref_entry = self.add_entry(user, "ref_entry", ref_entity)
-        entity = self.create_entity(
-            **{
-                "user": user,
-                "name": "test-entity",
-                "attrs": self.ALL_TYPED_ATTR_PARAMS_FOR_CREATING_ENTITY,
-            }
-        )
-        entry1 = self.add_entry(
-            user,
-            "entry1",
-            entity,
-            values={
-                "val": "hoge1",
-                "ref": ref_entry.id,
-            },
-        )
-        entry1.delete()
-
-        self.add_entry(
-            user,
-            "entry2",
-            entity,
-            values={
-                "ref": ref_entry.id,
-            },
-        )
-        ref_entry.delete()
-
-        for query in ["entry1", "hoge", "ref_entry"]:
-            resp = self.client.get("/entry/api/v2/search?query=%s" % query)
->>>>>>> 8fb1db4e
             self.assertEqual(resp.status_code, 200)
             resp_data = resp.json()
             self.assertEqual(len(resp_data), 0)
 
     def test_serach_entry_update_attrv(self):
-<<<<<<< HEAD
         ref_entry1 = self.add_entry(self.user, 'ref_entry1', self.ref_entity)
         ref_entry2 = self.add_entry(self.user, 'ref_entry2', self.ref_entity)
         entry: Entry = self.add_entry(self.user, 'entry', self.entity, values={
@@ -1529,53 +974,17 @@
         entry.attrs.get(name='refs').add_value(self.user, [ref_entry2.id])
 
         resp = self.client.get('/entry/api/v2/search/?query=hoge')
-=======
-        user = self.guest_login()
-
-        ref_entity = self.create_entity(user, "ref_entity")
-        ref_entry1 = self.add_entry(user, "ref_entry1", ref_entity)
-        ref_entry2 = self.add_entry(user, "ref_entry2", ref_entity)
-        entity = self.create_entity(
-            **{
-                "user": user,
-                "name": "test-entity",
-                "attrs": self.ALL_TYPED_ATTR_PARAMS_FOR_CREATING_ENTITY,
-            }
-        )
-        entry = self.add_entry(
-            user,
-            "entry",
-            entity,
-            values={
-                "val": "hoge",
-                "vals": ["hoge"],
-                "ref": ref_entry1.id,
-                "refs": [ref_entry1.id],
-            },
-        )
-        entry.attrs.get(name="val").add_value(user, "fuga")
-        entry.attrs.get(name="vals").add_value(user, ["fuga"])
-        entry.attrs.get(name="ref").add_value(user, ref_entry2.id)
-        entry.attrs.get(name="refs").add_value(user, [ref_entry2.id])
-
-        resp = self.client.get("/entry/api/v2/search?query=hoge")
->>>>>>> 8fb1db4e
         self.assertEqual(resp.status_code, 200)
         resp_data = resp.json()
         self.assertEqual(len(resp_data), 0)
 
-<<<<<<< HEAD
         resp = self.client.get('/entry/api/v2/search/?query=ref_entry1')
-=======
-        resp = self.client.get("/entry/api/v2/search?query=ref_entry1")
->>>>>>> 8fb1db4e
         self.assertEqual(resp.status_code, 200)
         resp_data = resp.json()
         self.assertEqual(len(resp_data), 1)
         self.assertEqual(resp_data[0]["id"], ref_entry1.id)
         self.assertEqual(resp_data[0]["name"], ref_entry1.name)
 
-<<<<<<< HEAD
     def test_entry_after_entity_attr_was_deleted(self):
         entry: Entry = self.add_entry(self.user, 'Entry', self.entity)
 
@@ -1586,82 +995,4 @@
         self.assertEqual(resp.status_code, 200)
         self.assertEqual(sorted([attr['schema']['name'] for attr in resp.json()['attrs']]),
                          sorted(['ref', 'name', 'bool', 'date', 'group', 'groups', 'text', 'vals',
-                                 'refs', 'names']))
-=======
-    def test_get_entries_of_specific_entity(self):
-        user = self.guest_login()
-
-        # Create Entities and Entries for using this test-case
-        entities = [self.create_entity(user, "E-%d" % x) for x in range(2)]
-        for index in range(3):
-            self.add_entry(user, "e-%d" % index, entities[0])
-
-        # Create an Entry that is related with another Entity "E-1"
-        self.add_entry(user, "spare-entry", entities[1])
-
-        # This expects to return only Entries that is related with Entity "E-0"
-        resp = self.client.get("/entry/api/v2/entries/%d" % entities[0].id)
-        self.assertEqual(resp.status_code, 200)
-        self.assertEqual(
-            sorted([x["name"] for x in resp.json()["results"]]),
-            sorted(["e-0", "e-1", "e-2"]),
-        )
-        self.assertTrue(
-            all(
-                [
-                    sorted(["id", "name", "schema"]) == sorted(x.keys())
-                    for x in resp.json()["results"]
-                ]
-            )
-        )
-
-    def test_get_deleted_entries_of_specific_entity(self):
-        user = self.guest_login()
-
-        # Create an Entity and Entry, then delete it
-        entity = self.create_entity(user, "Entity")
-        entry = self.add_entry(user, "deleted-entry", entity)
-        entry.delete()
-
-        # Check this respond deleted entry
-        resp = self.client.get("/entry/api/v2/entries/%d?is_active=False" % entity.id)
-        self.assertEqual(resp.status_code, 200)
-        self.assertEqual(len(resp.json()["results"]), 1)
-        self.assertIn("deleted-entry", resp.json()["results"][0]["name"])
-
-    def test_entry_after_entity_attr_was_deleted(self):
-        user = self.guest_login()
-
-        # create Entities, Entries and Group for using this test case
-        entity = self.create_entity(
-            **{
-                "user": user,
-                "name": "test-entity",
-                "attrs": self.ALL_TYPED_ATTR_PARAMS_FOR_CREATING_ENTITY,
-            }
-        )
-        entry = self.add_entry(user, "Entry", entity)
-
-        # delete EntityAttr, then check it won't be returned in response
-        entity.attrs.get(name="val", is_active=True).delete()
-
-        resp = self.client.get("/entry/api/v2/%d" % entry.id)
-        self.assertEqual(resp.status_code, 200)
-        self.assertEqual(
-            sorted([attr["schema_name"] for attr in resp.json()["attrs"]]),
-            sorted(
-                [
-                    "ref",
-                    "name",
-                    "bool",
-                    "date",
-                    "group",
-                    "groups",
-                    "text",
-                    "vals",
-                    "refs",
-                    "names",
-                ]
-            ),
-        )
->>>>>>> 8fb1db4e
+                                 'refs', 'names']))