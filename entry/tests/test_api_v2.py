import datetime
import errno
import json
import logging
from datetime import date
from unittest import mock
from unittest.mock import Mock, patch

import yaml
from rest_framework import status
from rest_framework.exceptions import ValidationError

from airone.lib.log import Logger
from airone.lib.test import AironeViewTest
from airone.lib.types import (
    AttrType,
<<<<<<< HEAD
    AttrTypeArrNamedObj,
    AttrTypeArrObj,
    AttrTypeArrStr,
    AttrTypeNamedObj,
    AttrTypeObj,
=======
>>>>>>> d73b813c
    AttrTypeStr,
    AttrTypeValue,
)
from entity.models import Entity, EntityAttr
from entry import tasks
from entry.models import Attribute, AttributeValue, Entry
from entry.settings import CONFIG
from group.models import Group
from job.models import Job, JobOperation, JobStatus
from role.models import Role
from trigger import tasks as trigger_tasks
from trigger.models import TriggerCondition
from user.models import User


class BaseViewTest(AironeViewTest):
    def setUp(self):
        super(BaseViewTest, self).setUp()

        self.user: User = self.guest_login()

        # create Entities, Entries and Group for using this test case
        self.ref_entity: Entity = self.create_entity(
            self.user,
            "ref_entity",
            attrs=self.ALL_TYPED_ATTR_PARAMS_FOR_CREATING_ENTITY,
        )
        for attr in self.ref_entity.attrs.all():
            if attr.type & AttrType.OBJECT:
                attr.referral.add(self.ref_entity)

        self.ref_entry: Entry = self.add_entry(self.user, "r-0", self.ref_entity)
        self.group: Group = Group.objects.create(name="group0")
        self.role: Role = Role.objects.create(name="role0")

        attrs = []
        for attr_info in self.ALL_TYPED_ATTR_PARAMS_FOR_CREATING_ENTITY:
            if attr_info["type"] & AttrType.OBJECT:
                attr_info["ref"] = self.ref_entity
            attrs.append(attr_info)
        self.entity: Entity = self.create_entity(
            **{
                "user": self.user,
                "name": "test-entity",
                "attrs": attrs,
            }
        )


class ViewTest(BaseViewTest):
    def _create_user(
        self,
        name,
        email="email",
        is_superuser=False,
        authenticate_type=User.AuthenticateType.AUTH_TYPE_LOCAL,
    ):
        user = User(
            username=name,
            email=email,
            is_superuser=is_superuser,
            authenticate_type=authenticate_type,
        )
        user.set_password(name)
        user.save()

        return user

    def test_retrieve_entry(self):
        entry: Entry = self.add_entry(
            self.user,
            "Entry",
            self.entity,
            values={
                "val": "hoge",
                "ref": self.ref_entry.id,
                "name": {"name": "hoge", "id": self.ref_entry.id},
                "bool": False,
                "date": "2018-12-31",
                "group": self.group.id,
                "groups": [self.group.id],
                "text": "fuga",
                "vals": ["foo", "bar"],
                "refs": [self.ref_entry.id],
                "names": [
                    {"name": "foo", "id": self.ref_entry.id},
                    {"name": "bar", "id": self.ref_entry.id},
                ],
                "role": self.role.id,
                "roles": [self.role.id],
            },
        )
        # add an optional attribute after creating entry
        optional_attr = EntityAttr.objects.create(
            **{
                "name": "opt",
                "type": AttrType.STRING,
                "is_mandatory": False,
                "parent_entity": self.entity,
                "created_user": self.user,
            }
        )
        self.entity.attrs.add(optional_attr)

        resp = self.client.get("/entry/api/v2/%d/" % entry.id)
        self.assertEqual(resp.status_code, 200)

        resp_data = resp.json()
        self.assertEqual(resp_data["id"], entry.id)
        self.assertEqual(resp_data["name"], entry.name)
        self.assertEqual(
            resp_data["schema"],
            {"id": entry.schema.id, "name": entry.schema.name, "is_public": entry.schema.is_public},
        )

        self.assertEqual(
            next(filter(lambda x: x["schema"]["name"] == "val", resp_data["attrs"])),
            {
                "type": AttrType.STRING,
                "value": {"as_string": "hoge"},
                "id": entry.attrs.get(schema__name="val").id,
                "is_mandatory": False,
                "is_readable": True,
                "schema": {
                    "id": entry.attrs.get(schema__name="val").schema.id,
                    "name": "val",
                },
            },
        )
        self.assertEqual(
            next(filter(lambda x: x["schema"]["name"] == "ref", resp_data["attrs"])),
            {
                "type": AttrType.OBJECT,
                "value": {
                    "as_object": {
                        "id": self.ref_entry.id,
                        "name": self.ref_entry.name,
                        "schema": {
                            "id": self.ref_entry.schema.id,
                            "name": self.ref_entry.schema.name,
                        },
                    },
                },
                "id": entry.attrs.get(schema__name="ref").id,
                "is_mandatory": False,
                "is_readable": True,
                "schema": {
                    "id": entry.attrs.get(schema__name="ref").schema.id,
                    "name": "ref",
                },
            },
        )
        self.assertEqual(
            next(filter(lambda x: x["schema"]["name"] == "name", resp_data["attrs"])),
            {
                "type": AttrType.NAMED_OBJECT,
                "value": {
                    "as_named_object": {
                        "name": "hoge",
                        "object": {
                            "id": self.ref_entry.id,
                            "name": self.ref_entry.name,
                            "schema": {
                                "id": self.ref_entry.schema.id,
                                "name": self.ref_entry.schema.name,
                            },
                        },
                    },
                },
                "id": entry.attrs.get(schema__name="name").id,
                "is_mandatory": False,
                "is_readable": True,
                "schema": {
                    "id": entry.attrs.get(schema__name="name").schema.id,
                    "name": "name",
                },
            },
        )
        self.assertEqual(
            next(filter(lambda x: x["schema"]["name"] == "bool", resp_data["attrs"])),
            {
                "type": AttrType.BOOLEAN,
                "value": {"as_boolean": False},
                "id": entry.attrs.get(schema__name="bool").id,
                "is_mandatory": False,
                "is_readable": True,
                "schema": {
                    "id": entry.attrs.get(schema__name="bool").schema.id,
                    "name": "bool",
                },
            },
        )
        self.assertEqual(
            next(filter(lambda x: x["schema"]["name"] == "date", resp_data["attrs"])),
            {
                "type": AttrType.DATE,
                "value": {"as_string": "2018-12-31"},
                "id": entry.attrs.get(schema__name="date").id,
                "is_mandatory": False,
                "is_readable": True,
                "schema": {
                    "id": entry.attrs.get(schema__name="date").schema.id,
                    "name": "date",
                },
            },
        )
        self.assertEqual(
            next(filter(lambda x: x["schema"]["name"] == "group", resp_data["attrs"])),
            {
                "type": AttrType.GROUP,
                "value": {
                    "as_group": {
                        "id": self.group.id,
                        "name": self.group.name,
                    },
                },
                "id": entry.attrs.get(schema__name="group").id,
                "is_mandatory": False,
                "is_readable": True,
                "schema": {
                    "id": entry.attrs.get(schema__name="group").schema.id,
                    "name": "group",
                },
            },
        )
        self.assertEqual(
            next(filter(lambda x: x["schema"]["name"] == "groups", resp_data["attrs"])),
            {
                "type": AttrType.ARRAY_GROUP,
                "value": {
                    "as_array_group": [
                        {
                            "id": self.group.id,
                            "name": self.group.name,
                        }
                    ]
                },
                "id": entry.attrs.get(schema__name="groups").id,
                "is_mandatory": False,
                "is_readable": True,
                "schema": {
                    "id": entry.attrs.get(schema__name="groups").schema.id,
                    "name": "groups",
                },
            },
        )
        self.assertEqual(
            next(filter(lambda x: x["schema"]["name"] == "role", resp_data["attrs"])),
            {
                "type": AttrType.ROLE,
                "value": {
                    "as_role": {
                        "id": self.role.id,
                        "name": self.role.name,
                    },
                },
                "id": entry.attrs.get(schema__name="role").id,
                "is_mandatory": False,
                "is_readable": True,
                "schema": {
                    "id": entry.attrs.get(schema__name="role").schema.id,
                    "name": "role",
                },
            },
        )
        self.assertEqual(
            next(filter(lambda x: x["schema"]["name"] == "roles", resp_data["attrs"])),
            {
                "type": AttrType.ARRAY_ROLE,
                "value": {
                    "as_array_role": [
                        {
                            "id": self.role.id,
                            "name": self.role.name,
                        }
                    ]
                },
                "id": entry.attrs.get(schema__name="roles").id,
                "is_mandatory": False,
                "is_readable": True,
                "schema": {
                    "id": entry.attrs.get(schema__name="roles").schema.id,
                    "name": "roles",
                },
            },
        )
        self.assertEqual(
            next(filter(lambda x: x["schema"]["name"] == "text", resp_data["attrs"])),
            {
                "type": AttrType.TEXT,
                "value": {"as_string": "fuga"},
                "id": entry.attrs.get(schema__name="text").id,
                "is_mandatory": False,
                "is_readable": True,
                "schema": {
                    "id": entry.attrs.get(schema__name="text").schema.id,
                    "name": "text",
                },
            },
        )
        self.assertEqual(
            next(filter(lambda x: x["schema"]["name"] == "vals", resp_data["attrs"])),
            {
                "type": AttrType.ARRAY_STRING,
                "value": {"as_array_string": ["foo", "bar"]},
                "id": entry.attrs.get(schema__name="vals").id,
                "is_mandatory": False,
                "is_readable": True,
                "schema": {
                    "id": entry.attrs.get(schema__name="vals").schema.id,
                    "name": "vals",
                },
            },
        )
        self.assertEqual(
            next(filter(lambda x: x["schema"]["name"] == "refs", resp_data["attrs"])),
            {
                "type": AttrType.ARRAY_OBJECT,
                "value": {
                    "as_array_object": [
                        {
                            "id": self.ref_entry.id,
                            "name": self.ref_entry.name,
                            "schema": {
                                "id": self.ref_entry.schema.id,
                                "name": self.ref_entry.schema.name,
                            },
                        }
                    ]
                },
                "id": entry.attrs.get(schema__name="refs").id,
                "is_mandatory": False,
                "is_readable": True,
                "schema": {
                    "id": entry.attrs.get(schema__name="refs").schema.id,
                    "name": "refs",
                },
            },
        )
        self.assertEqual(
            next(filter(lambda x: x["schema"]["name"] == "names", resp_data["attrs"])),
            {
                "type": AttrType.ARRAY_NAMED_OBJECT,
                "value": {
                    "as_array_named_object": [
                        {
                            "name": "foo",
                            "object": {
                                "id": self.ref_entry.id,
                                "name": self.ref_entry.name,
                                "schema": {
                                    "id": self.ref_entry.schema.id,
                                    "name": self.ref_entry.schema.name,
                                },
                            },
                        },
                        {
                            "name": "bar",
                            "object": {
                                "id": self.ref_entry.id,
                                "name": self.ref_entry.name,
                                "schema": {
                                    "id": self.ref_entry.schema.id,
                                    "name": self.ref_entry.schema.name,
                                },
                            },
                        },
                    ]
                },
                "id": entry.attrs.get(schema__name="names").id,
                "is_mandatory": False,
                "is_readable": True,
                "schema": {
                    "id": entry.attrs.get(schema__name="names").schema.id,
                    "name": "names",
                },
            },
        )
        self.assertEqual(
            next(filter(lambda x: x["schema"]["name"] == "opt", resp_data["attrs"])),
            {
                "type": AttrType.STRING,
                "value": {"as_string": AttrTypeStr.DEFAULT_VALUE},
                "id": None,
                "is_mandatory": False,
                "is_readable": True,
                "schema": {
                    "id": self.entity.attrs.get(name="opt").id,
                    "name": "opt",
                },
            },
        )

    def test_retrieve_entry_without_permission(self):
        entry: Entry = self.add_entry(self.user, "test-entry", self.entity)

        # permission nothing entity
        self.entity.is_public = False
        self.entity.save()
        resp = self.client.get("/entry/api/v2/%d/" % entry.id)
        self.assertEqual(resp.status_code, 403)
        self.assertEqual(
            resp.json(),
            {
                "code": "AE-210000",
                "message": "You do not have permission to perform this action.",
            },
        )

        # permission readble entity
        self.role.users.add(self.user)
        self.entity.readable.roles.add(self.role)
        resp = self.client.get("/entry/api/v2/%d/" % entry.id)
        self.assertEqual(resp.status_code, 200)

        # permission nothing entry
        entry.is_public = False
        entry.save()
        resp = self.client.get("/entry/api/v2/%d/" % entry.id)
        self.assertEqual(resp.status_code, 403)
        self.assertEqual(
            resp.json(),
            {
                "code": "AE-210000",
                "message": "You do not have permission to perform this action.",
            },
        )

        # permission readble entry
        entry.readable.roles.add(self.role)
        resp = self.client.get("/entry/api/v2/%d/" % entry.id)
        self.assertEqual(resp.status_code, 200)

        # permission nothing entity attr
        entity_attr = entry.attrs.get(schema__name="val").schema
        entity_attr.is_public = False
        entity_attr.save()
        resp = self.client.get("/entry/api/v2/%d/" % entry.id)
        self.assertEqual(resp.status_code, 200)
        self.assertEqual(
            next(filter(lambda x: x["schema"]["name"] == "val", resp.json()["attrs"])),
            {
                "type": AttrType.STRING,
                "value": {"as_string": ""},
                "id": entry.attrs.get(schema__name="val").id,
                "is_mandatory": False,
                "is_readable": False,
                "schema": {
                    "id": entry.attrs.get(schema__name="val").schema.id,
                    "name": "val",
                },
            },
        )

        # permission readable entity attr
        entity_attr.readable.roles.add(self.role)
        resp = self.client.get("/entry/api/v2/%d/" % entry.id)
        self.assertEqual(resp.status_code, 200)
        self.assertEqual(
            next(filter(lambda x: x["schema"]["name"] == "val", resp.json()["attrs"])),
            {
                "type": AttrType.STRING,
                "value": {"as_string": ""},
                "id": entry.attrs.get(schema__name="val").id,
                "is_mandatory": False,
                "is_readable": True,
                "schema": {
                    "id": entry.attrs.get(schema__name="val").schema.id,
                    "name": "val",
                },
            },
        )

        # permission nothing attr
        attr = entry.attrs.get(schema=entity_attr)
        attr.is_public = False
        attr.save()
        resp = self.client.get("/entry/api/v2/%d/" % entry.id)
        self.assertEqual(resp.status_code, 200)
        self.assertEqual(
            next(filter(lambda x: x["schema"]["name"] == "val", resp.json()["attrs"])),
            {
                "type": AttrType.STRING,
                "value": {"as_string": ""},
                "id": entry.attrs.get(schema__name="val").id,
                "is_mandatory": False,
                "is_readable": False,
                "schema": {
                    "id": entry.attrs.get(schema__name="val").schema.id,
                    "name": "val",
                },
            },
        )

        # permission readable attr
        attr.readable.roles.add(self.role)
        resp = self.client.get("/entry/api/v2/%d/" % entry.id)
        self.assertEqual(resp.status_code, 200)
        self.assertEqual(
            next(filter(lambda x: x["schema"]["name"] == "val", resp.json()["attrs"])),
            {
                "type": AttrType.STRING,
                "value": {"as_string": ""},
                "id": entry.attrs.get(schema__name="val").id,
                "is_mandatory": False,
                "is_readable": True,
                "schema": {
                    "id": entry.attrs.get(schema__name="val").schema.id,
                    "name": "val",
                },
            },
        )

    def test_retrieve_entry_with_invalid_param(self):
        resp = self.client.get("/entry/api/v2/%s/" % "hoge")
        self.assertEqual(resp.status_code, 404)

        resp = self.client.get("/entry/api/v2/%s/" % 9999)
        self.assertEqual(resp.status_code, 404)
        self.assertEqual(
            resp.json(), {"code": "AE-230000", "message": "No Entry matches the given query."}
        )

    @mock.patch("airone.lib.custom_view.is_custom", mock.Mock(return_value=True))
    @mock.patch("airone.lib.custom_view.call_custom")
    def test_retrieve_entry_with_customview(self, mock_call_custom):
        def side_effect(handler_name, entity_name, entry, entry_attrs, is_v2):
            self.assertEqual(handler_name, "get_entry_attr")
            self.assertEqual(entity_name, "test-entity")
            self.assertEqual(entry.name, "test-entry")
            self.assertEqual(len(entry_attrs), len(self.ALL_TYPED_ATTR_PARAMS_FOR_CREATING_ENTITY))
            self.assertEqual(is_v2, True)

            # add attribute
            entry_attrs.append(
                {
                    "id": 0,
                    "type": AttrType.STRING,
                    "value": "hoge",
                    "schema": {
                        "id": 0,
                        "name": "fuga",
                    },
                }
            )

            return entry_attrs

        mock_call_custom.side_effect = side_effect

        entry: Entry = self.add_entry(self.user, "test-entry", self.entity)

        resp = self.client.get("/entry/api/v2/%s/" % entry.id)
        self.assertEqual(resp.status_code, 200)
        self.assertEqual(
            len(resp.json()["attrs"]), len(self.ALL_TYPED_ATTR_PARAMS_FOR_CREATING_ENTITY) + 1
        )
        self.assertEqual(
            resp.json()["attrs"][-1],
            {
                "id": 0,
                "type": AttrType.STRING,
                "value": "hoge",
                "schema": {
                    "id": 0,
                    "name": "fuga",
                },
            },
        )

    def test_retrieve_entry_with_deleted_referrals(self):
        entry: Entry = self.add_entry(
            self.user,
            "Entry",
            self.entity,
            values={
                "ref": self.ref_entry.id,
                "name": {"name": "hoge", "id": self.ref_entry.id},
                "refs": [self.ref_entry.id],
                "names": [
                    {"name": "foo", "id": self.ref_entry.id},
                    {"name": "bar", "id": self.ref_entry.id},
                ],
            },
        )
        # delete referring entry
        self.ref_entry.delete()

        resp = self.client.get("/entry/api/v2/%d/" % entry.id)
        self.assertEqual(resp.status_code, 200)

        resp_data = resp.json()
        self.assertEqual(resp_data["id"], entry.id)
        self.assertEqual(resp_data["name"], entry.name)
        self.assertEqual(
            resp_data["schema"],
            {"id": entry.schema.id, "name": entry.schema.name, "is_public": entry.schema.is_public},
        )

        self.assertEqual(
            next(filter(lambda x: x["schema"]["name"] == "ref", resp_data["attrs"])),
            {
                "type": AttrType.OBJECT,
                "value": {
                    "as_object": None,
                },
                "id": entry.attrs.get(schema__name="ref").id,
                "is_mandatory": False,
                "is_readable": True,
                "schema": {
                    "id": entry.attrs.get(schema__name="ref").schema.id,
                    "name": "ref",
                },
            },
        )
        self.assertEqual(
            next(filter(lambda x: x["schema"]["name"] == "name", resp_data["attrs"])),
            {
                "type": AttrType.NAMED_OBJECT,
                "value": {
                    "as_named_object": {
                        "name": "hoge",
                        "object": None,
                    },
                },
                "id": entry.attrs.get(schema__name="name").id,
                "is_mandatory": False,
                "is_readable": True,
                "schema": {
                    "id": entry.attrs.get(schema__name="name").schema.id,
                    "name": "name",
                },
            },
        )
        self.assertEqual(
            next(filter(lambda x: x["schema"]["name"] == "refs", resp_data["attrs"])),
            {
                "type": AttrType.ARRAY_OBJECT,
                "value": {"as_array_object": []},
                "id": entry.attrs.get(schema__name="refs").id,
                "is_mandatory": False,
                "is_readable": True,
                "schema": {
                    "id": entry.attrs.get(schema__name="refs").schema.id,
                    "name": "refs",
                },
            },
        )
        self.assertEqual(
            next(filter(lambda x: x["schema"]["name"] == "names", resp_data["attrs"])),
            {
                "type": AttrType.ARRAY_NAMED_OBJECT,
                "value": {"as_array_named_object": []},
                "id": entry.attrs.get(schema__name="names").id,
                "is_mandatory": False,
                "is_readable": True,
                "schema": {
                    "id": entry.attrs.get(schema__name="names").schema.id,
                    "name": "names",
                },
            },
        )

    @patch("entry.tasks.edit_entry_v2.delay", Mock(side_effect=tasks.edit_entry_v2))
    def test_update_entry(self):
        entry: Entry = self.add_entry(self.user, "entry", self.entity)

        attr = {}
        for attr_name in [x["name"] for x in self.ALL_TYPED_ATTR_PARAMS_FOR_CREATING_ENTITY]:
            attr[attr_name] = self.entity.attrs.get(name=attr_name)

        params = {
            "name": "entry-change",
            "attrs": [
                {"id": attr["val"].id, "value": "hoge"},
                {"id": attr["vals"].id, "value": ["hoge", "fuga"]},
                {"id": attr["ref"].id, "value": self.ref_entry.id},
                {"id": attr["refs"].id, "value": [self.ref_entry.id]},
                {"id": attr["name"].id, "value": {"name": "hoge", "id": self.ref_entry.id}},
                {"id": attr["names"].id, "value": [{"name": "hoge", "id": self.ref_entry.id}]},
                {"id": attr["group"].id, "value": self.group.id},
                {"id": attr["groups"].id, "value": [self.group.id]},
                {"id": attr["text"].id, "value": "hoge\nfuga"},
                {"id": attr["bool"].id, "value": True},
                {"id": attr["date"].id, "value": "2018-12-31"},
                {"id": attr["role"].id, "value": self.role.id},
                {"id": attr["roles"].id, "value": [self.role.id]},
                {"id": attr["datetime"].id, "value": "2018-12-31T00:00:00+00:00"},
            ],
        }
        resp = self.client.put(
            "/entry/api/v2/%s/" % entry.id, json.dumps(params), "application/json"
        )
        self.assertEqual(resp.status_code, status.HTTP_202_ACCEPTED)

        self.assertEqual(entry.status, 0)
        self.assertEqual(
            {
                attrv.parent_attr.name: attrv.get_value()
                for attrv in [attr.get_latest_value() for attr in entry.attrs.all()]
            },
            {
                "bool": True,
                "date": datetime.date(2018, 12, 31),
                "group": "group0",
                "groups": ["group0"],
                "name": {"hoge": "r-0"},
                "names": [{"hoge": "r-0"}],
                "ref": "r-0",
                "refs": ["r-0"],
                "text": "hoge\nfuga",
                "val": "hoge",
                "vals": ["hoge", "fuga"],
                "role": "role0",
                "roles": ["role0"],
                "datetime": datetime.datetime(2018, 12, 31, 0, 0, 0, tzinfo=datetime.timezone.utc),
            },
        )
        search_result = self._es.search(body={"query": {"term": {"name": "entry-change"}}})
        self.assertEqual(search_result["hits"]["total"]["value"], 1)

    def test_update_entry_without_permission(self):
        params = {
            "name": "entry-change",
        }
        entry: Entry = self.add_entry(self.user, "entry", self.entity)

        # permission nothing entity
        self.entity.is_public = False
        self.entity.save()
        resp = self.client.put(
            "/entry/api/v2/%s/" % entry.id, json.dumps(params), "application/json"
        )
        self.assertEqual(resp.status_code, 403)
        self.assertEqual(
            resp.json(),
            {
                "code": "AE-210000",
                "message": "You do not have permission to perform this action.",
            },
        )

        # permission readable entity
        self.role.users.add(self.user)
        self.entity.readable.roles.add(self.role)
        resp = self.client.put(
            "/entry/api/v2/%s/" % entry.id, json.dumps(params), "application/json"
        )
        self.assertEqual(resp.status_code, 403)
        self.assertEqual(
            resp.json(),
            {
                "code": "AE-210000",
                "message": "You do not have permission to perform this action.",
            },
        )

        # permission writable entity
        self.entity.writable.roles.add(self.role)
        resp = self.client.put(
            "/entry/api/v2/%s/" % entry.id, json.dumps(params), "application/json"
        )
        self.assertEqual(resp.status_code, status.HTTP_202_ACCEPTED)

        # permission nothing entry
        entry.is_public = False
        entry.save()
        resp = self.client.put(
            "/entry/api/v2/%s/" % entry.id, json.dumps(params), "application/json"
        )
        self.assertEqual(resp.status_code, 403)
        self.assertEqual(
            resp.json(),
            {
                "code": "AE-210000",
                "message": "You do not have permission to perform this action.",
            },
        )

        # permission readable entry
        entry.readable.roles.add(self.role)
        resp = self.client.put(
            "/entry/api/v2/%s/" % entry.id, json.dumps(params), "application/json"
        )
        self.assertEqual(resp.status_code, 403)
        self.assertEqual(
            resp.json(),
            {
                "code": "AE-210000",
                "message": "You do not have permission to perform this action.",
            },
        )

        # permission writable entry
        entry.writable.roles.add(self.role)
        resp = self.client.put(
            "/entry/api/v2/%s/" % entry.id, json.dumps(params), "application/json"
        )
        self.assertEqual(resp.status_code, status.HTTP_202_ACCEPTED)

    @patch("entry.tasks.edit_entry_v2.delay", Mock(side_effect=tasks.edit_entry_v2))
    def test_update_entry_without_permission_attr(self):
        entry: Entry = self.add_entry(self.user, "entry", self.entity)
        entity_attr = {}
        attr = {}
        for attr_name in [x["name"] for x in self.ALL_TYPED_ATTR_PARAMS_FOR_CREATING_ENTITY]:
            entity_attr[attr_name] = self.entity.attrs.get(name=attr_name)
            attr[attr_name] = entry.attrs.get(schema__name=attr_name)

        params = {
            "attrs": [
                {"id": entity_attr["val"].id, "value": "hoge"},
                {"id": entity_attr["vals"].id, "value": ["hoge"]},
            ]
        }

        entity_attr["vals"].is_public = False
        entity_attr["vals"].save()
        resp = self.client.put(
            "/entry/api/v2/%s/" % entry.id, json.dumps(params), "application/json"
        )
        self.assertEqual(resp.status_code, status.HTTP_202_ACCEPTED)
        self.assertEqual(attr["val"].get_latest_value().get_value(), "hoge")
        self.assertEqual(attr["vals"].get_latest_value().get_value(), [])

        params = {
            "attrs": [
                {"id": entity_attr["val"].id, "value": "fuga"},
                {"id": entity_attr["vals"].id, "value": ["fuga"]},
            ]
        }

        entity_attr["vals"].is_public = True
        entity_attr["vals"].save()
        attr["vals"].is_public = False
        attr["vals"].save()
        resp = self.client.put(
            "/entry/api/v2/%s/" % entry.id, json.dumps(params), "application/json"
        )
        self.assertEqual(resp.status_code, status.HTTP_202_ACCEPTED)
        self.assertEqual(attr["val"].get_latest_value().get_value(), "fuga")
        self.assertEqual(attr["vals"].get_latest_value().get_value(), [])

    def test_update_entry_with_invalid_param_entry_id(self):
        resp = self.client.put(
            "/entry/api/v2/%s/" % "hoge", json.dumps({"name": "entry1"}), "application/json"
        )
        self.assertEqual(resp.status_code, 404)

        resp = self.client.put(
            "/entry/api/v2/%s/" % 9999, json.dumps({"name": "entry1"}), "application/json"
        )
        self.assertEqual(resp.status_code, 404)
        self.assertEqual(
            resp.json(), {"code": "AE-230000", "message": "No Entry matches the given query."}
        )

    def test_update_entry_with_invalid_param_name(self):
        entry: Entry = self.add_entry(self.user, "entry", self.entity)
        resp = self.client.put(
            "/entry/api/v2/%s/" % entry.id,
            json.dumps({"name": "a" * (Entry._meta.get_field("name").max_length + 1)}),
            "application/json",
        )
        self.assertEqual(resp.status_code, 400)
        self.assertEqual(
            resp.json(),
            {
                "name": [
                    {
                        "code": "AE-122000",
                        "message": "Ensure this field has no more than 200 characters.",
                    }
                ]
            },
        )

        resp = self.client.put(
            "/entry/api/v2/%s/" % entry.id,
            json.dumps({"name": "a" * (Entry._meta.get_field("name").max_length)}),
            "application/json",
        )
        self.assertEqual(resp.status_code, status.HTTP_202_ACCEPTED)

        hoge_entry: Entry = self.add_entry(self.user, "hoge", self.entity)
        resp = self.client.put(
            "/entry/api/v2/%s/" % entry.id, json.dumps({"name": "hoge"}), "application/json"
        )
        self.assertEqual(resp.status_code, 400)
        self.assertEqual(
            resp.json(),
            {"name": [{"code": "AE-220000", "message": "specified name(hoge) already exists"}]},
        )

        resp = self.client.put(
            "/entry/api/v2/%s/" % entry.id,
            json.dumps({"name": "hoge\thoge"}),
            "application/json",
        )
        self.assertEqual(resp.status_code, 400)
        self.assertEqual(
            resp.json(),
            {
                "name": [
                    {
                        "code": "AE-250000",
                        "message": "Names containing tab characters cannot be specified.",
                    }
                ]
            },
        )

        hoge_entry.delete()
        resp = self.client.put(
            "/entry/api/v2/%s/" % entry.id, json.dumps({"name": "hoge"}), "application/json"
        )
        self.assertEqual(resp.status_code, status.HTTP_202_ACCEPTED)

    def test_update_entry_with_invalid_param_attrs(self):
        entry: Entry = self.add_entry(self.user, "entry", self.entity)
        attr = {}
        for attr_name in [x["name"] for x in self.ALL_TYPED_ATTR_PARAMS_FOR_CREATING_ENTITY]:
            attr[attr_name] = self.entity.attrs.get(name=attr_name)

        test_values = [
            {
                "input": "hoge",
                "error_msg": {
                    "attrs": [
                        {
                            "code": "AE-121000",
                            "message": 'Expected a list of items but got type "str".',
                        }
                    ]
                },
            },
            {
                "input": ["hoge"],
                "error_msg": {
                    "attrs": {
                        "0": {
                            "non_field_errors": [
                                {
                                    "code": "AE-121000",
                                    "message": "Invalid data. Expected a dictionary, but got str.",
                                }
                            ]
                        }
                    }
                },
            },
            {
                "input": [{"attr1": "hoge"}],
                "error_msg": {
                    "attrs": {
                        "0": {
                            "id": [{"code": "AE-113000", "message": "This field is required."}],
                            "value": [{"code": "AE-113000", "message": "This field is required."}],
                        }
                    }
                },
            },
            {
                "input": [
                    {
                        "id": "hoge",
                        "value": "hoge",
                    }
                ],
                "error_msg": {
                    "attrs": {
                        "0": {
                            "id": [{"code": "AE-121000", "message": "A valid integer is required."}]
                        }
                    }
                },
            },
            {
                "input": [
                    {
                        "id": 9999,
                        "value": "hoge",
                    }
                ],
                "error_msg": {
                    "non_field_errors": [
                        {"code": "AE-230000", "message": "attrs id(9999) does not exist"}
                    ]
                },
            },
            {
                "input": [
                    {
                        "id": attr["ref"].id,
                        "value": "hoge",
                    }
                ],
                "error_msg": {
                    "non_field_errors": [
                        {
                            "code": "AE-121000",
                            "message": "attrs id(%s) - value(hoge) is not int" % attr["ref"].id,
                        }
                    ]
                },
            },
        ]

        for test_value in test_values:
            params = {"attrs": test_value["input"]}
            resp = self.client.put(
                "/entry/api/v2/%s/" % entry.id, json.dumps(params), "application/json"
            )
            self.assertEqual(resp.status_code, 400)
            self.assertEqual(resp.json(), test_value["error_msg"])

    @patch("entry.tasks.edit_entry_v2.delay", Mock(side_effect=tasks.edit_entry_v2))
    @mock.patch("entry.tasks.notify_update_entry.delay")
    def test_update_entry_notify(self, mock_task):
        entry: Entry = self.add_entry(self.user, "entry", self.entity)
        self.client.put(
            "/entry/api/v2/%s/" % entry.id, json.dumps({"name": "hoge"}), "application/json"
        )

        self.assertTrue(mock_task.called)

    @patch("entry.tasks.edit_entry_v2.delay", Mock(side_effect=tasks.edit_entry_v2))
    @mock.patch("airone.lib.custom_view.is_custom", mock.Mock(return_value=True))
    @mock.patch("airone.lib.custom_view.call_custom")
    def test_update_entry_with_customview(self, mock_call_custom):
        entry: Entry = self.add_entry(self.user, "entry", self.entity)
        attr = {}
        for attr_name in [x["name"] for x in self.ALL_TYPED_ATTR_PARAMS_FOR_CREATING_ENTITY]:
            attr[attr_name] = self.entity.attrs.get(name=attr_name)
        params = {
            "name": "hoge",
            "attrs": [
                {"id": attr["val"].id, "value": "fuga"},
            ],
            "delay_trigger": True,
        }

        def side_effect(handler_name, entity_name, user, *args):
            raise ValidationError("update error")

        mock_call_custom.side_effect = side_effect
        resp = self.client.put(
            "/entry/api/v2/%s/" % entry.id, json.dumps(params), "application/json"
        )
        self.assertEqual(resp.status_code, status.HTTP_202_ACCEPTED)
        self.assertTrue(mock_call_custom.called)

        def side_effect(handler_name, entity_name, user, *args):
            self.assertEqual(entity_name, self.entity.name)
            self.assertEqual(user, self.user)

            # Check specified parameters are expected
            if handler_name == "before_update_entry_v2":
                self.assertEqual(args[0], params)
                return args[0]

            if handler_name == "after_update_entry_v2":
                self.assertEqual(args[0], entry)

        mock_call_custom.side_effect = side_effect
        resp = self.client.put(
            "/entry/api/v2/%s/" % entry.id, json.dumps(params), "application/json"
        )
        self.assertEqual(resp.status_code, status.HTTP_202_ACCEPTED)
        self.assertTrue(mock_call_custom.called)

    @mock.patch("entry.tasks.notify_update_entry.delay")
    def test_update_entry_with_no_update(self, mock_task):
        entry: Entry = self.add_entry(
            self.user,
            "Entry",
            self.entity,
            values={
                "val": "hoge",
                "vals": ["hoge"],
            },
        )
        entity_attr = {}
        attr = {}
        for attr_name in [x["name"] for x in self.ALL_TYPED_ATTR_PARAMS_FOR_CREATING_ENTITY]:
            entity_attr[attr_name] = self.entity.attrs.get(name=attr_name)
            attr[attr_name] = entry.attrs.get(schema__name=attr_name)

        params = {
            "attrs": [
                {"id": entity_attr["val"].id, "value": "hoge"},
                {"id": entity_attr["vals"].id, "value": ["fuga"]},
            ]
        }
        self.client.put(
            "/entry/api/v2/%s/" % self.ref_entry.id, json.dumps(params), "application/json"
        )

        self.assertEqual(attr["val"].values.count(), 1)
        self.assertEqual(attr["vals"].values.count(), 2)
        self.assertFalse(mock_task.called)

    @mock.patch(
        "entry.tasks.register_referrals.delay", mock.Mock(side_effect=tasks.register_referrals)
    )
    @patch("entry.tasks.edit_entry_v2.delay", Mock(side_effect=tasks.edit_entry_v2))
    def test_update_entry_with_referral(self):
        self.add_entry(
            self.user,
            "Entry",
            self.entity,
            values={
                "ref": self.ref_entry.id,
            },
        )
        params = {
            "name": "ref-change",
        }
        self.client.put(
            "/entry/api/v2/%s/" % self.ref_entry.id, json.dumps(params), "application/json"
        )

        ret = Entry.search_entries(self.user, [self.entity.id], [{"name": "ref"}])
        self.assertEqual(ret["ret_count"], 1)
        self.assertEqual(ret["ret_values"][0]["entry"]["name"], "Entry")
        self.assertEqual(ret["ret_values"][0]["attrs"]["ref"]["value"]["name"], "ref-change")

    def test_update_entry_without_attrs(self):
        resp = self.client.put(
            "/entry/api/v2/%s/" % self.ref_entry.id, json.dumps({}), "application/json"
        )
        self.assertEqual(resp.status_code, status.HTTP_202_ACCEPTED)

    @patch("entry.tasks.edit_entry_v2.delay", Mock(side_effect=tasks.edit_entry_v2))
    @mock.patch(
        "trigger.tasks.may_invoke_trigger.delay",
        mock.Mock(side_effect=trigger_tasks.may_invoke_trigger),
    )
    def test_update_entry_when_trigger_is_set(self):
        # create Entry to be updated in this test
        entry: Entry = self.add_entry(self.user, "entry", self.entity)

        attr = {}
        for attr_name in [x["name"] for x in self.ALL_TYPED_ATTR_PARAMS_FOR_CREATING_ENTITY]:
            attr[attr_name] = self.entity.attrs.get(name=attr_name)

        # register Trigger and Action that specify "fuga" at text attribute
        # when value "hoge" is set to the Attribute "val".
        TriggerCondition.register(
            self.entity,
            [
                {"attr_id": self.entity.attrs.get(name="val").id, "cond": "hoge"},
            ],
            [
                {"attr_id": self.entity.attrs.get(name="text").id, "value": "fuga"},
            ],
        )

        # send request to update Entry
        params = {
            "name": "entry-change",
            "attrs": [
                {"id": attr["val"].id, "value": "hoge"},
            ],
        }
        resp = self.client.put(
            "/entry/api/v2/%s/" % entry.id, json.dumps(params), "application/json"
        )
        self.assertEqual(resp.status_code, status.HTTP_202_ACCEPTED)

        # check Attribute "text", which is specified by TriggerCondition, was changed to "fuga"
        self.assertEqual(entry.get_attrv("text").value, "fuga")

    @patch("entry.tasks.delete_entry_v2.delay", Mock(side_effect=tasks.delete_entry_v2))
    def test_destroy_entry(self):
        entry: Entry = self.add_entry(self.user, "entry", self.entity)

        resp = self.client.delete("/entry/api/v2/%s/" % entry.id, None, "application/json")
        self.assertEqual(resp.status_code, 204)
        self.assertEqual(resp.content, b"")

        entry.refresh_from_db()
        self.assertRegex(entry.name, "entry_deleted_")
        self.assertFalse(entry.is_active)
        self.assertEqual(entry.deleted_user, self.user)
        self.assertIsNotNone(entry.deleted_time)

        resp = self.client.delete("/entry/api/v2/%s/" % entry.id, None, "application/json")
        self.assertEqual(resp.status_code, 400)
        self.assertEqual(
            resp.json(),
            [{"code": "AE-230000", "message": "specified entry has already been deleted"}],
        )

    def test_destroy_entry_without_permission(self):
        entry: Entry = self.add_entry(self.user, "entry", self.entity)

        # permission nothing entity
        self.entity.is_public = False
        self.entity.save()
        resp = self.client.delete("/entry/api/v2/%s/" % entry.id, None, "application/json")
        self.assertEqual(resp.status_code, 403)
        self.assertEqual(
            resp.json(),
            {
                "code": "AE-210000",
                "message": "You do not have permission to perform this action.",
            },
        )

        # permission readable entity
        self.role.users.add(self.user)
        self.entity.readable.roles.add(self.role)
        resp = self.client.delete("/entry/api/v2/%s/" % entry.id, None, "application/json")
        self.assertEqual(resp.status_code, 403)
        self.assertEqual(
            resp.json(),
            {
                "code": "AE-210000",
                "message": "You do not have permission to perform this action.",
            },
        )

        # permission writable entity
        self.entity.writable.roles.add(self.role)
        resp = self.client.delete("/entry/api/v2/%s/" % entry.id, None, "application/json")
        self.assertEqual(resp.status_code, 204)

        entry.restore()

        # permission nothing entry
        entry.is_public = False
        entry.save()
        resp = self.client.delete("/entry/api/v2/%s/" % entry.id, None, "application/json")
        self.assertEqual(resp.status_code, 403)
        self.assertEqual(
            resp.json(),
            {
                "code": "AE-210000",
                "message": "You do not have permission to perform this action.",
            },
        )

        # permission readable entry
        entry.readable.roles.add(self.role)
        resp = self.client.delete("/entry/api/v2/%s/" % entry.id, None, "application/json")
        self.assertEqual(resp.status_code, 403)
        self.assertEqual(
            resp.json(),
            {
                "code": "AE-210000",
                "message": "You do not have permission to perform this action.",
            },
        )

        # permission writable entry
        entry.writable.roles.add(self.role)
        resp = self.client.delete("/entry/api/v2/%s/" % entry.id, None, "application/json")
        self.assertEqual(resp.status_code, 204)

    def test_destory_entry_with_invalid_param(self):
        resp = self.client.delete("/entry/api/v2/%s/" % "hoge", None, "application/json")
        self.assertEqual(resp.status_code, 404)

        resp = self.client.delete("/entry/api/v2/%s/" % 9999, None, "application/json")
        self.assertEqual(resp.status_code, 404)
        self.assertEqual(
            resp.json(), {"code": "AE-230000", "message": "No Entry matches the given query."}
        )

    @patch("entry.tasks.delete_entry_v2.delay", Mock(side_effect=tasks.delete_entry_v2))
    @mock.patch("airone.lib.custom_view.is_custom", mock.Mock(return_value=True))
    @mock.patch("airone.lib.custom_view.call_custom")
    def test_destroy_entry_with_custom_view(self, mock_call_custom):
        entry: Entry = self.add_entry(self.user, "entry", self.entity)

        def side_effect(handler_name, entity_name, user, entry):
            raise ValidationError("delete error")

        mock_call_custom.side_effect = side_effect
        resp = self.client.delete("/entry/api/v2/%s/" % entry.id, None, "application/json")
        self.assertEqual(resp.status_code, status.HTTP_204_NO_CONTENT)
        self.assertTrue(mock_call_custom.called)

        def side_effect(handler_name, entity_name, user, entry):
            self.assertTrue(handler_name in ["before_delete_entry_v2", "after_delete_entry_v2"])
            self.assertEqual(entity_name, self.entity.name)
            self.assertEqual(user, self.user)
            self.assertEqual(entry, entry)

        mock_call_custom.side_effect = side_effect
        resp = self.client.delete("/entry/api/v2/%s/" % entry.id, None, "application/json")
        self.assertEqual(resp.status_code, status.HTTP_204_NO_CONTENT)
        self.assertTrue(mock_call_custom.called)

    @patch("entry.tasks.delete_entry_v2.delay", Mock(side_effect=tasks.delete_entry_v2))
    @mock.patch("entry.tasks.notify_delete_entry.delay")
    def test_destroy_entry_notify(self, mock_task):
        entry: Entry = self.add_entry(self.user, "entry", self.entity)
        self.client.delete("/entry/api/v2/%s/" % entry.id, None, "application/json")

        self.assertTrue(mock_task.called)

    def test_restore_entry(self):
        entry: Entry = self.add_entry(self.user, "entry", self.entity)
        entry.delete()

        resp = self.client.post("/entry/api/v2/%s/restore/" % entry.id, None, "application/json")
        self.assertEqual(resp.status_code, 201)
        self.assertEqual(resp.content, b"{}")

        entry.refresh_from_db()
        self.assertRegex(entry.name, "entry")
        self.assertTrue(entry.is_active)
        self.assertEqual(entry.status, 0)

        resp = self.client.post("/entry/api/v2/%s/restore/" % entry.id, None, "application/json")
        self.assertEqual(resp.status_code, 400)
        self.assertEqual(
            resp.json(), [{"code": "AE-230000", "message": "specified entry has not deleted"}]
        )

    def test_restore_entry_without_permission(self):
        entry: Entry = self.add_entry(self.user, "entry", self.entity)
        entry.delete()

        # permission nothing entity
        self.entity.is_public = False
        self.entity.save()
        resp = self.client.post("/entry/api/v2/%s/restore/" % entry.id, None, "application/json")
        self.assertEqual(resp.status_code, 403)
        self.assertEqual(
            resp.json(),
            {
                "code": "AE-210000",
                "message": "You do not have permission to perform this action.",
            },
        )

        # permission readable entity
        self.role.users.add(self.user)
        self.entity.readable.roles.add(self.role)
        resp = self.client.post("/entry/api/v2/%s/restore/" % entry.id, None, "application/json")
        self.assertEqual(resp.status_code, 403)
        self.assertEqual(
            resp.json(),
            {
                "code": "AE-210000",
                "message": "You do not have permission to perform this action.",
            },
        )

        # permission writable entity
        self.entity.writable.roles.add(self.role)
        resp = self.client.post("/entry/api/v2/%s/restore/" % entry.id, None, "application/json")
        self.assertEqual(resp.status_code, 201)

        entry.delete()

        # permission nothing entry
        entry.is_public = False
        entry.save()
        resp = self.client.post("/entry/api/v2/%s/restore/" % entry.id, None, "application/json")
        self.assertEqual(resp.status_code, 403)
        self.assertEqual(
            resp.json(),
            {
                "code": "AE-210000",
                "message": "You do not have permission to perform this action.",
            },
        )

        # permission readable entry
        entry.readable.roles.add(self.role)
        resp = self.client.post("/entry/api/v2/%s/restore/" % entry.id, None, "application/json")
        self.assertEqual(resp.status_code, 403)
        self.assertEqual(
            resp.json(),
            {
                "code": "AE-210000",
                "message": "You do not have permission to perform this action.",
            },
        )

        # permission writable entry
        entry.writable.roles.add(self.role)
        resp = self.client.post("/entry/api/v2/%s/restore/" % entry.id, None, "application/json")
        self.assertEqual(resp.status_code, 201)

    def test_restore_entry_with_invalid_param(self):
        resp = self.client.post("/entry/api/v2/%s/restore/" % "hoge", None, "application/json")
        self.assertEqual(resp.status_code, 404)

        resp = self.client.post("/entry/api/v2/%s/restore/" % 9999, None, "application/json")
        self.assertEqual(resp.status_code, 404)
        self.assertEqual(
            resp.json(), {"code": "AE-230000", "message": "No Entry matches the given query."}
        )

        entry = self.add_entry(self.user, "entry", self.entity)
        entry.delete()
        self.add_entry(self.user, "entry", self.entity)

        resp = self.client.post("/entry/api/v2/%s/restore/" % entry.id, None, "application/json")
        self.assertEqual(resp.status_code, 400)
        self.assertEqual(
            resp.json(),
            [{"code": "AE-220000", "message": "specified entry has already exist other"}],
        )

    @mock.patch("airone.lib.custom_view.is_custom", mock.Mock(return_value=True))
    @mock.patch("airone.lib.custom_view.call_custom")
    def test_restore_entry_with_custom_view(self, mock_call_custom):
        entry: Entry = self.add_entry(self.user, "entry", self.entity)
        entry.delete()

        def side_effect(handler_name, entity_name, user, entry):
            raise ValidationError("restore error")

        mock_call_custom.side_effect = side_effect
        resp = self.client.post("/entry/api/v2/%s/restore/" % entry.id, None, "application/json")
        self.assertEqual(resp.status_code, 400)
        self.assertEqual(resp.json(), [{"code": "AE-121000", "message": "restore error"}])

        def side_effect(handler_name, entity_name, user, entry):
            self.assertTrue(handler_name in ["before_restore_entry_v2", "after_restore_entry_v2"])
            self.assertEqual(entity_name, self.entity.name)
            self.assertEqual(user, self.user)
            self.assertEqual(entry, entry)

        mock_call_custom.side_effect = side_effect
        resp = self.client.post("/entry/api/v2/%s/restore/" % entry.id, None, "application/json")
        self.assertEqual(resp.status_code, 201)
        self.assertTrue(mock_call_custom.called)

    @mock.patch("entry.tasks.notify_create_entry.delay")
    def test_restore_entry_notify(self, mock_task):
        entry: Entry = self.add_entry(self.user, "entry", self.entity)
        entry.delete()
        self.client.post("/entry/api/v2/%s/restore/" % entry.id, None, "application/json")

        self.assertTrue(mock_task.called)

    @patch("entry.tasks.edit_entry_v2.delay", Mock(side_effect=tasks.edit_entry_v2))
    def test_restore_entry_attribute_value(self):
        entry: Entry = self.add_entry(self.user, "entry", self.entity)

        attr = self.entity.attrs.get(name="val")
        prev_attrv = entry.attrs.get(schema=attr).get_latest_value()

        # update
        params = {
            "name": "entry-change",
            "attrs": [
                {"id": attr.id, "value": "updated"},
            ],
        }
        resp = self.client.put(
            "/entry/api/v2/%s/" % entry.id, json.dumps(params), "application/json"
        )
        self.assertEqual(resp.status_code, status.HTTP_202_ACCEPTED)

        # restore to previous value
        resp = self.client.patch(
            "/entry/api/v2/%s/attrv_restore/" % prev_attrv.id, json.dumps({}), "application/json"
        )
        self.assertEqual(resp.status_code, 200)

        attrv = entry.attrs.get(schema=attr).get_latest_value()
        self.assertEqual(attrv.value, prev_attrv.value)

    @mock.patch("entry.tasks.copy_entry.delay", mock.Mock(side_effect=tasks.copy_entry))
    def test_copy_entry(self):
        entry: Entry = self.add_entry(self.user, "entry", self.entity)
        params = {"copy_entry_names": ["copy1", "copy2"]}

        resp = self.client.post(
            "/entry/api/v2/%s/copy/" % entry.id, json.dumps(params), "application/json"
        )
        self.assertEqual(resp.status_code, 200)
        self.assertTrue(
            Entry.objects.filter(name="copy1", schema=self.entity, is_active=True).exists()
        )
        self.assertTrue(
            Entry.objects.filter(name="copy2", schema=self.entity, is_active=True).exists()
        )

    def test_copy_entry_without_permission(self):
        entry: Entry = self.add_entry(self.user, "entry", self.entity)
        params = {"copy_entry_names": ["copy1"]}

        # permission nothing entity
        self.entity.is_public = False
        self.entity.save()
        resp = self.client.post(
            "/entry/api/v2/%s/copy/" % entry.id, json.dumps(params), "application/json"
        )
        self.assertEqual(resp.status_code, 403)
        self.assertEqual(
            resp.json(),
            {
                "code": "AE-210000",
                "message": "You do not have permission to perform this action.",
            },
        )

        # permission readable entity
        self.role.users.add(self.user)
        self.entity.readable.roles.add(self.role)
        resp = self.client.post(
            "/entry/api/v2/%s/copy/" % entry.id, json.dumps(params), "application/json"
        )
        self.assertEqual(resp.status_code, 403)
        self.assertEqual(
            resp.json(),
            {
                "code": "AE-210000",
                "message": "You do not have permission to perform this action.",
            },
        )

        # permission writable entity
        self.entity.writable.roles.add(self.role)
        resp = self.client.post(
            "/entry/api/v2/%s/copy/" % entry.id, json.dumps(params), "application/json"
        )
        self.assertEqual(resp.status_code, 200)

        params = {"copy_entry_names": ["copy2"]}

        # permission nothing entry
        entry.is_public = False
        entry.save()
        resp = self.client.post(
            "/entry/api/v2/%s/copy/" % entry.id, json.dumps(params), "application/json"
        )
        self.assertEqual(resp.status_code, 403)
        self.assertEqual(
            resp.json(),
            {
                "code": "AE-210000",
                "message": "You do not have permission to perform this action.",
            },
        )

        # permission readable entry
        entry.readable.roles.add(self.role)
        resp = self.client.post(
            "/entry/api/v2/%s/copy/" % entry.id, json.dumps(params), "application/json"
        )
        self.assertEqual(resp.status_code, 403)
        self.assertEqual(
            resp.json(),
            {
                "code": "AE-210000",
                "message": "You do not have permission to perform this action.",
            },
        )

        # permission writable entry
        entry.writable.roles.add(self.role)
        resp = self.client.post(
            "/entry/api/v2/%s/copy/" % entry.id, json.dumps(params), "application/json"
        )
        self.assertEqual(resp.status_code, 200)

    def test_copy_entry_with_invalid_param(self):
        params = {"copy_entry_names": ["copy1"]}

        resp = self.client.post(
            "/entry/api/v2/%s/copy/" % "hoge", json.dumps(params), "application/json"
        )
        self.assertEqual(resp.status_code, 404)

        resp = self.client.post(
            "/entry/api/v2/%s/copy/" % 9999, json.dumps(params), "application/json"
        )
        self.assertEqual(resp.status_code, 404)
        self.assertEqual(
            resp.json(), {"code": "AE-230000", "message": "No Entry matches the given query."}
        )

        entry = self.add_entry(self.user, "entry", self.entity)

        params = {}
        resp = self.client.post(
            "/entry/api/v2/%s/copy/" % entry.id, json.dumps(params), "application/json"
        )
        self.assertEqual(resp.status_code, 400)
        self.assertEqual(
            resp.json(),
            {"copy_entry_names": [{"code": "AE-113000", "message": "This field is required."}]},
        )

        params = {"copy_entry_names": "hoge"}
        resp = self.client.post(
            "/entry/api/v2/%s/copy/" % entry.id, json.dumps(params), "application/json"
        )
        self.assertEqual(resp.status_code, 400)
        self.assertEqual(
            resp.json(),
            {
                "copy_entry_names": [
                    {
                        "code": "AE-121000",
                        "message": 'Expected a list of items but got type "str".',
                    }
                ]
            },
        )

        params = {"copy_entry_names": [{}]}
        resp = self.client.post(
            "/entry/api/v2/%s/copy/" % entry.id, json.dumps(params), "application/json"
        )
        self.assertEqual(resp.status_code, 400)
        self.assertEqual(
            resp.json(),
            {"copy_entry_names": {"0": [{"code": "AE-121000", "message": "Not a valid string."}]}},
        )

        params = {"copy_entry_names": []}
        resp = self.client.post(
            "/entry/api/v2/%s/copy/" % entry.id, json.dumps(params), "application/json"
        )
        self.assertEqual(resp.status_code, 400)
        self.assertEqual(
            resp.json(),
            {"copy_entry_names": [{"code": "AE-123000", "message": "This list may not be empty."}]},
        )

        params = {"copy_entry_names": ["entry"]}
        resp = self.client.post(
            "/entry/api/v2/%s/copy/" % entry.id, json.dumps(params), "application/json"
        )
        self.assertEqual(resp.status_code, 400)
        self.assertEqual(
            resp.json(),
            {
                "copy_entry_names": [
                    {"code": "AE-220000", "message": "specified name(entry) already exists"}
                ]
            },
        )

    def test_serach_entry(self):
        ref_entry4 = self.add_entry(self.user, "hoge4", self.ref_entity)
        ref_entry5 = self.add_entry(self.user, "hoge5", self.ref_entity)
        ref_entry6 = self.add_entry(self.user, "hoge6", self.ref_entity)
        ref_entry7 = self.add_entry(self.user, "hoge7", self.ref_entity)

        self.add_entry(
            self.user,
            "entry1",
            self.entity,
            values={
                "val": "hoge1",
            },
        )
        self.add_entry(
            self.user,
            "entry2",
            self.entity,
            values={
                "vals": ["hoge2", "fuga2"],
            },
        )
        self.add_entry(
            self.user,
            "entry3",
            self.entity,
            values={
                "text": "hoge3",
            },
        )
        self.add_entry(
            self.user,
            "entry4",
            self.entity,
            values={
                "ref": ref_entry4.id,
            },
        )
        self.add_entry(
            self.user,
            "entry5",
            self.entity,
            values={
                "refs": [ref_entry5.id],
            },
        )
        self.add_entry(
            self.user,
            "entry6",
            self.entity,
            values={
                "name": {"name": "index6", "id": ref_entry6.id},
            },
        )
        self.add_entry(
            self.user,
            "entry7",
            self.entity,
            values={"names": [{"name": "index7", "id": ref_entry7.id}]},
        )

        # test value attribute
        for x in range(1, 3):
            resp = self.client.get("/entry/api/v2/search/?query=hoge%s" % x)
            self.assertEqual(resp.status_code, 200)
            resp_data = resp.json()
            self.assertEqual(len(resp_data), 1)
            entry: Entry = Entry.objects.get(name="entry%s" % x)
            self.assertEqual(resp_data[0]["id"], entry.id)
            self.assertEqual(resp_data[0]["name"], entry.name)

        # test object attribute
        for x in range(4, 4):
            resp = self.client.get("/entry/api/v2/search/?query=hoge%s" % x)
            self.assertEqual(resp.status_code, 200)
            resp_data = resp.json()
            self.assertEqual(len(resp_data), 2)
            ref_entry: Entry = Entry.objects.get(name="hoge%s" % x)
            entry: Entry = Entry.objects.get(name="entry%s" % x)
            self.assertEqual(resp_data[0]["id"], ref_entry.id)
            self.assertEqual(resp_data[0]["name"], ref_entry.name)
            self.assertEqual(resp_data[1]["id"], entry.id)
            self.assertEqual(resp_data[1]["name"], entry.name)

        # test named_object attribute
        for x in range(6, 2):
            resp = self.client.get("/entry/api/v2/search/?query=index%s" % x)
            self.assertEqual(resp.status_code, 200)
            resp_data = resp.json()
            self.assertEqual(len(resp_data), 1)
            entry: Entry = Entry.objects.get(name="entry%s" % x)
            self.assertEqual(resp_data[0]["id"], entry.id)
            self.assertEqual(resp_data[0]["name"], entry.name)

    def test_serach_entry_with_regexp(self):
        entry: Entry = self.add_entry(
            self.user,
            "entry",
            self.entity,
            values={
                "val": "hoge",
                "ref": self.ref_entry.id,
            },
        )

        resp = self.client.get("/entry/api/v2/search/?query=Og")
        self.assertEqual(resp.status_code, 200)
        resp_data = resp.json()
        self.assertEqual(len(resp_data), 1)
        self.assertEqual(resp_data[0]["id"], entry.id)
        self.assertEqual(resp_data[0]["name"], entry.name)

        resp = self.client.get("/entry/api/v2/search/?query=R-")
        self.assertEqual(resp.status_code, 200)
        resp_data = resp.json()
        self.assertEqual(len(resp_data), 2)
        self.assertEqual(resp_data[0]["id"], self.ref_entry.id)
        self.assertEqual(resp_data[0]["name"], self.ref_entry.name)
        self.assertEqual(resp_data[1]["id"], entry.id)
        self.assertEqual(resp_data[1]["name"], entry.name)

    def test_serach_entry_multi_match(self):
        entry: Entry = self.add_entry(
            self.user,
            "hoge",
            self.entity,
            values={
                "val": "hoge",
            },
        )

        resp = self.client.get("/entry/api/v2/search/?query=hoge")
        self.assertEqual(resp.status_code, 200)
        resp_data = resp.json()
        self.assertEqual(len(resp_data), 1)
        self.assertEqual(resp_data[0]["id"], entry.id)
        self.assertEqual(resp_data[0]["name"], entry.name)

    def test_serach_entry_order_by(self):
        self.add_entry(self.user, "z_hoge", self.entity)
        self.add_entry(self.user, "a_hoge", self.entity)
        self.add_entry(
            self.user,
            "a_entry",
            self.entity,
            values={
                "val": "z_hoge",
            },
        )
        self.add_entry(
            self.user,
            "z_entry",
            self.entity,
            values={
                "val": "a_hoge",
            },
        )

        # Entry name match has high priority
        resp = self.client.get("/entry/api/v2/search/?query=hoge")
        self.assertEqual(resp.status_code, 200)
        resp_data = resp.json()
        self.assertEqual(len(resp_data), 4)
        for i, entry_name in enumerate(["a_hoge", "z_hoge", "a_entry", "z_entry"]):
            entry: Entry = Entry.objects.get(name=entry_name)
            self.assertEqual(resp_data[i]["id"], entry.id)
            self.assertEqual(resp_data[i]["name"], entry.name)

    def test_serach_entry_deleted_entry(self):
        entry1 = self.add_entry(
            self.user,
            "entry1",
            self.entity,
            values={
                "val": "hoge1",
                "ref": self.ref_entry.id,
            },
        )
        entry1.delete()

        self.add_entry(
            self.user,
            "entry2",
            self.entity,
            values={
                "ref": self.ref_entry.id,
            },
        )
        self.ref_entry.delete()

        for query in ["entry1", "hoge", "ref_entry"]:
            resp = self.client.get("/entry/api/v2/search/?query=%s" % query)
            self.assertEqual(resp.status_code, 200)
            resp_data = resp.json()
            self.assertEqual(len(resp_data), 0)

    def test_serach_entry_update_attrv(self):
        ref_entry1 = self.add_entry(self.user, "ref_entry1", self.ref_entity)
        ref_entry2 = self.add_entry(self.user, "ref_entry2", self.ref_entity)
        entry: Entry = self.add_entry(
            self.user,
            "entry",
            self.entity,
            values={
                "val": "hoge",
                "vals": ["hoge"],
                "ref": ref_entry1.id,
                "refs": [ref_entry1.id],
            },
        )
        entry.attrs.get(name="val").add_value(self.user, "fuga")
        entry.attrs.get(name="vals").add_value(self.user, ["fuga"])
        entry.attrs.get(name="ref").add_value(self.user, ref_entry2.id)
        entry.attrs.get(name="refs").add_value(self.user, [ref_entry2.id])
        entry.register_es()

        resp = self.client.get("/entry/api/v2/search/?query=hoge")
        self.assertEqual(resp.status_code, 200)
        resp_data = resp.json()
        self.assertEqual(len(resp_data), 0)

        resp = self.client.get("/entry/api/v2/search/?query=ref_entry1")
        self.assertEqual(resp.status_code, 200)
        resp_data = resp.json()
        self.assertEqual(len(resp_data), 1)
        self.assertEqual(resp_data[0]["id"], ref_entry1.id)
        self.assertEqual(resp_data[0]["name"], ref_entry1.name)

    def test_entry_after_entity_attr_was_deleted(self):
        entry: Entry = self.add_entry(self.user, "Entry", self.entity)

        # delete EntityAttr, then check it won't be returned in response
        self.entity.attrs.get(name="val", is_active=True).delete()

        resp = self.client.get("/entry/api/v2/%d/" % entry.id)
        self.assertEqual(resp.status_code, 200)
        self.assertEqual(
            sorted([attr["schema"]["name"] for attr in resp.json()["attrs"]]),
            sorted(
                [
                    "ref",
                    "name",
                    "bool",
                    "date",
                    "datetime",
                    "group",
                    "groups",
                    "text",
                    "vals",
                    "refs",
                    "names",
                    "role",
                    "roles",
                ]
            ),
        )

    def test_referral(self):
        entry = self.add_entry(
            self.user,
            "Entry",
            self.entity,
            values={
                "ref": self.ref_entry.id,
            },
        )

        resp = self.client.get("/entry/api/v2/%s/referral/" % self.ref_entry.id)
        self.assertEqual(resp.status_code, 200)

        resp_data = resp.json()
        results = resp_data["results"]
        self.assertEqual(len(results), 1)
        self.assertEqual(
            results[0],
            {
                "id": entry.id,
                "name": entry.name,
                "schema": {
                    "id": entry.schema.id,
                    "name": entry.schema.name,
                    "is_public": True,
                },
                "is_active": True,
                "deleted_user": None,
                "deleted_time": None,
                "updated_time": entry.updated_time.astimezone(self.TZ_INFO).isoformat(),
            },
        )

    def test_referral_unrelated_to_entry(self):
        resp = self.client.get("/entry/api/v2/%s/referral/" % 99999)  # invalid entry id
        self.assertEqual(resp.status_code, 200)

        resp_data = resp.json()
        results = resp_data["results"]
        self.assertEqual(len(results), 0)

    @patch("entry.tasks.export_entries_v2.delay", Mock(side_effect=tasks.export_entries_v2))
    def test_post_export(self):
        user = self.admin_login()

        entity = Entity.objects.create(name="ほげ", created_user=user)
        for name in ["foo", "bar"]:
            entity.attrs.add(
                EntityAttr.objects.create(
                    **{
                        "name": name,
                        "type": AttrType.STRING,
                        "created_user": user,
                        "parent_entity": entity,
                    }
                )
            )

        entry = Entry.objects.create(name="fuga", schema=entity, created_user=user)
        entry.complement_attrs(user)
        for attr in entry.attrs.all():
            [attr.add_value(user, x) for x in ["hoge", "fuga"]]

        resp = self.client.post(
            "/entry/api/v2/%d/export/" % entity.id,
            json.dumps({}),
            "application/json",
        )
        self.assertEqual(resp.status_code, 200)
        self.assertEqual(
            resp.json(),
            {"result": "Succeed in registering export processing. Please check Job list."},
        )

        job = Job.objects.last()
        self.assertEqual(job.operation, JobOperation.EXPORT_ENTRY_V2)
        self.assertEqual(job.status, JobStatus.DONE)
        self.assertEqual(job.text, "entry_ほげ.yaml")

        obj = yaml.load(job.get_cache(), Loader=yaml.SafeLoader)

        self.assertEqual(len(obj), 1)
        entity_data = obj[0]
        self.assertEqual(entity_data["entity"], "ほげ")

        self.assertEqual(len(entity_data["entries"]), 1)
        entry_data = entity_data["entries"][0]
        self.assertEqual(entry_data["name"], "fuga")
        self.assertTrue("attrs" in entry_data)

        attrs_data = entry_data["attrs"]
        self.assertTrue(all(["name" in x and "value" in x for x in attrs_data]))
        self.assertEqual(len(attrs_data), entry.attrs.count())
        self.assertEqual(sorted([x["name"] for x in attrs_data]), sorted(["foo", "bar"]))
        self.assertTrue(all([x["value"] == "fuga" for x in attrs_data]))

        resp = self.client.post(
            "/entry/api/v2/%d/export/" % entity.id,
            json.dumps({"format": "CSV"}),
            "application/json",
        )
        self.assertEqual(resp.status_code, 200)

        # append an unpermitted Attribute
        entity.attrs.add(
            EntityAttr.objects.create(
                **{
                    "name": "new_attr",
                    "type": AttrType.STRING,
                    "created_user": user,
                    "parent_entity": entity,
                    "is_public": False,
                }
            )
        )

        # re-login with guest user
        self.guest_login("guest2")

        resp = self.client.post(
            "/entry/api/v2/%d/export/" % entity.id,
            json.dumps({}),
            "application/json",
        )
        self.assertEqual(resp.status_code, 200)
        obj = yaml.load(Job.objects.last().get_cache(), Loader=yaml.SafeLoader)

        # check permitted attributes exist in the result
        self.assertTrue(all([x["name"] in ["foo", "bar"] for x in obj[0]["entries"][0]["attrs"]]))

        # check unpermitted attribute doesn't exist in the result
        self.assertFalse("new_attr" in obj[0]["entries"][0]["attrs"])

        ###
        # Check the case of canceling job
        ###
        with patch.object(Job, "is_canceled", return_value=True):
            resp = self.client.post(
                "/entry/api/v2/%d/export/" % entity.id,
                json.dumps({}),
                "application/json",
            )

        self.assertEqual(resp.status_code, 200)
        self.assertEqual(
            resp.json(),
            {"result": "Succeed in registering export processing. Please check Job list."},
        )

        job = Job.objects.last()
        self.assertEqual(job.operation, JobOperation.EXPORT_ENTRY_V2)
        self.assertEqual(job.text, "entry_ほげ.yaml")
        with self.assertRaises(OSError) as e:
            raise OSError

        if e.exception.errno == errno.ENOENT:
            job.get_cache()

    @patch("entry.tasks.export_entries_v2.delay", Mock(side_effect=tasks.export_entries_v2))
    def test_post_export_with_referrals(self):
        user = self.admin_login()

        entity = Entity.objects.create(name="entity", created_user=user)
        entity_attr_object = EntityAttr.objects.create(
            **{
                "name": "object",
                "type": AttrType.OBJECT,
                "created_user": user,
                "parent_entity": entity,
            }
        )
        entity_attr_object.referral.add(self.ref_entity)
        entity.attrs.add(entity_attr_object)
        entity_attr_array_object = EntityAttr.objects.create(
            **{
                "name": "array_object",
                "type": AttrType.ARRAY_OBJECT,
                "created_user": user,
                "parent_entity": entity,
            }
        )
        entity_attr_array_object.referral.add(self.ref_entity)
        entity.attrs.add(entity_attr_array_object)
        entity_attr_named_object = EntityAttr.objects.create(
            **{
                "name": "named_object",
                "type": AttrType.NAMED_OBJECT,
                "created_user": user,
                "parent_entity": entity,
            }
        )
        entity_attr_named_object.referral.add(self.ref_entity)
        entity.attrs.add(entity_attr_named_object)
        entity_attr_named_object_without_key = EntityAttr.objects.create(
            **{
                "name": "named_object_without_key",
                "type": AttrType.NAMED_OBJECT,
                "created_user": user,
                "parent_entity": entity,
            }
        )
        entity_attr_named_object_without_key.referral.add(self.ref_entity)
        entity.attrs.add(entity_attr_named_object_without_key)
        entity_attr_array_named_object = EntityAttr.objects.create(
            **{
                "name": "array_named_object",
                "type": AttrType.ARRAY_NAMED_OBJECT,
                "created_user": user,
                "parent_entity": entity,
            }
        )
        entity_attr_array_named_object.referral.add(self.ref_entity)
        entity.attrs.add(entity_attr_array_named_object)

        entry = Entry.objects.create(name="entry", schema=entity, created_user=user)
        entry.complement_attrs(user)
        entry.attrs.get(name="object").add_value(self.user, self.ref_entry.id)
        entry.attrs.get(name="array_object").add_value(self.user, [self.ref_entry.id])
        entry.attrs.get(name="named_object").add_value(
            self.user, {"id": self.ref_entry.id, "name": "name1"}
        )
        entry.attrs.get(name="named_object_without_key").add_value(
            self.user, {"id": self.ref_entry.id, "name": ""}
        )
        entry.attrs.get(name="array_named_object").add_value(
            self.user,
            [{"id": self.ref_entry.id, "name": "name1"}, {"id": self.ref_entry.id, "name": ""}],
        )

        # delete referred entry
        self.ref_entry.delete()

        resp = self.client.post(
            "/entry/api/v2/%d/export/" % entity.id,
            json.dumps({}),
            "application/json",
        )
        self.assertEqual(resp.status_code, 200)
        self.assertEqual(
            resp.json(),
            {"result": "Succeed in registering export processing. Please check Job list."},
        )

        job = Job.objects.filter(target=entity).last()
        self.assertEqual(job.operation, JobOperation.EXPORT_ENTRY_V2)
        self.assertEqual(job.status, JobStatus.DONE)

        obj = yaml.load(job.get_cache(), Loader=yaml.SafeLoader)

        self.assertEqual(len(obj), 1)
        entity_data = obj[0]
        self.assertEqual(entity_data["entity"], "entity")

        self.assertEqual(len(entity_data["entries"]), 1)
        entry_data = entity_data["entries"][0]
        self.assertEqual(entry_data["name"], "entry")
        self.assertTrue("attrs" in entry_data)

        attrs_data = entry_data["attrs"]
        self.assertTrue(all(["name" in x and "value" in x for x in attrs_data]))
        self.assertEqual(len(attrs_data), entry.attrs.count())

        # object related typed value refers deleted entry follows the rule:
        # on object type, value must be None
        # on array-object type, value must not have the element
        # on named-object type, value must be {"<name>": None}
        # on array-named-object type, value must not have the element
        self.assertEqual(
            sorted(attrs_data, key=lambda e: e["name"]),
            sorted(
                [
                    {"name": "object", "value": None},
                    {"name": "array_object", "value": []},
                    {"name": "named_object", "value": {"name1": None}},
                    {"name": "named_object_without_key", "value": {}},
                    {"name": "array_named_object", "value": [{"name1": None}]},
                ],
                key=lambda e: e["name"],
            ),
        )

        resp = self.client.post(
            "/entry/api/v2/%d/export/" % entity.id,
            json.dumps({"format": "CSV"}),
            "application/json",
        )
        self.assertEqual(resp.status_code, 200)

    @patch("entry.tasks.export_entries_v2.delay", Mock(side_effect=tasks.export_entries_v2))
    def test_post_export_with_all_attribute(self):
        self.add_entry(
            self.user,
            "Entry",
            self.entity,
            values={
                "val": "hoge",
                "ref": self.ref_entry.id,
                "name": {"name": "hoge", "id": self.ref_entry.id},
                "bool": False,
                "date": "2018-12-31",
                "datetime": "2018-12-31T00:00:00+00:00",
                "group": self.group.id,
                "groups": [self.group.id],
                "text": "fuga",
                "vals": ["foo", "bar"],
                "refs": [self.ref_entry.id],
                "names": [
                    {"name": "foo", "id": self.ref_entry.id},
                    {"name": "bar", "id": self.ref_entry.id},
                ],
                "role": self.role.id,
                "roles": [self.role.id],
            },
        )

        resp = self.client.post(
            "/entry/api/v2/%d/export/" % self.entity.id,
            json.dumps({}),
            "application/json",
        )
        self.assertEqual(resp.status_code, 200)
        job = Job.objects.filter(target=self.entity).last()
        obj = yaml.load(job.get_cache(), Loader=yaml.SafeLoader)
        self.assertEqual(
            obj[0]["entries"][0]["attrs"],
            [
                {"name": "val", "value": "hoge"},
                {"name": "vals", "value": ["foo", "bar"]},
                {"name": "ref", "value": {"entity": "ref_entity", "name": "r-0"}},
                {"name": "refs", "value": [{"entity": "ref_entity", "name": "r-0"}]},
                {"name": "name", "value": {"hoge": {"entity": "ref_entity", "name": "r-0"}}},
                {
                    "name": "names",
                    "value": [
                        {"foo": {"entity": "ref_entity", "name": "r-0"}},
                        {"bar": {"entity": "ref_entity", "name": "r-0"}},
                    ],
                },
                {"name": "group", "value": "group0"},
                {"name": "groups", "value": ["group0"]},
                {"name": "bool", "value": False},
                {"name": "text", "value": "fuga"},
                {"name": "date", "value": datetime.date(2018, 12, 31)},
                {"name": "role", "value": "role0"},
                {"name": "roles", "value": ["role0"]},
                {
                    "name": "datetime",
                    "value": datetime.datetime(2018, 12, 31, 0, 0, 0, tzinfo=datetime.timezone.utc),
                },
            ],
        )

    @patch("entry.tasks.export_entries_v2.delay", Mock(side_effect=tasks.export_entries_v2))
    def test_get_export_csv_escape(self):
        user = self.admin_login()

        dummy_entity = Entity.objects.create(name="Dummy", created_user=user)
        dummy_entry = Entry(name='D,U"MM"Y', schema=dummy_entity, created_user=user)
        dummy_entry.save()

        CASES = [
            [AttrType.STRING, 'raison,de"tre', '"raison,de""tre"'],
            [AttrType.OBJECT, dummy_entry, '"D,U""MM""Y"'],
            [AttrType.TEXT, "1st line\r\n2nd line", '"1st line' + "\r\n" + '2nd line"'],
            [AttrType.NAMED_OBJECT, {"key": dummy_entry}, '"{\'key\': \'D,U""MM""Y\'}"'],
            [AttrType.ARRAY_STRING, ["one", "two", "three"], "\"['one', 'two', 'three']\""],
            [AttrType.ARRAY_OBJECT, [dummy_entry], '"[\'D,U""MM""Y\']"'],
            [
                AttrType.ARRAY_NAMED_OBJECT,
                [{"key1": dummy_entry}],
                '"[{\'key1\': \'D,U""MM""Y\'}]"',
            ],
        ]

        for type, value, expected in CASES:
            type_name = type.name
            attr_name = type_name + ',"ATTR"'

            test_entity = Entity.objects.create(name="TestEntity_" + type_name, created_user=user)

            test_entity_attr = EntityAttr.objects.create(
                name=attr_name,
                type=type,
                created_user=user,
                parent_entity=test_entity,
            )

            test_entity.attrs.add(test_entity_attr)
            test_entity.save()

            test_entry = Entry.objects.create(
                name=type_name + ',"ENTRY"', schema=test_entity, created_user=user
            )
            test_entry.save()

            test_attr = Attribute.objects.create(
                name=attr_name,
                schema=test_entity_attr,
                created_user=user,
                parent_entry=test_entry,
            )

            test_attr.save()
            test_entry.attrs.add(test_attr)
            test_entry.save()

            test_val = None

            if type & AttrType._ARRAY == 0:
                match type:
                    case AttrType.STRING:
                        test_val = AttributeValue.create(user=user, attr=test_attr, value=value)
                    case AttrType.OBJECT:
                        test_val = AttributeValue.create(user=user, attr=test_attr, referral=value)
                    case AttrType.TEXT:
                        test_val = AttributeValue.create(user=user, attr=test_attr, value=value)
                    case AttrType.NAMED_OBJECT:
                        [(k, v)] = value.items()
                        test_val = AttributeValue.create(
                            user=user, attr=test_attr, value=k, referral=v
                        )
            else:
                test_val = AttributeValue.create(user=user, attr=test_attr)
                test_val.set_status(AttributeValue.STATUS_DATA_ARRAY_PARENT)
                for child in value:
                    test_val_child = None
                    match type:
                        case AttrType.ARRAY_STRING:
                            test_val_child = AttributeValue.create(
                                user=user, attr=test_attr, value=child
                            )
                        case AttrType.ARRAY_OBJECT:
                            test_val_child = AttributeValue.create(
                                user=user, attr=test_attr, referral=child
                            )
                        case AttrType.ARRAY_NAMED_OBJECT:
                            [(k, v)] = child.items()
                            test_val_child = AttributeValue.create(
                                user=user, attr=test_attr, value=k, referral=v
                            )
                    test_val.data_array.add(test_val_child)

            test_val.save()
            test_attr.values.add(test_val)
            test_attr.save()

            resp = self.client.post(
                "/entry/api/v2/%d/export/" % test_entity.id,
                json.dumps({"format": "CSV"}),
                "application/json",
            )
            self.assertEqual(resp.status_code, 200)

            content = Job.objects.filter(target=test_entity).last().get_cache()
            header = content.splitlines()[0]
            self.assertEqual(header, 'Name,"%s,""ATTR"""' % type_name)

            data = content.replace(header, "", 1).strip()
            self.assertEqual(data, '"%s,""ENTRY""",' % type_name + expected)

    def test_get_attr_referrals_of_role(self):
        entity = self.create_entity(
            self.user,
            "Entity",
            attrs=[
                {"name": "role", "type": AttrType.ROLE},
                {"name": "roles", "type": AttrType.ARRAY_ROLE},
            ],
        )

        # test to get groups through API calling of get_attr_referrals
        for attr in entity.attrs.all():
            resp = self.client.get("/entry/api/v2/%d/attr_referrals/" % attr.id)
            self.assertEqual(resp.status_code, 200)

            # This expects results has all role information.
            self.assertEqual(
                sorted(resp.json(), key=lambda x: x["id"]),
                sorted(
                    [{"id": r.id, "name": r.name} for r in Role.objects.filter(is_active=True)],
                    key=lambda x: x["id"],
                ),
            )

    def test_get_attr_referrals_of_group(self):
        user = self.guest_login("guest2")

        # initialize instances to be used in this test case
        groups = [Group.objects.create(name=x) for x in ["g-foo", "g-bar", "g-baz"]]
        entity = Entity.objects.create(name="Entity", created_user=user)
        for name, type_index in [("grp", "group"), ("arr_group", "array_group")]:
            entity.attrs.add(
                EntityAttr.objects.create(
                    **{
                        "name": name,
                        "type": AttrTypeValue[type_index],
                        "created_user": user,
                        "parent_entity": entity,
                    }
                )
            )

        # test to get groups through API calling of get_attr_referrals
        for attr in entity.attrs.all():
            resp = self.client.get("/entry/api/v2/%d/attr_referrals/" % attr.id)
            self.assertEqual(resp.status_code, 200)

            # This expects results has all groups information.
            self.assertEqual(
                sorted(resp.json(), key=lambda x: x["id"]),
                sorted(
                    [{"id": g.id, "name": g.name} for g in Group.objects.all()],
                    key=lambda x: x["id"],
                ),
            )

        # test to get groups which are only active and matched with keyword
        groups[2].delete()
        for attr in entity.attrs.all():
            resp = self.client.get("/entry/api/v2/%d/attr_referrals/" % attr.id, {"keyword": "ba"})
            self.assertEqual(resp.status_code, 200)

            # This expects results has only information of 'g-bar' because 'g-foo' is
            # not matched with keyword and 'g-baz' has already been deleted.
            self.assertEqual(resp.json(), [{"id": groups[1].id, "name": groups[1].name}])

    def test_get_attr_referrals_of_entry(self):
        admin = self.admin_login()

        # create Entity&Entries
        ref_entity = Entity.objects.create(name="Referred Entity", created_user=admin)

        entity = Entity.objects.create(name="Entity", created_user=admin)
        entity_attr = EntityAttr.objects.create(
            **{
                "name": "Refer",
                "type": AttrType.OBJECT,
                "created_user": admin,
                "parent_entity": entity,
            }
        )

        entity_attr.referral.add(ref_entity)
        entity.attrs.add(entity_attr)

        for index in range(CONFIG.MAX_LIST_REFERRALS, -1, -1):
            Entry.objects.create(name="e-%s" % index, schema=ref_entity, created_user=admin)

        entry = Entry.objects.create(name="entry", schema=entity, created_user=admin)

        # get Attribute object after complement them in the entry
        entry.complement_attrs(admin)
        attr = entry.attrs.get(name="Refer")

        # try to get entries without keyword
        resp = self.client.get("/entry/api/v2/%d/attr_referrals/" % attr.id)
        self.assertEqual(resp.status_code, 200)
        self.assertEqual(len(resp.json()), CONFIG.MAX_LIST_REFERRALS)

        # specify invalid Attribute ID
        resp = self.client.get("/entry/api/v2/9999/attr_referrals/")
        self.assertEqual(resp.status_code, 404)

        # speify valid Attribute ID and a enalbed keyword
        resp = self.client.get("/entry/api/v2/%d/attr_referrals/" % attr.id, {"keyword": "e-1"})
        self.assertEqual(resp.status_code, 200)
        self.assertEqual(resp["Content-Type"], "application/json")

        # This means e-1 and 'e-10' to 'e-19' are returned
        self.assertEqual(len(resp.json()), 11)

        # speify valid Attribute ID and a unabailabe keyword
        resp = self.client.get("/entry/api/v2/%d/attr_referrals/" % attr.id, {"keyword": "hoge"})
        self.assertEqual(resp.status_code, 200)
        self.assertEqual(len(resp.json()), 0)

        # Add new data
        for index in [101, 111, 100, 110]:
            Entry.objects.create(name="e-%s" % index, schema=ref_entity, created_user=admin)

        # Run with 'e-1' as keyword
        resp = self.client.get("/entry/api/v2/%d/attr_referrals/" % attr.id, {"keyword": "e-1"})
        self.assertEqual(resp.status_code, 200)
        self.assertEqual(resp["Content-Type"], "application/json")

        # Check the number of return values
        self.assertEqual(len(resp.json()), 15)

        # TODO support natural sort?
        # Check if it is sorted in the expected order
        # targets = [1, 10, 11, 12, 13, 14, 15, 16, 17, 18, 19, 100, 101, 110, 111]
        # for i, res in enumerate(resp.json()):
        #     self.assertEqual(res["name"], "e-%s" % targets[i])

        # send request with keywords that hit more than MAX_LIST_REFERRALS
        Entry.objects.create(name="e", schema=ref_entity, created_user=admin)

        resp = self.client.get("/entry/api/v2/%d/attr_referrals/" % attr.id, {"keyword": "e"})
        self.assertEqual(resp.status_code, 200)

        self.assertEqual(resp.json()[0]["name"], "e")

    def test_get_attr_referrals_with_entity_attr(self):
        """
        This test is needed because the get_attr_referrals API will receive an ID
        of Attribute from entry.edit view, but also receive an EntityAttr's one
        from entry.create view.
        """
        admin = self.admin_login()

        # create Entity&Entries
        ref_entity = Entity.objects.create(name="Referred Entity", created_user=admin)
        for index in range(0, CONFIG.MAX_LIST_REFERRALS + 1):
            Entry.objects.create(name="e-%s" % index, schema=ref_entity, created_user=admin)

        entity = Entity.objects.create(name="Entity", created_user=admin)
        entity_attr = EntityAttr.objects.create(
            **{
                "name": "Refer",
                "type": AttrType.NAMED_OBJECT,
                "created_user": admin,
                "parent_entity": entity,
            }
        )
        entity_attr.referral.add(ref_entity)
        entity.attrs.add(entity_attr)

        resp = self.client.get(
            "/entry/api/v2/%d/attr_referrals/" % entity_attr.id, {"keyword": "e-1"}
        )
        self.assertEqual(resp.status_code, 200)
        self.assertEqual(resp["Content-Type"], "application/json")

        # This means e-1 and 'e-10' to 'e-19' are returned
        self.assertEqual(len(resp.json()), 11)

    @patch("entry.tasks.notify_create_entry.delay", Mock(side_effect=tasks.notify_create_entry))
    @patch("entry.tasks.import_entries_v2.delay", Mock(side_effect=tasks.import_entries_v2))
    def test_import_create_entry(self):
        fp = self.open_fixture_file("import_data_v2.yaml")
        resp = self.client.post("/entry/api/v2/import/", fp.read(), "application/yaml")
        fp.close()

        self.assertEqual(resp.status_code, 200)
        job = Job.objects.get(operation=JobOperation.IMPORT_ENTRY_V2)
        self.assertEqual(job.status, JobStatus.DONE)
        self.assertEqual(job.text, "Imported Entry count: 1")
        self.assertEqual(
            resp.json(),
            {
                "result": {
                    "error": [],
                    "job_ids": [job.id],
                }
            },
        )

        result = Entry.search_entries(self.user, [self.entity.id], is_output_all=True)
        self.assertEqual(result["ret_count"], 1)
        self.assertEqual(result["ret_values"][0]["entry"]["name"], "test-entry")
        self.assertEqual(result["ret_values"][0]["entity"]["name"], "test-entity")
        attrs = {
            "bool": True,
            "date": "2018-12-31",
            "datetime": "2018-12-31T00:00:00+00:00",
            "group": {"id": self.group.id, "name": "group0"},
            "groups": [{"id": self.group.id, "name": "group0"}],
            "name": {"foo": {"id": self.ref_entry.id, "name": "r-0"}},
            "names": [{"foo": {"id": self.ref_entry.id, "name": "r-0"}}],
            "ref": {"id": self.ref_entry.id, "name": "r-0"},
            "refs": [{"id": self.ref_entry.id, "name": "r-0"}],
            "text": "foo\nbar",
            "val": "foo",
            "vals": ["foo"],
            "role": {"id": self.role.id, "name": "role0"},
            "roles": [{"id": self.role.id, "name": "role0"}],
        }
        for attr_name in result["ret_values"][0]["attrs"]:
            self.assertEqual(result["ret_values"][0]["attrs"][attr_name]["value"], attrs[attr_name])

        entry = Entry.objects.get(name="test-entry")
        job_notify = Job.objects.get(target=entry, operation=JobOperation.NOTIFY_CREATE_ENTRY)
        self.assertEqual(job_notify.status, JobStatus.DONE)

    @patch("entry.tasks.notify_update_entry.delay", Mock(side_effect=tasks.notify_update_entry))
    @patch("entry.tasks.import_entries_v2.delay", Mock(side_effect=tasks.import_entries_v2))
    def test_import_update_entry(self):
        entry = self.add_entry(self.user, "test-entry", self.entity)
        fp = self.open_fixture_file("import_data_v2.yaml")
        resp = self.client.post("/entry/api/v2/import/", fp.read(), "application/yaml")
        fp.close()

        self.assertEqual(resp.status_code, 200)
        job = Job.objects.get(operation=JobOperation.IMPORT_ENTRY_V2)
        self.assertEqual(job.status, JobStatus.DONE)

        result = Entry.search_entries(self.user, [self.entity.id], is_output_all=True)
        self.assertEqual(result["ret_count"], 1)
        self.assertEqual(result["ret_values"][0]["entry"], {"id": entry.id, "name": "test-entry"})
        attrs = {
            "val": "foo",
            "vals": ["foo"],
            "ref": {"id": self.ref_entry.id, "name": "r-0"},
            "refs": [{"id": self.ref_entry.id, "name": "r-0"}],
            "name": {"foo": {"id": self.ref_entry.id, "name": "r-0"}},
            "names": [{"foo": {"id": self.ref_entry.id, "name": "r-0"}}],
            "group": {"id": self.group.id, "name": "group0"},
            "groups": [{"id": self.group.id, "name": "group0"}],
            "bool": True,
            "text": "foo\nbar",
            "date": "2018-12-31",
            "role": {"id": self.role.id, "name": "role0"},
            "roles": [{"id": self.role.id, "name": "role0"}],
            "datetime": "2018-12-31T00:00:00+00:00",
        }
        for attr_name in result["ret_values"][0]["attrs"]:
            self.assertEqual(result["ret_values"][0]["attrs"][attr_name]["value"], attrs[attr_name])

        job_notify = Job.objects.get(target=entry, operation=JobOperation.NOTIFY_UPDATE_ENTRY)
        self.assertEqual(job_notify.status, JobStatus.DONE)

        # Update only some attributes
        fp = self.open_fixture_file("import_data_v2_update_some.yaml")
        resp = self.client.post("/entry/api/v2/import/?force=true", fp.read(), "application/yaml")
        fp.close()

        self.assertEqual(resp.status_code, 200)
        job = Job.objects.filter(operation=JobOperation.IMPORT_ENTRY_V2).last()
        self.assertEqual(job.status, JobStatus.DONE)

        result = Entry.search_entries(self.user, [self.entity.id], is_output_all=True)
        attrs["val"] = "bar"
        for attr_name in result["ret_values"][0]["attrs"]:
            self.assertEqual(result["ret_values"][0]["attrs"][attr_name]["value"], attrs[attr_name])

        # Update remove attribute value
        fp = self.open_fixture_file("import_data_v2_update_remove.yaml")
        resp = self.client.post("/entry/api/v2/import/?force=true", fp.read(), "application/yaml")
        fp.close()

        self.assertEqual(resp.status_code, 200)
        job = Job.objects.filter(operation=JobOperation.IMPORT_ENTRY_V2).last()
        self.assertEqual(job.status, JobStatus.DONE)

        result = Entry.search_entries(self.user, [self.entity.id], is_output_all=True)
        attrs = {
            "val": "",
            "vals": [],
            "ref": {"id": "", "name": ""},
            "refs": [],
            "name": {"": {"id": "", "name": ""}},
            "names": [],
            "group": {"id": "", "name": ""},
            "groups": [],
            "bool": False,
            "text": "",
            "date": None,
            "role": {"id": "", "name": ""},
            "roles": [],
            "datetime": None,
        }
        for attr_name in result["ret_values"][0]["attrs"]:
            if "value" in result["ret_values"][0]["attrs"][attr_name]:
                self.assertEqual(
                    result["ret_values"][0]["attrs"][attr_name]["value"], attrs[attr_name]
                )

    @patch("entry.tasks.import_entries_v2.delay", Mock(side_effect=tasks.import_entries_v2))
    def test_import_multi_entity(self):
        entity1 = self.create_entity(self.user, "test-entity1")
        entity2 = self.create_entity(self.user, "test-entity2")
        fp = self.open_fixture_file("import_data_v2_multi_entity.yaml")
        resp = self.client.post("/entry/api/v2/import/", fp.read(), "application/yaml")
        fp.close()

        self.assertEqual(resp.status_code, 200)
        job1 = Job.objects.get(target=entity1, operation=JobOperation.IMPORT_ENTRY_V2)
        job2 = Job.objects.get(target=entity2, operation=JobOperation.IMPORT_ENTRY_V2)
        self.assertEqual(job1.text, "Imported Entry count: 1")
        self.assertEqual(job2.text, "Imported Entry count: 1")
        self.assertEqual(
            resp.json(),
            {
                "result": {
                    "error": [],
                    "job_ids": [job1.id, job2.id],
                }
            },
        )

        result = Entry.search_entries(self.user, [entity1.id, entity2.id])
        self.assertEqual(result["ret_count"], 2)
        self.assertEqual(result["ret_values"][0]["entry"]["name"], "test-entry1")
        self.assertEqual(result["ret_values"][0]["entity"]["name"], "test-entity1")
        self.assertEqual(result["ret_values"][1]["entry"]["name"], "test-entry2")
        self.assertEqual(result["ret_values"][1]["entity"]["name"], "test-entity2")

    @patch("entry.tasks.notify_create_entry.delay", Mock(side_effect=tasks.notify_create_entry))
    @patch("entry.tasks.import_entries_v2.delay", Mock(side_effect=tasks.import_entries_v2))
    def test_import_entry_has_referrals_with_entities(self):
        ref_entity2: Entity = self.create_entity(self.user, "ref_entity2")
        attr: EntityAttr = self.entity.attrs.get(name="ref")
        attr.referral.add(ref_entity2)

        fp = self.open_fixture_file("import_data_v2_with_entities.yaml")
        resp = self.client.post("/entry/api/v2/import/", fp.read(), "application/yaml")
        fp.close()

        self.assertEqual(resp.status_code, 200)
        job = Job.objects.get(operation=JobOperation.IMPORT_ENTRY_V2)
        self.assertEqual(job.status, JobStatus.DONE)
        self.assertEqual(job.text, "Imported Entry count: 1")
        self.assertEqual(
            resp.json(),
            {
                "result": {
                    "error": [],
                    "job_ids": [job.id],
                }
            },
        )

        result = Entry.search_entries(self.user, [self.entity.id], is_output_all=True)
        self.assertEqual(result["ret_count"], 1)
        self.assertEqual(result["ret_values"][0]["entry"]["name"], "test-entry")
        self.assertEqual(result["ret_values"][0]["entity"]["name"], "test-entity")
        attrs = {
            "bool": True,
            "date": "2018-12-31",
            "group": {"id": self.group.id, "name": "group0"},
            "groups": [{"id": self.group.id, "name": "group0"}],
            "name": {"foo": {"id": self.ref_entry.id, "name": "r-0"}},
            "names": [{"foo": {"id": self.ref_entry.id, "name": "r-0"}}],
            "ref": {"id": self.ref_entry.id, "name": "r-0"},
            "refs": [{"id": self.ref_entry.id, "name": "r-0"}],
            "text": "foo\nbar",
            "val": "foo",
            "vals": ["foo"],
            "role": {"id": self.role.id, "name": "role0"},
            "roles": [{"id": self.role.id, "name": "role0"}],
            "datetime": "2018-12-31T00:00:00+00:00",
        }
        for attr_name in result["ret_values"][0]["attrs"]:
            self.assertEqual(result["ret_values"][0]["attrs"][attr_name]["value"], attrs[attr_name])

        entry = Entry.objects.get(name="test-entry")
        job_notify = Job.objects.get(target=entry, operation=JobOperation.NOTIFY_CREATE_ENTRY)
        self.assertEqual(job_notify.status, JobStatus.DONE)

        with self.assertLogs(logger=Logger, level=logging.WARNING) as warning_log:
            fp = self.open_fixture_file("import_data_v2.yaml")
            resp = self.client.post(
                "/entry/api/v2/import/?force=true", fp.read(), "application/yaml"
            )
            fp.close()
            self.assertEqual(
                warning_log.output,
                [
                    "WARNING:airone:ambiguous object given: entry name(r-0), "
                    "entity names(['ref_entity', 'ref_entity2'])"
                ],
            )

    def test_import_invalid_data(self):
        # nothing data
        resp = self.client.post("/entry/api/v2/import/", None, "application/yaml")
        self.assertEqual(resp.status_code, 400)
        self.assertEqual(
            resp.json(),
            {
                "non_field_errors": [
                    {
                        "code": "AE-121000",
                        "message": "Expected a list of items but got type " '"dict".',
                    }
                ]
            },
        )

        # wrong content-type
        fp = self.open_fixture_file("import_data_v2.yaml")
        resp = self.client.post("/entry/api/v2/import/", fp.read(), "application/json")
        fp.close()
        self.assertEqual(resp.status_code, 415)
        self.assertEqual(
            resp.json(),
            {
                "code": "AE-130000",
                "message": 'Unsupported media type "application/json" in request.',
            },
        )

        # faild parse yaml
        fp = self.open_fixture_file("import_data_v2_failed_parse.yaml")
        resp = self.client.post("/entry/api/v2/import/", fp.read(), "application/yaml")
        fp.close()
        self.assertEqual(resp.status_code, 400)
        self.assertEqual(resp.json()["code"], "AE-140000")
        self.assertTrue("YAML parse error" in resp.json()["message"])

        # faild scan yaml
        fp = self.open_fixture_file("import_data_v2_failed_scan.yaml")
        resp = self.client.post("/entry/api/v2/import/", fp.read(), "application/yaml")
        fp.close()
        self.assertEqual(resp.status_code, 400)
        self.assertEqual(resp.json()["code"], "AE-140000")
        self.assertTrue("YAML parse error" in resp.json()["message"])

        # invalid param
        fp = self.open_fixture_file("import_data_v2_invalid_param.yaml")
        resp = self.client.post("/entry/api/v2/import/", fp.read(), "application/yaml")
        fp.close()
        self.assertEqual(resp.status_code, 400)

        # invalid required param (entity, entries)
        self.assertEqual(
            resp.json()[0],
            {
                "entity": [{"code": "AE-113000", "message": "This field is required."}],
                "entries": [{"code": "AE-113000", "message": "This field is required."}],
            },
        )

        # invalid type param (entity, entries)
        self.assertEqual(
            resp.json()[1],
            {
                "entity": [{"code": "AE-121000", "message": "Not a valid string."}],
                "entries": [
                    {
                        "code": "AE-121000",
                        "message": 'Expected a list of items but got type "str".',
                    }
                ],
            },
        )

        # invalid type param (entries)
        self.assertEqual(
            resp.json()[2]["entries"]["0"],
            {
                "non_field_errors": [
                    {
                        "code": "AE-121000",
                        "message": "Invalid data. Expected a dictionary, but got str.",
                    }
                ]
            },
        )

        # invalid required param (entries)
        self.assertEqual(
            resp.json()[2]["entries"]["1"],
            {"name": [{"code": "AE-113000", "message": "This field is required."}]},
        )

        # invalid type param (name, attrs)
        self.assertEqual(
            resp.json()[2]["entries"]["2"],
            {
                "attrs": [
                    {
                        "code": "AE-121000",
                        "message": 'Expected a list of items but got type "str".',
                    }
                ],
                "name": [{"code": "AE-121000", "message": "Not a valid string."}],
            },
        )

        # invalid type param (attrs)
        self.assertEqual(
            resp.json()[2]["entries"]["3"]["attrs"]["0"],
            {
                "non_field_errors": [
                    {
                        "code": "AE-121000",
                        "message": "Invalid data. Expected a dictionary, but got str.",
                    }
                ]
            },
        )

        # invalid required param (name, value)
        self.assertEqual(
            resp.json()[2]["entries"]["3"]["attrs"]["1"],
            {
                "name": [{"code": "AE-113000", "message": "This field is required."}],
                "value": [{"code": "AE-113000", "message": "This field is required."}],
            },
        )

        # invalid type param (name)
        self.assertEqual(
            resp.json()[2]["entries"]["3"]["attrs"]["2"]["name"],
            [{"code": "AE-121000", "message": "Not a valid string."}],
        )

    @patch("entry.tasks.import_entries_v2.delay", Mock(side_effect=tasks.import_entries_v2))
    def test_import_invalid_data_value(self):
        fp = self.open_fixture_file("import_data_v2_invalid_value.yaml")
        resp = self.client.post("/entry/api/v2/import/", fp.read(), "application/yaml")
        fp.close()
        job_id = resp.json()["result"]["job_ids"][0]
        job = Job.objects.get(id=job_id)
        self.assertEqual(job.status, JobStatus.WARNING)
        self.assertTrue("Imported Entry count: 17" in job.text)

    @patch("entry.tasks.import_entries_v2.delay", Mock(side_effect=tasks.import_entries_v2))
    def test_import_invalid_data_entity(self):
        # not exsits entity
        fp = self.open_fixture_file("import_data_v2_invalid_entity.yaml")
        resp = self.client.post("/entry/api/v2/import/", fp.read(), "application/yaml")
        fp.close()
        self.assertEqual(resp.status_code, 200)
        self.assertEqual(
            resp.json()["result"], {"job_ids": [], "error": ["no-entity: Entity does not exists."]}
        )

        # permission nothing entity
        self.entity.is_public = False
        self.entity.save()
        fp = self.open_fixture_file("import_data_v2.yaml")
        resp = self.client.post("/entry/api/v2/import/", fp.read(), "application/yaml")
        fp.close()
        self.assertEqual(resp.status_code, 200)
        self.assertEqual(
            resp.json()["result"],
            {"job_ids": [], "error": ["test-entity: Entity is permission denied."]},
        )

        # permission readble entity
        self.role.users.add(self.user)
        self.entity.readable.roles.add(self.role)
        fp = self.open_fixture_file("import_data_v2.yaml")
        resp = self.client.post("/entry/api/v2/import/", fp.read(), "application/yaml")
        fp.close()
        self.assertEqual(resp.status_code, 200)
        self.assertEqual(
            resp.json()["result"],
            {"job_ids": [], "error": ["test-entity: Entity is permission denied."]},
        )

        # permission writable entity
        self.role.users.add(self.user)
        self.entity.writable.roles.add(self.role)
        fp = self.open_fixture_file("import_data_v2.yaml")
        resp = self.client.post("/entry/api/v2/import/", fp.read(), "application/yaml")
        fp.close()
        self.assertEqual(resp.status_code, 200)
        job = Job.objects.get(target=self.entity, operation=JobOperation.IMPORT_ENTRY_V2)
        self.assertEqual(resp.json()["result"], {"job_ids": [job.id], "error": []})

    @patch("entry.tasks.import_entries_v2.delay", Mock(side_effect=tasks.import_entries_v2))
    def test_import_warning(self):
        fp = self.open_fixture_file("import_data_v2_warning.yaml")
        resp = self.client.post("/entry/api/v2/import/", fp.read(), "application/yaml")
        fp.close()

        self.assertEqual(resp.status_code, 200)
        job_id = resp.json()["result"]["job_ids"][0]
        job = Job.objects.get(id=job_id)
        self.assertEqual(job.status, JobStatus.WARNING)
        self.assertEqual(job.text, "Imported Entry count: 2, Failed import Entry: ['test-entry1']")
        self.assertTrue(Entry.objects.filter(name="test-entry2").exists())

    @patch.object(Job, "is_canceled", Mock(return_value=True))
    @patch("entry.tasks.import_entries_v2.delay", Mock(side_effect=tasks.import_entries_v2))
    def test_import_cancel(self):
        fp = self.open_fixture_file("import_data_v2.yaml")
        resp = self.client.post("/entry/api/v2/import/", fp.read(), "application/yaml")
        fp.close()

        self.assertEqual(resp.status_code, 200)
        job_id = resp.json()["result"]["job_ids"][0]
        job = Job.objects.get(id=job_id)
        self.assertEqual(job.status, JobStatus.CANCELED)
        self.assertEqual(job.text, "Now importing... (progress: [    1/    1])")
        self.assertFalse(Entry.objects.filter(name="test-entry").exists())

    @patch("entry.tasks.import_entries_v2.delay", Mock(side_effect=tasks.import_entries_v2))
    def test_import_frequent_jobs(self):
        fp = self.open_fixture_file("import_data_v2.yaml")
        resp = self.client.post("/entry/api/v2/import/", fp.read(), "application/yaml")
        fp.close()
        self.assertEqual(resp.status_code, 200)

        # without force param, it should exceed the limit
        fp = self.open_fixture_file("import_data_v2.yaml")
        resp = self.client.post("/entry/api/v2/import/?force=false", fp.read(), "application/yaml")
        fp.close()
        self.assertEqual(resp.status_code, 400)

        # with force param, it should ignore the limit
        fp = self.open_fixture_file("import_data_v2.yaml")
        resp = self.client.post("/entry/api/v2/import/?force=true", fp.read(), "application/yaml")
        fp.close()
        self.assertEqual(resp.status_code, 200)

    def test_advanced_search(self):
        entry1: Entry = self.add_entry(
            self.user,
            "Entry1",
            self.entity,
            values={
                "val": "hoge",
                "ref": self.ref_entry.id,
                "name": {"name": "hoge", "id": self.ref_entry.id},
                "bool": False,
                "date": "2018-12-31",
                "group": self.group.id,
                "groups": [self.group.id],
                "text": "fuga",
                "vals": ["foo", "bar"],
                "refs": [self.ref_entry.id],
                "names": [
                    {"name": "foo", "id": self.ref_entry.id},
                    {"name": "bar", "id": self.ref_entry.id},
                ],
                "role": self.role.id,
                "roles": [self.role.id],
                "datetime": "2018-12-31T00:00:00+00:00",
            },
        )

        entry2: Entry = self.add_entry(
            self.user,
            "Entry2",
            self.entity,
        )

        params = {
            "entities": [self.entity.id],
            "attrinfo": [],
        }

        resp = self.client.post(
            "/entry/api/v2/advanced_search/", json.dumps(params), "application/json"
        )
        self.assertEqual(resp.status_code, 200)
        self.assertEqual(
            resp.json(),
            {
                "count": 2,
                "total_count": 2,
                "values": [
                    {
                        "entity": {"id": self.entity.id, "name": "test-entity"},
                        "entry": {"id": entry1.id, "name": "Entry1"},
                        "attrs": {
                            "val": {
                                "is_readable": True,
                                "type": 2,
                                "value": {"as_string": "hoge"},
                            },
                            "vals": {
                                "is_readable": True,
                                "type": 1026,
                                "value": {"as_array_string": ["foo", "bar"]},
                            },
                            "ref": {
                                "is_readable": True,
                                "type": 1,
                                "value": {"as_object": {"id": self.ref_entry.id, "name": "r-0"}},
                            },
                            "refs": {
                                "is_readable": True,
                                "type": 1025,
                                "value": {
                                    "as_array_object": [{"id": self.ref_entry.id, "name": "r-0"}]
                                },
                            },
                            "name": {
                                "is_readable": True,
                                "type": 2049,
                                "value": {
                                    "as_named_object": {
                                        "name": "hoge",
                                        "object": {"id": self.ref_entry.id, "name": "r-0"},
                                    }
                                },
                            },
                            "names": {
                                "is_readable": True,
                                "type": 3073,
                                "value": {
                                    "as_array_named_object": [
                                        {
                                            "name": "foo",
                                            "object": {"id": self.ref_entry.id, "name": "r-0"},
                                        },
                                        {
                                            "name": "bar",
                                            "object": {"id": self.ref_entry.id, "name": "r-0"},
                                        },
                                    ]
                                },
                            },
                            "group": {
                                "is_readable": True,
                                "type": 16,
                                "value": {"as_group": {"id": self.group.id, "name": "group0"}},
                            },
                            "groups": {
                                "is_readable": True,
                                "type": 1040,
                                "value": {
                                    "as_array_group": [{"id": self.group.id, "name": "group0"}]
                                },
                            },
                            "bool": {
                                "is_readable": True,
                                "type": 8,
                                "value": {"as_boolean": False},
                            },
                            "text": {
                                "is_readable": True,
                                "type": 4,
                                "value": {"as_string": "fuga"},
                            },
                            "date": {
                                "is_readable": True,
                                "type": 32,
                                "value": {"as_string": "2018-12-31"},
                            },
                            "role": {
                                "is_readable": True,
                                "type": 64,
                                "value": {"as_role": {"id": self.role.id, "name": "role0"}},
                            },
                            "roles": {
                                "is_readable": True,
                                "type": 1088,
                                "value": {"as_array_role": [{"id": self.role.id, "name": "role0"}]},
                            },
                            "datetime": {
                                "is_readable": True,
                                "type": AttrType.DATETIME,
                                "value": {"as_string": "2018-12-31T00:00:00+00:00"},
                            },
                        },
                        "is_readable": True,
                    },
                    {
                        "entity": {"id": self.entity.id, "name": "test-entity"},
                        "entry": {"id": entry2.id, "name": "Entry2"},
                        "attrs": {
                            "val": {"is_readable": True, "type": 2, "value": {"as_string": ""}},
                            "vals": {
                                "is_readable": True,
                                "type": 1026,
                                "value": {"as_array_string": []},
                            },
                            "ref": {
                                "is_readable": True,
                                "type": 1,
                                "value": {"as_object": {"id": "", "name": ""}},
                            },
                            "refs": {
                                "is_readable": True,
                                "type": 1025,
                                "value": {"as_array_object": []},
                            },
                            "name": {
                                "is_readable": True,
                                "type": 2049,
                                "value": {
                                    "as_named_object": {
                                        "name": "",
                                        "object": {"id": "", "name": ""},
                                    }
                                },
                            },
                            "names": {
                                "is_readable": True,
                                "type": 3073,
                                "value": {"as_array_named_object": []},
                            },
                            "group": {
                                "is_readable": True,
                                "type": 16,
                                "value": {"as_group": {"id": "", "name": ""}},
                            },
                            "groups": {
                                "is_readable": True,
                                "type": 1040,
                                "value": {"as_array_group": []},
                            },
                            "bool": {
                                "is_readable": True,
                                "type": 8,
                                "value": {"as_boolean": False},
                            },
                            "text": {"is_readable": True, "type": 4, "value": {"as_string": ""}},
                            "date": {
                                "is_readable": True,
                                "type": 32,
                                "value": {"as_string": ""},
                            },
                            "role": {
                                "is_readable": True,
                                "type": 64,
                                "value": {"as_role": {"id": "", "name": ""}},
                            },
                            "roles": {
                                "is_readable": True,
                                "type": 1088,
                                "value": {"as_array_role": []},
                            },
                            "datetime": {
                                "is_readable": True,
                                "type": AttrType.DATETIME,
                                "value": {"as_string": ""},
                            },
                        },
                        "is_readable": True,
                    },
                ],
            },
        )

    def test_advanced_search_all_entities(self):
        params = {
            "entities": [],
            "is_all_entities": True,
            "attrinfo": [{"name": self.entity.attrs.first().name}],
        }

        resp = self.client.post(
            "/entry/api/v2/advanced_search/", json.dumps(params), "application/json"
        )
        self.assertEqual(resp.status_code, 200)
        # TODO assert result

    def test_advanced_search_with_too_long_entry_name(self):
        params = {
            "entities": [],
            "entry_name": "a" * (CONFIG.MAX_QUERY_SIZE + 1),
            "is_all_entities": True,
            "attrinfo": [],
        }

        resp = self.client.post(
            "/entry/api/v2/advanced_search/", json.dumps(params), "application/json"
        )
        self.assertEqual(resp.status_code, 400)

    def test_advanced_search_with_too_long_keyword(self):
        params = {
            "entities": [],
            "is_all_entities": True,
            "attrinfo": [{"name": "a" * (CONFIG.MAX_QUERY_SIZE + 1)}],
        }

        resp = self.client.post(
            "/entry/api/v2/advanced_search/", json.dumps(params), "application/json"
        )
        self.assertEqual(resp.status_code, 400)

    @patch(
        "entry.tasks.export_search_result_v2.delay", Mock(side_effect=tasks.export_search_result_v2)
    )
    def test_export_advanced_search_result(self):
        user = self._create_user("admin", is_superuser=True)

        ref_entity = Entity.objects.create(name="Referred Entity", created_user=user)
        ref_entry = Entry.objects.create(name="ref_entry", schema=ref_entity, created_user=user)
        grp_entry = Group.objects.create(name="group_entry")
        role_entry = Role.objects.create(name="role_entry")
        attr_info = {
            "str": {"type": AttrType.STRING, "value": "foo"},
            "text": {"type": AttrType.TEXT, "value": "foo"},
            "bool": {"type": AttrType.BOOLEAN, "value": True},
            "date": {"type": AttrType.DATE, "value": "2020-01-01"},
            "obj": {"type": AttrType.OBJECT, "value": ref_entry},
            "grp": {"type": AttrType.GROUP, "value": grp_entry},
            "role": {"type": AttrType.ROLE, "value": role_entry},
            "name": {
                "type": AttrType.NAMED_OBJECT,
                "value": {"name": "bar", "id": ref_entry.id},
            },
            "arr_str": {"type": AttrType.ARRAY_STRING, "value": ["foo"]},
            "arr_obj": {"type": AttrType.ARRAY_OBJECT, "value": [ref_entry]},
            "arr_grp": {"type": AttrType.ARRAY_GROUP, "value": [grp_entry]},
            "arr_role": {"type": AttrType.ARRAY_ROLE, "value": [role_entry]},
            "arr_name": {
                "type": AttrType.ARRAY_NAMED_OBJECT,
                "value": [{"name": "hoge", "id": ref_entry.id}],
            },
        }

        entity = Entity.objects.create(name="Entity", created_user=user)
        for attr_name, info in attr_info.items():
            entity.attrs.add(
                EntityAttr.objects.create(
                    **{
                        "name": attr_name,
                        "type": info["type"],
                        "created_user": user,
                        "parent_entity": entity,
                    }
                )
            )

        entry = Entry.objects.create(name="entry", schema=entity, created_user=user)
        entry.complement_attrs(user)
        for attr_name, info in attr_info.items():
            attr = entry.attrs.get(schema__name=attr_name)
            attr.add_value(user, info["value"])

        # register entry information to the index database
        entry.register_es()

        exporting_attrs = [
            {"name": "str", "value": "foo"},
            {"name": "text", "value": "foo"},
            {"name": "bool", "value": "True"},
            {"name": "date", "value": "2020-01-01"},
            {"name": "obj", "value": "ref_entry"},
            {"name": "grp", "value": "group_entry"},
            {"name": "role", "value": "role_entry"},
            {"name": "name", "value": "bar: ref_entry"},
            {"name": "arr_str", "value": "foo"},
            {"name": "arr_obj", "value": "ref_entry"},
            {"name": "arr_grp", "value": "group_entry"},
            {"name": "arr_role", "value": "role_entry"},
            {"name": "arr_name", "value": "hoge: ref_entry"},
        ]

        # test to export_search_result without mandatory params
        resp = self.client.post(
            "/entry/api/v2/advanced_search_result_export/",
            json.dumps(
                {
                    "attrinfo": [{"name": x["name"]} for x in exporting_attrs],
                    "export_style": "csv",
                }
            ),
            "application/json",
        )
        self.assertEqual(resp.status_code, 400)
        self.assertIn("entities", resp.json())

        resp = self.client.post(
            "/entry/api/v2/advanced_search_result_export/",
            json.dumps(
                {
                    "entities": [entity.id],
                    "export_style": "csv",
                }
            ),
            "application/json",
        )
        self.assertEqual(resp.status_code, 400)
        self.assertIn("attrinfo", resp.json())

        resp = self.client.post(
            "/entry/api/v2/advanced_search_result_export/",
            json.dumps(
                {
                    "entities": [entity.id],
                    "attrinfo": [{"name": x["name"]} for x in exporting_attrs],
                }
            ),
            "application/json",
        )
        self.assertEqual(resp.status_code, 400)
        self.assertIn("export_style", resp.json())

        # test to export_search_result with invalid params
        resp = self.client.post(
            "/entry/api/v2/advanced_search_result_export/",
            json.dumps(
                {
                    "entities": "hoge",
                    "attrinfo": [{"name": x["name"]} for x in exporting_attrs],
                    "export_style": "csv",
                }
            ),
            "application/json",
        )
        self.assertEqual(resp.status_code, 400)
        self.assertIn("entities", resp.json())

        resp = self.client.post(
            "/entry/api/v2/advanced_search_result_export/",
            json.dumps(
                {
                    "entities": [{"key": "value"}],
                    "attrinfo": [{"name": x["name"]} for x in exporting_attrs],
                    "export_style": "csv",
                }
            ),
            "application/json",
        )
        self.assertEqual(resp.status_code, 400)
        self.assertIn("entities", resp.json())

        resp = self.client.post(
            "/entry/api/v2/advanced_search_result_export/",
            json.dumps(
                {
                    "entities": ["hoge"],
                    "attrinfo": [{"name": x["name"]} for x in exporting_attrs],
                    "export_style": "csv",
                }
            ),
            "application/json",
        )
        self.assertEqual(resp.status_code, 400)
        self.assertIn("entities", resp.json())

        resp = self.client.post(
            "/entry/api/v2/advanced_search_result_export/",
            json.dumps(
                {
                    "entities": [9999],
                    "attrinfo": [{"name": x["name"]} for x in exporting_attrs],
                    "export_style": "csv",
                }
            ),
            "application/json",
        )
        self.assertEqual(resp.status_code, 400)
        self.assertIn("entities", resp.json())

        resp = self.client.post(
            "/entry/api/v2/advanced_search_result_export/",
            json.dumps(
                {
                    "entities": [entity.id],
                    "attrinfo": "hoge",
                    "export_style": "csv",
                }
            ),
            "application/json",
        )
        self.assertEqual(resp.status_code, 400)
        self.assertIn("attrinfo", resp.json())

        resp = self.client.post(
            "/entry/api/v2/advanced_search_result_export/",
            json.dumps(
                {
                    "entities": [entity.id],
                    "attrinfo": ["hoge"],
                    "export_style": "csv",
                }
            ),
            "application/json",
        )
        self.assertEqual(resp.status_code, 400)
        self.assertIn("attrinfo", resp.json())

        resp = self.client.post(
            "/entry/api/v2/advanced_search_result_export/",
            json.dumps(
                {
                    "entities": [entity.id],
                    "attrinfo": [{"hoge": "value"}],
                    "export_style": "csv",
                }
            ),
            "application/json",
        )
        self.assertEqual(resp.status_code, 400)
        self.assertIn("attrinfo", resp.json())

        resp = self.client.post(
            "/entry/api/v2/advanced_search_result_export/",
            json.dumps(
                {
                    "entities": [entity.id],
                    "attrinfo": [{"name": ["hoge"]}],
                    "export_style": "csv",
                }
            ),
            "application/json",
        )
        self.assertEqual(resp.status_code, 400)
        self.assertIn("attrinfo", resp.json())

        resp = self.client.post(
            "/entry/api/v2/advanced_search_result_export/",
            json.dumps(
                {
                    "entities": [entity.id],
                    "attrinfo": [{"name": "hoge", "keyword": ["hoge"]}],
                    "export_style": "csv",
                }
            ),
            "application/json",
        )
        self.assertEqual(resp.status_code, 400)
        self.assertIn("attrinfo", resp.json())

        resp = self.client.post(
            "/entry/api/v2/advanced_search_result_export/",
            json.dumps(
                {
                    "entities": [entity.id],
                    "attrinfo": [{"name": x["name"]} for x in exporting_attrs],
                    "export_style": "hoge",
                }
            ),
            "application/json",
        )
        self.assertEqual(resp.status_code, 400)
        self.assertIn("export_style", resp.json())

        resp = self.client.post(
            "/entry/api/v2/advanced_search_result_export/",
            json.dumps(
                {
                    "entities": [entity.id],
                    "attrinfo": [{"name": x["name"]} for x in exporting_attrs],
                    "export_style": "csv",
                    "entry_name": [],
                }
            ),
            "application/json",
        )
        self.assertEqual(resp.status_code, 400)
        self.assertIn("entry_name", resp.json())

        resp = self.client.post(
            "/entry/api/v2/advanced_search_result_export/",
            json.dumps(
                {
                    "entities": [entity.id],
                    "attrinfo": [{"name": x["name"]} for x in exporting_attrs],
                    "export_style": "csv",
                    "has_referral": "hoge",
                }
            ),
            "application/json",
        )
        self.assertEqual(resp.status_code, 400)
        self.assertIn("has_referral", resp.json())

        resp = self.client.post(
            "/entry/api/v2/advanced_search_result_export/",
            json.dumps(
                {
                    "entities": [entity.id],
                    "attrinfo": [{"name": x["name"]} for x in exporting_attrs],
                    "export_style": "csv",
                    "referral_name": [],
                }
            ),
            "application/json",
        )
        self.assertEqual(resp.status_code, 400)
        self.assertIn("referral_name", resp.json())

        # test to show advanced_search_result page with large param
        resp = self.client.post(
            "/entry/api/v2/advanced_search_result_export/",
            json.dumps(
                {
                    "entities": [entity.id],
                    "attrinfo": [{"name": "attr"}],
                    "export_style": "csv",
                    "entry_name": "a" * 250,
                }
            ),
            "application/json",
        )
        self.assertEqual(resp.status_code, 400)
        self.assertIn("entry_name", resp.json())

        resp = self.client.post(
            "/entry/api/v2/advanced_search_result_export/",
            json.dumps(
                {
                    "entities": [entity.id],
                    "attrinfo": [{"name": "attr", "keyword": "a" * 250}],
                    "export_style": "csv",
                }
            ),
            "application/json",
        )
        self.assertEqual(resp.status_code, 400)
        self.assertIn("attrinfo", resp.json())

        resp = self.client.post(
            "/entry/api/v2/advanced_search_result_export/",
            json.dumps(
                {
                    "entities": [entity.id],
                    "attrinfo": [{"name": "attr"}],
                    "export_style": "csv",
                    "entry_name": "a" * 249,
                }
            ),
            "application/json",
        )
        self.assertEqual(resp.status_code, 200)

        resp = self.client.post(
            "/entry/api/v2/advanced_search_result_export/",
            json.dumps(
                {
                    "entities": [entity.id],
                    "attrinfo": [{"name": "attr", "keyword": "a" * 249}],
                    "export_style": "csv",
                }
            ),
            "application/json",
        )
        self.assertEqual(resp.status_code, 200)

        # send request to export data
        resp = self.client.post(
            "/entry/api/v2/advanced_search_result_export/",
            json.dumps(
                {
                    "entities": [entity.id],
                    "attrinfo": [{"name": x["name"]} for x in exporting_attrs],
                    "export_style": "csv",
                }
            ),
            "application/json",
        )
        self.assertEqual(resp.status_code, 200)

        # verifying result has referral entry's infomations
        csv_contents = [x for x in Job.objects.last().get_cache().splitlines() if x]

        # checks all attribute are exported in order of specified sequence
        self.assertEqual(
            csv_contents[0], "Name,Entity,%s" % ",".join([x["name"] for x in exporting_attrs])
        )

        # checks all data value are exported
        self.assertEqual(
            csv_contents[1], "entry,Entity,%s" % ",".join([x["value"] for x in exporting_attrs])
        )

    @patch(
        "entry.tasks.export_search_result_v2.delay", Mock(side_effect=tasks.export_search_result_v2)
    )
    def test_export_advanced_search_result_with_referral(self):
        user = self._create_user("admin", is_superuser=True)

        # initialize Entities
        ref_entity = Entity.objects.create(name="Referred Entity", created_user=user)
        entity = Entity.objects.create(name="entity", created_user=user)
        entity_attr = EntityAttr.objects.create(
            name="attr_ref",
            type=AttrType.OBJECT,
            created_user=user,
            parent_entity=entity,
        )
        entity_attr.referral.add(ref_entity)
        entity.attrs.add(entity_attr)

        # initialize Entries
        ref_entry = Entry.objects.create(name="ref", schema=ref_entity, created_user=user)
        ref_entry.register_es()

        entry = Entry.objects.create(name="entry", schema=entity, created_user=user)
        entry.complement_attrs(user)
        entry.attrs.first().add_value(user, ref_entry)
        entry.register_es()

        # export with 'has_referral' parameter which has blank value
        resp = self.client.post(
            "/entry/api/v2/advanced_search_result_export/",
            json.dumps(
                {
                    "entities": [ref_entity.id],
                    "attrinfo": [],
                    "has_referral": True,
                    "export_style": "csv",
                }
            ),
            "application/json",
        )
        self.assertEqual(resp.status_code, 200)

        # verifying result has referral entry's infomations
        csv_contents = [x for x in Job.objects.last().get_cache().splitlines() if x]
        self.assertEqual(len(csv_contents), 2)
        self.assertEqual(csv_contents[0], "Name,Entity,Referral")
        self.assertEqual(csv_contents[1], "ref,Referred Entity,['entry / entity']")

        # export with 'has_referral' parameter which has invalid value
        resp = self.client.post(
            "/entry/api/v2/advanced_search_result_export/",
            json.dumps(
                {
                    "entities": [ref_entity.id],
                    "attrinfo": [],
                    "has_referral": True,
                    "referral_name": "hogefuga",
                    "export_style": "csv",
                }
            ),
            "application/json",
        )
        self.assertEqual(resp.status_code, 200)

        csv_contents = [x for x in Job.objects.last().get_cache().splitlines() if x]
        self.assertEqual(len(csv_contents), 1)

    @patch(
        "entry.tasks.export_search_result_v2.delay", Mock(side_effect=tasks.export_search_result_v2)
    )
    def test_export_advanced_search_result_with_no_permission(self):
        admin = self._create_user("admin", is_superuser=True)

        entry = Entry.objects.create(name="private", schema=self.entity, created_user=admin)
        entry.is_public = False
        entry.save(update_fields=["is_public"])
        entry.register_es()

        self.client.post(
            "/entry/api/v2/advanced_search_result_export/",
            json.dumps(
                {
                    "entities": [self.entity.id],
                    "attrinfo": [{"name": "text"}],
                    "export_style": "csv",
                }
            ),
            "application/json",
        )

        csv_contents = [x for x in Job.objects.last().get_cache().splitlines() if x]
        self.assertEqual(len(csv_contents), 2)
        self.assertEqual(csv_contents[0], "Name,Entity,text")
        self.assertEqual(csv_contents[1], "private,test-entity,")

    @patch(
        "entry.tasks.export_search_result_v2.delay", Mock(side_effect=tasks.export_search_result_v2)
    )
    def test_show_advanced_search_results_csv_escape(self):
        user = self._create_user("admin", is_superuser=True)

        dummy_entity = Entity.objects.create(name="Dummy", created_user=user)
        dummy_entry = Entry(name='D,U"MM"Y', schema=dummy_entity, created_user=user)
        dummy_entry.save()

        CASES = [
            [AttrType.STRING, 'raison,de"tre', '"raison,de""tre"'],
            [AttrType.OBJECT, dummy_entry, '"D,U""MM""Y"'],
            [AttrType.TEXT, "1st line\r\n2nd line", '"1st line' + "\r\n" + '2nd line"'],
            [AttrType.NAMED_OBJECT, {"key": dummy_entry}, '"key: D,U""MM""Y"'],
            [AttrType.ARRAY_STRING, ["one", "two", "three"], '"one\nthree\ntwo"'],
            [AttrType.ARRAY_OBJECT, [dummy_entry], '"D,U""MM""Y"'],
            [AttrType.ARRAY_NAMED_OBJECT, [{"key1": dummy_entry}], '"key1: D,U""MM""Y"'],
        ]

        for type, value, expected in CASES:
            # setup data
            type_name = type.name
            attr_name = type_name + ',"ATTR"'

            test_entity = Entity.objects.create(name="TestEntity_" + type_name, created_user=user)

            test_entity_attr = EntityAttr.objects.create(
                name=attr_name,
                type=type,
                created_user=user,
                parent_entity=test_entity,
            )

            test_entity.attrs.add(test_entity_attr)
            test_entity.save()

            test_entry = Entry.objects.create(
                name=type_name + ',"ENTRY"', schema=test_entity, created_user=user
            )
            test_entry.save()

            test_attr = Attribute.objects.create(
                name=attr_name,
                schema=test_entity_attr,
                created_user=user,
                parent_entry=test_entry,
            )

            test_attr.save()
            test_entry.attrs.add(test_attr)
            test_entry.save()

            test_val = None

            if type & AttrType._ARRAY == 0:
                match type:
                    case AttrType.STRING:
                        test_val = AttributeValue.create(user=user, attr=test_attr, value=value)
                    case AttrType.OBJECT:
                        test_val = AttributeValue.create(user=user, attr=test_attr, referral=value)
                    case AttrType.TEXT:
                        test_val = AttributeValue.create(user=user, attr=test_attr, value=value)
                    case AttrType.NAMED_OBJECT:
                        [(k, v)] = value.items()
                        test_val = AttributeValue.create(
                            user=user, attr=test_attr, value=k, referral=v
                        )
            else:
                test_val = AttributeValue.create(user=user, attr=test_attr)
                test_val.set_status(AttributeValue.STATUS_DATA_ARRAY_PARENT)
                for child in value:
                    test_val_child = None

                    match type:
                        case AttrType.ARRAY_STRING:
                            test_val_child = AttributeValue.create(
                                user=user, attr=test_attr, value=child
                            )
                        case AttrType.ARRAY_OBJECT:
                            test_val_child = AttributeValue.create(
                                user=user, attr=test_attr, referral=child
                            )
                        case AttrType.ARRAY_NAMED_OBJECT:
                            [(k, v)] = child.items()
                            test_val_child = AttributeValue.create(
                                user=user, attr=test_attr, value=k, referral=v
                            )

                    test_val.data_array.add(test_val_child)

            test_val.save()
            test_attr.values.add(test_val)
            test_attr.save()

            test_entry.register_es()

            resp = self.client.post(
                "/entry/api/v2/advanced_search_result_export/",
                json.dumps(
                    {
                        "entities": [test_entity.id],
                        "attrinfo": [{"name": test_attr.name, "keyword": ""}],
                        "export_style": "csv",
                    }
                ),
                "application/json",
            )
            self.assertEqual(resp.status_code, 200)

            content = Job.objects.last().get_cache()
            header = content.splitlines()[0]
            self.assertEqual(header, 'Name,Entity,"%s,""ATTR"""' % type_name)

            data = content.replace(header, "", 1).strip()
            self.assertEqual(data, '"%s,""ENTRY""",%s,%s' % (type_name, test_entity.name, expected))

    @patch("entry.tasks.import_entries_v2.delay", Mock(side_effect=tasks.import_entries_v2))
    @patch(
        "entry.tasks.export_search_result_v2.delay", Mock(side_effect=tasks.export_search_result_v2)
    )
    def test_yaml_export(self):
        user = self.admin_login()

        # create entity
        entity_ref = Entity.objects.create(name="RefEntity", created_user=user)
        entry_ref = Entry.objects.create(name="ref", schema=entity_ref, created_user=user)
        entry_group = Group.objects.create(name="group")
        entry_role = Role.objects.create(name="role")

        attr_info = {
            "str": {
                "type": AttrType.STRING,
                "value": "foo",
                "invalid_values": [123, entry_ref, True],
            },
            "obj": {"type": AttrType.OBJECT, "value": str(entry_ref.id)},
            "name": {
                "type": AttrType.NAMED_OBJECT,
                "value": {"name": "bar", "id": str(entry_ref.id)},
            },
            "bool": {"type": AttrType.BOOLEAN, "value": False},
            "arr_str": {
                "type": AttrType.ARRAY_STRING,
                "value": ["foo", "bar", "baz"],
            },
            "arr_obj": {
                "type": AttrType.ARRAY_OBJECT,
                "value": [str(entry_ref.id)],
            },
            "arr_name": {
                "type": AttrType.ARRAY_NAMED_OBJECT,
                "value": [
                    {"name": "hoge", "id": str(entry_ref.id)},
                    {"name": "fuga", "boolean": False},  # specify boolean parameter
                ],
            },
            "group": {
                "type": AttrType.GROUP,
                "value": str(entry_group.id),
            },
            "arr_group": {
                "type": AttrType.ARRAY_GROUP,
                "value": [str(entry_group.id)],
            },
            "role": {
                "type": AttrType.ROLE,
                "value": str(entry_role.id),
            },
            "arr_role": {
                "type": AttrType.ARRAY_ROLE,
                "value": [str(entry_role.id)],
            },
            "date": {"type": AttrType.DATE, "value": date(2020, 1, 1)},
        }
        entities = []
        for index in range(2):
            entity = Entity.objects.create(name="Entity-%d" % index, created_user=user)
            for attr_name, info in attr_info.items():
                attr = EntityAttr.objects.create(
                    name=attr_name,
                    type=info["type"],
                    created_user=user,
                    parent_entity=entity,
                )

                if info["type"] & AttrType.OBJECT:
                    attr.referral.add(entity_ref)

                entity.attrs.add(attr)

            # create an entry of Entity
            for e_index in range(2):
                entry = Entry.objects.create(
                    name="e-%d" % e_index, schema=entity, created_user=user
                )
                entry.complement_attrs(user)

                for attr_name, info in attr_info.items():
                    attr = entry.attrs.get(name=attr_name)
                    attrv = attr.add_value(user, info["value"])

                entry.register_es()

            entities.append(entity)

        resp = self.client.post(
            "/entry/api/v2/advanced_search_result_export/",
            json.dumps(
                {
                    "entities": [x.id for x in Entity.objects.filter(name__regex="^Entity-")],
                    "attrinfo": [{"name": x, "keyword": ""} for x in attr_info.keys()],
                    "export_style": "yaml",
                }
            ),
            "application/json",
        )
        self.assertEqual(resp.status_code, 200)

        resp_data = yaml.load(Job.objects.last().get_cache(), Loader=yaml.FullLoader)
        for index in range(2):
            entity = Entity.objects.get(name="Entity-%d" % index)
            found = next(filter(lambda x: x["entity"] == entity.name, resp_data), None)
            self.assertEqual(len(found["entries"]), Entry.objects.filter(schema=entity).count())
            for e_data in found["entries"]:
                self.assertTrue(e_data["name"] in ["e-0", "e-1"])
                self.assertTrue(all([a["name"] in attr_info.keys() for a in e_data["attrs"]]))

        self.assertEqual(
            next(filter(lambda x: x["entity"] == "Entity-0", resp_data), None)["entries"][0][
                "attrs"
            ],
            [
                {"name": "str", "value": "foo"},
                {"name": "obj", "value": {"entity": "RefEntity", "name": "ref"}},
                {"name": "name", "value": {"bar": {"entity": "RefEntity", "name": "ref"}}},
                {"name": "bool", "value": False},
                {"name": "arr_str", "value": ["foo", "bar", "baz"]},
                {"name": "arr_obj", "value": [{"entity": "RefEntity", "name": "ref"}]},
                {
                    "name": "arr_name",
                    "value": [
                        {"hoge": {"entity": "RefEntity", "name": "ref"}},
                        {"fuga": None},
                    ],
                },
                {"name": "group", "value": "group"},
                {"name": "arr_group", "value": ["group"]},
                {"name": "role", "value": "role"},
                {"name": "arr_role", "value": ["role"]},
                {"name": "date", "value": "2020-01-01"},
            ],
        )

        # Checked to be able to import exported data
        entry_another_ref = Entry.objects.create(
            name="another_ref", schema=entity_ref, created_user=user
        )
        new_group = Group.objects.create(name="new_group")
        new_role = Role.objects.create(name="new_role")
        new_attr_values = [
            {"name": "str", "value": "bar"},
            {"name": "obj", "value": {"entity": "RefEntity", "name": "another_ref"}},
            {"name": "name", "value": {"hoge": {"entity": "RefEntity", "name": "another_ref"}}},
            {"name": "bool", "value": True},
            {"name": "arr_str", "value": ["hoge", "fuga"]},
            {"name": "arr_obj", "value": [{"entity": "RefEntity", "name": "another_ref"}]},
            {
                "name": "arr_name",
                "value": [
                    {"foo": {"entity": "RefEntity", "name": "another_ref"}},
                    {"bar": {"entity": "RefEntity", "name": "ref"}},
                ],
            },
            {"name": "group", "value": "new_group"},
            {"name": "arr_group", "value": ["new_group"]},
            {"name": "role", "value": "new_role"},
            {"name": "arr_role", "value": ["new_role"]},
            {"name": "date", "value": "1999-01-01"},
        ]
        resp_data = [
            next(filter(lambda x: x["entity"] == "Entity-0", resp_data), {}),
            {
                "entity": "Entity-1",
                "entries": [
                    {
                        "attrs": new_attr_values,
                        "name": "e-100",
                    },
                ],
            },
        ]

        resp = self.client.post("/entry/api/v2/import/", yaml.dump(resp_data), "application/yaml")
        self.assertEqual(resp.status_code, 200)

        self.assertEqual(entry_another_ref.get_referred_objects().count(), 1)

        updated_entry = entry_another_ref.get_referred_objects().first()
        entity1 = next(filter(lambda x: x["entity"] == "Entity-1", resp_data), None)
        self.assertIsNotNone(entity1)
        self.assertEqual(updated_entry.name, entity1["entries"][0]["name"])

        for attr in new_attr_values:
            attr_name, value_info = attr["name"], attr["value"]
            attrv = updated_entry.attrs.get(name=attr_name).get_latest_value()

            if attr_name == "str":
                self.assertEqual(attrv.value, value_info)
            elif attr_name == "obj":
                self.assertEqual(attrv.referral.id, entry_another_ref.id)
            elif attr_name == "name":
                self.assertEqual(attrv.value, list(value_info.keys())[0])
                self.assertEqual(attrv.referral.id, entry_another_ref.id)
            elif attr_name == "bool":
                self.assertTrue(attrv.boolean)
            elif attr_name == "arr_str":
                self.assertEqual(
                    sorted([x.value for x in attrv.data_array.all()]),
                    sorted(value_info),
                )
            elif attr_name == "arr_obj":
                self.assertEqual(
                    [x.referral.id for x in attrv.data_array.all()],
                    [entry_another_ref.id],
                )
            elif attr_name == "arr_name":
                self.assertEqual(
                    sorted([x.value for x in attrv.data_array.all()]),
                    sorted([list(x.keys())[0] for x in value_info]),
                )
                self.assertEqual(
                    sorted([x.referral.name for x in attrv.data_array.all()]),
                    sorted([list([xx["name"] for xx in x.values()])[0] for x in value_info]),
                )
            elif attr_name == "group":
                self.assertEqual(int(attrv.value), new_group.id)
            elif attr_name == "arr_group":
                self.assertEqual(
                    [int(x.value) for x in attrv.data_array.all()],
                    [new_group.id],
                )
            elif attr_name == "role":
                self.assertEqual(int(attrv.value), new_role.id)
            elif attr_name == "arr_role":
                self.assertEqual(
                    [int(x.value) for x in attrv.data_array.all()],
                    [new_role.id],
                )
            elif attr_name == "date":
                self.assertEqual(attrv.date, date(1999, 1, 1))

    @patch(
        "entry.tasks.export_search_result_v2.delay", Mock(side_effect=tasks.export_search_result_v2)
    )
    def test_duplicate_export(self):
        user = self.admin_login()

        entity = Entity.objects.create(name="Entity", created_user=user)
        export_params = {
            "entities": [entity.id],
            "attrinfo": [{"name": "attr", "keyword": "data-5"}],
            "is_all_entities": False,
            "export_style": "csv",
        }

        # create a job to export search result
        job = Job.new_export(user, params=export_params)

        # A request with same parameter which is under execution will be denied
        resp = self.client.post(
            "/entry/api/v2/advanced_search_result_export/",
            json.dumps(export_params, sort_keys=True),
            "application/json",
        )
        self.assertEqual(resp.status_code, 400)

        # A request with another condition will be accepted
        new_export_params = dict(export_params, **{"export_style": "yaml"})
        resp = self.client.post(
            "/entry/api/v2/advanced_search_result_export/",
            json.dumps(new_export_params, sort_keys=True),
            "application/json",
        )
        self.assertEqual(resp.status_code, 200)

        # When the job is finished, the processing is passed.
        job.status = JobStatus.DONE
        job.save(update_fields=["status"])
        resp = self.client.post(
            "/entry/api/v2/advanced_search_result_export/",
            json.dumps(export_params, sort_keys=True),
            "application/json",
        )
        self.assertEqual(resp.status_code, 200)

    @patch(
        "entry.tasks.export_search_result_v2.delay", Mock(side_effect=tasks.export_search_result_v2)
    )
    def test_export_with_hint_entry_name(self):
        admin = self._create_user("admin", is_superuser=True)

        entity = Entity.objects.create(name="Entity", created_user=admin)
        for name in ["foo", "bar", "baz"]:
            Entry.objects.create(name=name, schema=entity, created_user=admin).register_es()

        resp = self.client.post(
            "/entry/api/v2/advanced_search_result_export/",
            json.dumps(
                {
                    "entities": [entity.id],
                    "attrinfo": [],
                    "entry_name": "ba",
                    "export_style": "yaml",
                }
            ),
            "application/json",
        )
        self.assertEqual(resp.status_code, 200)

        resp_data = yaml.load(Job.objects.last().get_cache(), Loader=yaml.FullLoader)
        self.assertEqual(len(resp_data[0]["entries"]), 2)
        self.assertEqual([x["name"] for x in resp_data[0]["entries"]], ["bar", "baz"])

    @patch(
        "entry.tasks.export_search_result_v2.delay", Mock(side_effect=tasks.export_search_result_v2)
    )
    def test_yaml_export_with_referral(self):
        user = self._create_user("admin", is_superuser=True)

        # initialize Entities
        ref_entity = Entity.objects.create(name="ReferredEntity", created_user=user)
        entity = Entity.objects.create(name="entity", created_user=user)
        entity_attr = EntityAttr.objects.create(
            name="attr_ref",
            type=AttrType.OBJECT,
            created_user=user,
            parent_entity=entity,
        )
        entity_attr.referral.add(ref_entity)
        entity.attrs.add(entity_attr)

        # initialize Entries
        ref_entry = Entry.objects.create(name="ref", schema=ref_entity, created_user=user)
        ref_entry.register_es()

        entry = Entry.objects.create(name="entry", schema=entity, created_user=user)
        entry.complement_attrs(user)
        entry.attrs.first().add_value(user, ref_entry)
        entry.register_es()

        resp = self.client.post(
            "/entry/api/v2/advanced_search_result_export/",
            json.dumps(
                {
                    "entities": [ref_entity.id],
                    "attrinfo": [],
                    "export_style": "yaml",
                    "has_referral": True,
                }
            ),
            "application/json",
        )
        self.assertEqual(resp.status_code, 200)

        resp_data = yaml.load(Job.objects.last().get_cache(), Loader=yaml.FullLoader)
        referred_entity = next(filter(lambda x: x["entity"] == "ReferredEntity", resp_data), None)
        self.assertIsNotNone(referred_entity)
        referrals = referred_entity["entries"][0]["referrals"]
        self.assertEqual(len(referrals), 1)
        self.assertEqual(referrals[0]["entity"], "entity")
        self.assertEqual(referrals[0]["entry"], "entry")

    @patch(
        "entry.tasks.export_search_result_v2.delay", Mock(side_effect=tasks.export_search_result_v2)
    )
    def test_export_advanced_search_result_with_no_value(self):
        admin = self._create_user("admin", is_superuser=True)

        entity: Entity = self.create_entity(
            **{
                "user": admin,
                "name": "test-entity",
                "attrs": self.ALL_TYPED_ATTR_PARAMS_FOR_CREATING_ENTITY,
            }
        )
        entry = Entry.objects.create(name="test-entry", schema=entity, created_user=admin)
        entry.complement_attrs(admin)
        entry.register_es()

        results = [
            {"column": "val", "csv": "", "yaml": ""},
            {"column": "vals", "csv": "", "yaml": []},
            {"column": "ref", "csv": "", "yaml": None},
            {"column": "refs", "csv": "", "yaml": []},
            {"column": "name", "csv": ": ", "yaml": {}},
            {"column": "names", "csv": "", "yaml": []},
            {"column": "group", "csv": "", "yaml": None},
            {"column": "groups", "csv": "", "yaml": []},
            {"column": "bool", "csv": "False", "yaml": False},
            {"column": "text", "csv": "", "yaml": ""},
            {"column": "date", "csv": "", "yaml": None},
            {"column": "role", "csv": "", "yaml": None},
            {"column": "roles", "csv": "", "yaml": []},
            {"column": "datetime", "csv": "", "yaml": None},
        ]

        # send request to export data
        resp = self.client.post(
            "/entry/api/v2/advanced_search_result_export/",
            json.dumps(
                {
                    "entities": [entity.id],
                    "attrinfo": [
                        {"name": x["name"]} for x in self.ALL_TYPED_ATTR_PARAMS_FOR_CREATING_ENTITY
                    ],
                    "export_style": "csv",
                }
            ),
            "application/json",
        )
        self.assertEqual(resp.status_code, 200)

        # verifying result
        csv_contents = [x for x in Job.objects.last().get_cache().splitlines() if x]
        self.assertEqual(
            csv_contents[0], "Name,Entity,%s" % ",".join([x["column"] for x in results])
        )
        self.assertEqual(
            csv_contents[1], "test-entry,test-entity,%s" % ",".join([x["csv"] for x in results])
        )

        # send request to export data
        resp = self.client.post(
            "/entry/api/v2/advanced_search_result_export/",
            json.dumps(
                {
                    "entities": [entity.id],
                    "attrinfo": [
                        {"name": x["name"]} for x in self.ALL_TYPED_ATTR_PARAMS_FOR_CREATING_ENTITY
                    ],
                    "export_style": "yaml",
                }
            ),
            "application/json",
        )
        self.assertEqual(resp.status_code, 200)

        # verifying result
        yaml_contents = yaml.load(Job.objects.last().get_cache(), Loader=yaml.FullLoader)
        self.assertEqual(
            yaml_contents[0]["entries"][0]["attrs"],
            [{"name": x["column"], "value": x["yaml"]} for x in results],
        )

    @patch(
        "entry.tasks.export_search_result_v2.delay", Mock(side_effect=tasks.export_search_result_v2)
    )
    def test_export_with_all_entities(self):
        self.add_entry(self.user, "Entry", self.entity, values={"val": "hoge"})

        resp = self.client.post(
            "/entry/api/v2/advanced_search_result_export/",
            json.dumps(
                {
                    "entities": [],
                    "attrinfo": [{"name": "hoge"}],
                    "is_all_entities": "true",
                    "export_style": "yaml",
                }
            ),
            "application/json",
        )
        self.assertEqual(resp.status_code, 400)
        self.assertEqual(
            resp.json(),
            {
                "non_field_errors": [
                    {
                        "code": "AE-121000",
                        "message": "Invalid value for attribute parameter",
                    }
                ]
            },
        )

        resp = self.client.post(
            "/entry/api/v2/advanced_search_result_export/",
            json.dumps(
                {
                    "entities": [],
                    "attrinfo": [{"name": "val"}],
                    "is_all_entities": "true",
                    "export_style": "yaml",
                }
            ),
            "application/json",
        )

        self.assertEqual(resp.status_code, 200)
        resp_data = yaml.load(Job.objects.last().get_cache(), Loader=yaml.FullLoader)
        self.assertEqual(
            resp_data,
            [
                {
                    "entity": "ref_entity",
                    "entries": [
                        {"attrs": [{"name": "val", "value": ""}], "name": "r-0", "referrals": None}
                    ],
                },
                {
                    "entity": "test-entity",
                    "entries": [
                        {
                            "attrs": [{"name": "val", "value": "hoge"}],
                            "name": "Entry",
                            "referrals": None,
                        }
                    ],
                },
            ],
        )

    def test_advanced_search_chain(self):
        ref_entry = self.add_entry(self.user, "RefEntry", self.ref_entity, values={"val": "hoge"})
        entry = self.add_entry(
            self.user,
            "Entry",
            self.entity,
            values={
                "ref": ref_entry.id,
            },
        )

        params = {
            "entities": [self.entity.id],
            "attrs": [{"name": "ref", "attrs": [{"name": "val", "value": "hoge"}]}],
        }
        resp = self.client.post(
            "/entry/api/v2/advanced_search_chain/", json.dumps(params), "application/json"
        )
        self.assertEqual(resp.status_code, 200)
        self.assertEqual(
            resp.json(),
            [
                {
                    "id": entry.id,
                    "name": "Entry",
                    "schema": {
                        "id": entry.schema.id,
                        "name": "test-entity",
                        "is_public": True,
                    },
                    "is_active": True,
                    "deleted_user": None,
                    "deleted_time": None,
                    "updated_time": entry.updated_time.astimezone(self.TZ_INFO).isoformat(),
                },
            ],
        )

        # empty result case
        params = {
            "entities": [self.entity.id],
            "attrs": [{"name": "ref", "attrs": [{"name": "val", "value": "fuga"}]}],
        }
        resp = self.client.post(
            "/entry/api/v2/advanced_search_chain/", json.dumps(params), "application/json"
        )
        self.assertEqual(resp.status_code, 200)
        self.assertEqual(resp.json(), [])

        # bad request case
        params = {
            "entities": [self.entity.id],
            "attrs": [{"name": "ref", "attrs": [{"value": "fuga"}]}],
        }
        resp = self.client.post(
            "/entry/api/v2/advanced_search_chain/", json.dumps(params), "application/json"
        )
        self.assertEqual(resp.status_code, 400)
        self.assertEqual(
            resp.json(),
            {
                "non_field_errors": [
                    {
                        "code": "AE-121000",
                        "message": "Invalid condition({'value': 'fuga'}) was specified",
                    }
                ]
            },
        )

    def test_entry_history(self):
        values = {
            "val": {"value": "hoge", "result": {"as_string": "hoge"}},
            "vals": {"value": ["foo", "bar"], "result": {"as_array_string": ["foo", "bar"]}},
            "ref": {
                "value": self.ref_entry.id,
                "result": {
                    "as_object": {
                        "id": self.ref_entry.id,
                        "name": self.ref_entry.name,
                        "schema": {
                            "id": self.ref_entry.schema.id,
                            "name": self.ref_entry.schema.name,
                        },
                    },
                },
            },
            "refs": {
                "value": [self.ref_entry.id],
                "result": {
                    "as_array_object": [
                        {
                            "id": self.ref_entry.id,
                            "name": self.ref_entry.name,
                            "schema": {
                                "id": self.ref_entry.schema.id,
                                "name": self.ref_entry.schema.name,
                            },
                        }
                    ]
                },
            },
            "name": {
                "value": {"name": "hoge", "id": self.ref_entry.id},
                "result": {
                    "as_named_object": {
                        "name": "hoge",
                        "object": {
                            "id": self.ref_entry.id,
                            "name": self.ref_entry.name,
                            "schema": {
                                "id": self.ref_entry.schema.id,
                                "name": self.ref_entry.schema.name,
                            },
                        },
                    },
                },
            },
            "names": {
                "value": [{"name": "foo", "id": self.ref_entry.id}],
                "result": {
                    "as_array_named_object": [
                        {
                            "name": "foo",
                            "object": {
                                "id": self.ref_entry.id,
                                "name": self.ref_entry.name,
                                "schema": {
                                    "id": self.ref_entry.schema.id,
                                    "name": self.ref_entry.schema.name,
                                },
                            },
                        },
                    ]
                },
            },
            "group": {
                "value": self.group.id,
                "result": {
                    "as_group": {
                        "id": self.group.id,
                        "name": self.group.name,
                    },
                },
            },
            "groups": {
                "value": [self.group.id],
                "result": {
                    "as_array_group": [
                        {
                            "id": self.group.id,
                            "name": self.group.name,
                        }
                    ]
                },
            },
            "role": {
                "value": self.role.id,
                "result": {
                    "as_role": {
                        "id": self.role.id,
                        "name": self.role.name,
                    },
                },
            },
            "roles": {
                "value": [self.role.id],
                "result": {
                    "as_array_role": [
                        {
                            "id": self.role.id,
                            "name": self.role.name,
                        }
                    ]
                },
            },
            "text": {"value": "fuga", "result": {"as_string": "fuga"}},
            "bool": {"value": False, "result": {"as_boolean": False}},
            "date": {"value": "2018-12-31", "result": {"as_string": "2018-12-31"}},
            "datetime": {
                "value": "2018-12-31T00:00:00+00:00",
                "result": {"as_string": "2018-12-31T00:00:00Z"},
            },
        }
        entry = self.add_entry(
            self.user, "Entry", self.entity, values={x: values[x]["value"] for x in values.keys()}
        )
        resp = self.client.get("/entry/api/v2/%s/histories/" % entry.id)
        self.assertEqual(resp.status_code, 200)
        self.assertEqual(resp.json()["count"], 19)
        attrv = entry.get_attrv("datetime")
        self.assertEqual(
            resp.json()["results"][0],
            {
                "created_time": attrv.created_time.astimezone(self.TZ_INFO).isoformat(),
                "created_user": "guest",
                "curr_value": {"as_string": "2018-12-31T00:00:00Z"},
                "id": attrv.id,
                "parent_attr": {"id": attrv.parent_attr.id, "name": "datetime"},
                "prev_id": None,
                "prev_value": None,
<<<<<<< HEAD
                "type": AttrType.DATETIME,
=======
                "type": AttrType.DATE,
>>>>>>> d73b813c
            },
        )

        for name in values.keys():
            attr: Attribute = entry.attrs.get(schema__name=name)
            attrv: AttributeValue = attr.get_latest_value()
            self.assertEqual(
                next(filter(lambda x: x["id"] == attrv.id, resp.json()["results"]))["curr_value"],
                values[name]["result"],
            )

        # check order by created_time
        attr = entry.attrs.get(schema__name="vals")
        attr.add_value(self.user, ["hoge", "fuga"])

        resp = self.client.get("/entry/api/v2/%s/histories/" % entry.id)
        self.assertEqual(resp.status_code, 200)
        self.assertEqual(resp.json()["count"], 20)
        self.assertEqual(resp.json()["results"][0]["parent_attr"]["name"], "vals")
        self.assertEqual(
            resp.json()["results"][0]["curr_value"]["as_array_string"], ["hoge", "fuga"]
        )
        self.assertEqual(resp.json()["results"][0]["prev_value"]["as_array_string"], ["foo", "bar"])

    def test_entry_history_without_permission(self):
        entry = self.add_entry(self.user, "Entry", self.entity, {}, False)

        # permission nothing entry
        resp = self.client.get("/entry/api/v2/%s/histories/" % entry.id)
        self.assertEqual(resp.status_code, 403)
        self.assertEqual(
            resp.json(),
            {
                "code": "AE-210000",
                "message": "You do not have permission to perform this action.",
            },
        )

        # permission readble entry
        self.role.users.add(self.user)
        entry.readable.roles.add(self.role)
        resp = self.client.get("/entry/api/v2/%d/histories/" % entry.id)
        self.assertEqual(resp.status_code, 200)

        # permission nothing entity attr
        entity_attr: EntityAttr = self.entity.attrs.get(name="val")
        entity_attr.is_public = False
        entity_attr.save()
        resp = self.client.get("/entry/api/v2/%d/histories/" % entry.id)
        self.assertEqual(resp.status_code, 200)
        self.assertFalse(
            any(
                [
                    x["parent_attr"]["name"] == "val"
                    for x in [result for result in resp.json()["results"]]
                ]
            )
        )

        # permission nothing entity attr
        entity_attr.readable.roles.add(self.role)
        resp = self.client.get("/entry/api/v2/%d/histories/" % entry.id)
        self.assertEqual(resp.status_code, 200)
        self.assertTrue(
            any(
                [
                    x["parent_attr"]["name"] == "val"
                    for x in [result for result in resp.json()["results"]]
                ]
            )
        )

    @patch("entry.tasks.delete_entry_v2.delay", Mock(side_effect=tasks.delete_entry_v2))
    def test_destroy_entries(self):
        entry1: Entry = self.add_entry(self.user, "entry1", self.entity)
        entry2: Entry = self.add_entry(self.user, "entry2", self.entity)

        resp = self.client.delete(
            "/entry/api/v2/bulk_delete/?ids=%s&ids=%s" % (entry1.id, entry2.id),
            None,
            "application/json",
        )
        self.assertEqual(resp.status_code, 204)
        self.assertEqual(resp.content, b"")

        entry1.refresh_from_db()
        entry2.refresh_from_db()
        self.assertRegex(entry1.name, "entry1_deleted_")
        self.assertFalse(entry1.is_active)
        self.assertEqual(entry1.deleted_user, self.user)
        self.assertIsNotNone(entry1.deleted_time)
        self.assertRegex(entry2.name, "entry2_deleted_")
        self.assertFalse(entry2.is_active)
        self.assertEqual(entry2.deleted_user, self.user)
        self.assertIsNotNone(entry2.deleted_time)

        resp = self.client.delete(
            "/entry/api/v2/bulk_delete/?ids=%s&ids=%s" % (entry1.id, entry2.id),
            None,
            "application/json",
        )
        self.assertEqual(resp.status_code, 404)

    def test_destroy_entries_without_permission(self):
        entry: Entry = self.add_entry(self.user, "entry", self.entity)

        # permission nothing entity
        self.entity.is_public = False
        self.entity.save()
        resp = self.client.delete(
            "/entry/api/v2/bulk_delete/?ids=%s" % entry.id, None, "application/json"
        )
        self.assertEqual(resp.status_code, 403)

        # permission readable entity
        self.role.users.add(self.user)
        self.entity.readable.roles.add(self.role)
        resp = self.client.delete(
            "/entry/api/v2/bulk_delete/?ids=%s" % entry.id, None, "application/json"
        )
        self.assertEqual(resp.status_code, 403)

        # permission writable entity
        self.entity.writable.roles.add(self.role)
        resp = self.client.delete(
            "/entry/api/v2/bulk_delete/?ids=%s" % entry.id, None, "application/json"
        )
        self.assertEqual(resp.status_code, 204)

        entry.restore()

        # permission nothing entry
        entry.is_public = False
        entry.save()
        resp = self.client.delete(
            "/entry/api/v2/bulk_delete/?ids=%s" % entry.id, None, "application/json"
        )
        self.assertEqual(resp.status_code, 403)

        # permission readable entry
        entry.readable.roles.add(self.role)
        resp = self.client.delete(
            "/entry/api/v2/bulk_delete/?ids=%s" % entry.id, None, "application/json"
        )
        self.assertEqual(resp.status_code, 403)

        # permission writable entry
        entry.writable.roles.add(self.role)
        resp = self.client.delete(
            "/entry/api/v2/bulk_delete/?ids=%s" % entry.id, None, "application/json"
        )
        self.assertEqual(resp.status_code, 204)

    def test_destory_entries_with_invalid_param(self):
        resp = self.client.delete(
            "/entry/api/v2/bulk_delete/?ids=%s" % "hoge", None, "application/json"
        )
        self.assertEqual(resp.status_code, 400)

        resp = self.client.delete(
            "/entry/api/v2/bulk_delete/?ids=%s" % 9999, None, "application/json"
        )
        self.assertEqual(resp.status_code, 404)

    @patch("entry.tasks.delete_entry_v2.delay", Mock(side_effect=tasks.delete_entry_v2))
    @mock.patch("airone.lib.custom_view.is_custom", mock.Mock(return_value=True))
    @mock.patch("airone.lib.custom_view.call_custom")
    def test_destroy_entries_with_custom_view(self, mock_call_custom):
        entry: Entry = self.add_entry(self.user, "entry", self.entity)

        def side_effect(handler_name, entity_name, user, entry):
            raise ValidationError("delete error")

        mock_call_custom.side_effect = side_effect
        resp = self.client.delete(
            "/entry/api/v2/bulk_delete/?ids=%s" % entry.id, None, "application/json"
        )
        self.assertEqual(resp.status_code, status.HTTP_204_NO_CONTENT)
        self.assertTrue(mock_call_custom.called)

        def side_effect(handler_name, entity_name, user, entry):
            self.assertTrue(handler_name in ["before_delete_entry_v2", "after_delete_entry_v2"])
            self.assertEqual(entity_name, self.entity.name)
            self.assertEqual(user, self.user)
            self.assertEqual(entry, entry)

        mock_call_custom.side_effect = side_effect
        resp = self.client.delete(
            "/entry/api/v2/bulk_delete/?ids=%s" % entry.id, None, "application/json"
        )
        self.assertEqual(resp.status_code, status.HTTP_204_NO_CONTENT)
        self.assertTrue(mock_call_custom.called)

    @patch("entry.tasks.delete_entry_v2.delay", Mock(side_effect=tasks.delete_entry_v2))
    @mock.patch("entry.tasks.notify_delete_entry.delay")
    def test_destroy_entries_notify(self, mock_task):
        entry: Entry = self.add_entry(self.user, "entry", self.entity)
        self.client.delete("/entry/api/v2/bulk_delete/?ids=%s" % entry.id, None, "application/json")

        self.assertTrue(mock_task.called)<|MERGE_RESOLUTION|>--- conflicted
+++ resolved
@@ -14,14 +14,6 @@
 from airone.lib.test import AironeViewTest
 from airone.lib.types import (
     AttrType,
-<<<<<<< HEAD
-    AttrTypeArrNamedObj,
-    AttrTypeArrObj,
-    AttrTypeArrStr,
-    AttrTypeNamedObj,
-    AttrTypeObj,
-=======
->>>>>>> d73b813c
     AttrTypeStr,
     AttrTypeValue,
 )
@@ -4582,11 +4574,7 @@
                 "parent_attr": {"id": attrv.parent_attr.id, "name": "datetime"},
                 "prev_id": None,
                 "prev_value": None,
-<<<<<<< HEAD
                 "type": AttrType.DATETIME,
-=======
-                "type": AttrType.DATE,
->>>>>>> d73b813c
             },
         )
 
