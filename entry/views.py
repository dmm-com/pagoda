--- conflicted
+++ resolved
@@ -2,37 +2,13 @@
 from datetime import datetime
 from urllib.parse import urlencode
 
-<<<<<<< HEAD
-import custom_view
 import yaml
-from airone.lib.acl import ACLType
-from airone.lib.elasticsearch import prepend_escape_character
-from airone.lib.http import (
-    HttpResponseSeeOther,
-    get_obj_with_check_perm,
-    http_file_upload,
-    http_get,
-    http_post,
-    render,
-)
-from airone.lib.types import AttrTypeValue
-=======
-import yaml
->>>>>>> b0d2777c
 from django.core.paginator import EmptyPage, PageNotAnInteger, Paginator
 from django.db.models import Q
 from django.http import HttpResponse
 from django.http.response import JsonResponse
 from django.shortcuts import redirect
 from django.urls import reverse
-<<<<<<< HEAD
-from entity.models import Entity
-from group.models import Group
-from job.models import Job
-from user.models import User
-
-from entry.models import Attribute, AttributeValue, Entry
-=======
 
 import custom_view
 from airone.lib.acl import ACLType
@@ -50,7 +26,7 @@
 from entry.models import Attribute, AttributeValue, Entry
 from group.models import Group
 from job.models import Job
->>>>>>> b0d2777c
+from user.models import User
 
 from .settings import CONFIG
 
