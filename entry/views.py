import yaml
import json
import re

import custom_view

from django.http import HttpResponse
from django.http.response import JsonResponse
from django.db.models import Q
from django.core.paginator import Paginator, PageNotAnInteger, EmptyPage
from django.shortcuts import redirect
from django.urls import reverse
from urllib.parse import urlencode
from datetime import datetime

from airone.lib.elasticsearch import prepend_escape_character
<<<<<<< HEAD
from airone.lib.http import http_get, http_post, get_obj_with_check_perm, render
=======
from airone.lib.http import (
    http_get,
    http_post,
    get_object_with_check_permission,
    render,
)
>>>>>>> f2ad7a14
from airone.lib.http import http_file_upload
from airone.lib.http import HttpResponseSeeOther
from airone.lib.types import AttrTypeValue
from airone.lib.acl import ACLType

from entity.models import Entity
from entry.models import Entry, Attribute, AttributeValue
from job.models import Job, JobOperation
from group.models import Group
from .settings import CONFIG


def _validate_input(recv_data, obj):
    def _has_data(value):
        return "data" in value and value["data"] != "" and value["data"] is not None

    def _has_referral(value):
        if isinstance(value["data"], int):
            return value["data"] > 0
        elif isinstance(value["data"], str):
            try:
                return value["data"].isnumeric() and int(value["data"]) > 0
            except ValueError:
                return False
        else:
            return False

    for attr_data in recv_data["attrs"]:
        if isinstance(obj, Entry):
            attr = None
            if attr_data["id"]:
                attr = obj.attrs.filter(id=attr_data["id"]).first()

            if attr:
                attr = attr.schema
            elif attr_data["entity_attr_id"]:
                attr = obj.schema.attrs.filter(id=attr_data["entity_attr_id"]).first()

        if isinstance(obj, Entity):
            attr = obj.attrs.filter(id=attr_data["id"]).first()

        if not attr:
            return HttpResponse("Specified attribute is invalid", status=400)

        if attr.is_mandatory:
            # This checks whether valid data is passed
            is_valid = attr_data["value"] and all([_has_data(x) for x in attr_data["value"]])

            # This checks whether valid referral parameter is passed
            if is_valid and attr.type & AttrTypeValue["object"]:
                is_valid &= all([_has_referral(x) for x in attr_data["value"]])

            # This checks whether valid referral_key parameter is passed
            if attr.type & AttrTypeValue["named"]:
                is_valid |= attr_data["referral_key"] and all(
                    [_has_data(x) for x in attr_data["referral_key"]]
                )

            if not is_valid:
                return HttpResponse("You have to specify value at mandatory parameters", status=400)

        # Checks specified value exceeds the limit of AttributeValue
        if any(
            [
                len(str(y["data"]).encode("utf-8")) > AttributeValue.MAXIMUM_VALUE_SIZE
                for y in attr_data["value"]
            ]
        ):
            return HttpResponse("Passed value is exceeded the limit", status=400)

        # Check date value format
        if attr.type & AttrTypeValue["date"]:
            try:
                [
                    datetime.strptime(str(i["data"]), "%Y-%m-%d")
                    for i in attr_data["value"]
                    if i["data"]
                ]
            except ValueError:
                return HttpResponse("Incorrect data format in date", status=400)


@http_get
def index(request, entity_id):
    entity, error = get_obj_with_check_perm(request.user, Entity, entity_id, ACLType.Readable)
    if error:
        return error

    page = request.GET.get("page", 1)
    keyword = request.GET.get("keyword", None)

    if custom_view.is_custom("list_entry_without_context", entity.name):
        # show custom view without context
        resp = custom_view.call_custom("list_entry_without_context", entity.name, request, entity)
        if resp:
            return resp

    if keyword:
        name_pattern = prepend_escape_character(CONFIG.ESCAPE_CHARACTERS_ENTRY_LIST, keyword)
        entries = Entry.objects.order_by("name").filter(
            schema=entity, is_active=True, name__iregex=name_pattern
        )
    else:
        entries = Entry.objects.order_by("name").filter(schema=entity, is_active=True)

    p = Paginator(entries, CONFIG.MAX_LIST_ENTRIES)
    try:
        page_obj = p.page(page)
    except PageNotAnInteger:
        return HttpResponse("Invalid page number. It must be unsigned integer", status=400)
    except EmptyPage:
        return HttpResponse("Invalid page number. The page doesn't have anything", status=400)

    context = {
        "entity": entity,
        "keyword": keyword,
        "page_obj": page_obj,
    }

    if custom_view.is_custom("list_entry", entity.name):
        # list custom view
        return custom_view.call_custom("list_entry", entity.name, request, entity, context)
    else:
        # list ordinal view
        return render(request, "list_entry.html", context)


@http_get
def create(request, entity_id):
    entity, error = get_obj_with_check_perm(request.user, Entity, entity_id, ACLType.Writable)
    if error:
        return error

    if custom_view.is_custom("create_entry_without_context", entity.name):
        # show custom view
        return custom_view.call_custom(
<<<<<<< HEAD
            "create_entry_without_context", entity.name, request, request.user, entity)

    context = {
        'entity': entity,
        'form_url': '/entry/do_create/%s/' % entity.id,
        'redirect_url': '/entry/%s' % entity.id,
        'groups': Group.objects.filter(is_active=True),
        'attributes': [{
            'entity_attr_id': x.id,
            'id': x.id,
            'type': x.type,
            'name': x.name,
            'is_mandatory': x.is_mandatory,
            'is_readble': True if request.user.has_permission(x, ACLType.Writable) else False
        } for x in entity.attrs.filter(is_active=True).order_by('index')]
=======
            "create_entry_without_context", entity.name, request, user, entity
        )

    context = {
        "entity": entity,
        "form_url": "/entry/do_create/%s/" % entity.id,
        "redirect_url": "/entry/%s" % entity.id,
        "groups": Group.objects.filter(is_active=True),
        "attributes": [
            {
                "entity_attr_id": x.id,
                "id": x.id,
                "type": x.type,
                "name": x.name,
                "is_mandatory": x.is_mandatory,
                "is_readble": True if user.has_permission(x, ACLType.Writable) else False,
            }
            for x in entity.attrs.filter(is_active=True).order_by("index")
        ],
>>>>>>> f2ad7a14
    }

    if custom_view.is_custom("create_entry", entity.name):
        # show custom view
        return custom_view.call_custom(
            "create_entry", entity.name, request, request.user, entity, context)
    else:
        return render(request, "create_entry.html", context)


@http_post(
    [
        {"name": "entry_name", "type": str, "checker": lambda x: x["entry_name"]},
        {
            "name": "attrs",
            "type": list,
            "meta": [
                {"name": "id", "type": str},
                {"name": "value", "type": list},
            ],
        },
    ]
)
def do_create(request, entity_id, recv_data):
    # get objects to be referred in the following processing
    entity, error = get_obj_with_check_perm(request.user, Entity, entity_id, ACLType.Writable)
    if error:
        return error

    # checks that a same name entry corresponding to the entity is existed, or not.
    if Entry.objects.filter(schema=entity_id, name=recv_data["entry_name"]).exists():
        return HttpResponse("Duplicate name entry is existed", status=400)

    # validate contexts of each attributes
    err = _validate_input(recv_data, entity)
    if err:
        return err

    if custom_view.is_custom("do_create_entry", entity.name):
        # resp is HttpReponse instance or its subclass (e.g. JsonResponse)
        resp = custom_view.call_custom(
<<<<<<< HEAD
            "do_create_entry", entity.name, request, recv_data, request.user, entity)
=======
            "do_create_entry", entity.name, request, recv_data, user, entity
        )
>>>>>>> f2ad7a14
        if resp:
            return resp

    # Create a new Entry object
<<<<<<< HEAD
    entry = Entry.objects.create(name=recv_data['entry_name'],
                                 created_user=request.user,
                                 schema=entity,
                                 status=Entry.STATUS_CREATING)
=======
    entry = Entry.objects.create(
        name=recv_data["entry_name"],
        created_user=user,
        schema=entity,
        status=Entry.STATUS_CREATING,
    )
>>>>>>> f2ad7a14

    # Create a new job to create entry and run it
    job_create_entry = Job.new_create(request.user, entry, params=recv_data)
    job_create_entry.run()

    return JsonResponse(
        {
            "entry_id": entry.id,
            "entry_name": entry.name,
        }
    )


@http_get
def edit(request, entry_id):
    entry, error = get_obj_with_check_perm(request.user, Entry, entry_id, ACLType.Writable)
    if error:
        return error

    # prevent to show edit page under the creating processing
    if entry.get_status(Entry.STATUS_CREATING):
        return HttpResponse("Target entry is now under processing", status=400)

    if not entry.is_active:
        return _redirect_restore_entry(entry)

    context = {
<<<<<<< HEAD
        'entry': entry,
        'groups': Group.objects.filter(is_active=True),
        'attributes': entry.get_available_attrs(request.user, ACLType.Writable),
        'form_url': '/entry/do_edit/%s' % entry.id,
        'redirect_url': '/entry/show/%s' % entry.id,
=======
        "entry": entry,
        "groups": Group.objects.filter(is_active=True),
        "attributes": entry.get_available_attrs(user, ACLType.Writable),
        "form_url": "/entry/do_edit/%s" % entry.id,
        "redirect_url": "/entry/show/%s" % entry.id,
>>>>>>> f2ad7a14
    }

    if custom_view.is_custom("edit_entry", entry.schema.name):
        # show custom view
        return custom_view.call_custom(
<<<<<<< HEAD
            "edit_entry", entry.schema.name, request, request.user, entry, context)
=======
            "edit_entry", entry.schema.name, request, user, entry, context
        )
>>>>>>> f2ad7a14
    else:
        return render(request, "edit_entry.html", context)


@http_post(
    [
        {"name": "entry_name", "type": str, "checker": lambda x: (x["entry_name"])},
        {
            "name": "attrs",
            "type": list,
            "meta": [
                {"name": "entity_attr_id", "type": str},
                {"name": "id", "type": str},
                {"name": "value", "type": list},
            ],
        },
    ]
)
def do_edit(request, entry_id, recv_data):
    entry, error = get_obj_with_check_perm(request.user, Entry, entry_id, ACLType.Writable)
    if error:
        return error

    # checks that a same name entry corresponding to the entity is existed.
    query = Q(schema=entry.schema, name=recv_data["entry_name"]) & ~Q(id=entry.id)
    if Entry.objects.filter(query).exists():
        return HttpResponse("Duplicate name entry is existed", status=400)

    # validate contexts of each attributes
    err = _validate_input(recv_data, entry)
    if err:
        return err

    if entry.get_status(Entry.STATUS_CREATING):
        return HttpResponse("Target entry is now under processing", status=400)

    if custom_view.is_custom("do_edit_entry", entry.schema.name):
        # resp is HttpReponse instance or its subclass (e.g. JsonResponse)
        resp = custom_view.call_custom(
            "do_edit_entry", entry.schema.name, request, recv_data, request.user, entry
        )
        if resp:
            return resp

    # update name of Entry object. If name would be updated, the elasticsearch data of entries that
    # refers this entry also be updated by creating REGISTERED_REFERRALS task.
    job_register_referrals = None
<<<<<<< HEAD
    if entry.name != recv_data['entry_name']:
        job_register_referrals = Job.new_register_referrals(request.user, entry)
=======
    if entry.name != recv_data["entry_name"]:
        job_register_referrals = Job.new_register_referrals(user, entry)
>>>>>>> f2ad7a14

    entry.name = recv_data["entry_name"]
    entry.save(update_fields=["name"])

    # set flags that indicates target entry is under processing
    entry.set_status(Entry.STATUS_EDITING)

    # Create new jobs to edit entry and notify it to registered webhook endpoint if it's necessary
    job_edit_entry = Job.new_edit(request.user, entry, params=recv_data)
    job_edit_entry.run()

    # running job of re-register referrals because of chaning entry's name
    if job_register_referrals:
        job_register_referrals.dependent_job = job_edit_entry
        job_register_referrals.run()

    return JsonResponse(
        {
            "entry_id": entry.id,
            "entry_name": entry.name,
        }
    )


@http_get
def show(request, entry_id):
    entry, error = get_obj_with_check_perm(request.user, Entry, entry_id, ACLType.Readable)
    if error:
        return error

    if entry.get_status(Entry.STATUS_CREATING):
        return HttpResponse("Target entry is now under processing", status=400)

    if not entry.is_active:
        return _redirect_restore_entry(entry)

    context = {
<<<<<<< HEAD
        'entry': entry,
        'attributes': entry.get_available_attrs(request.user),
=======
        "entry": entry,
        "attributes": entry.get_available_attrs(user),
>>>>>>> f2ad7a14
    }

    if custom_view.is_custom("show_entry", entry.schema.name):
        # show custom view
        return custom_view.call_custom(
<<<<<<< HEAD
            "show_entry", entry.schema.name, request, request.user, entry, context)
=======
            "show_entry", entry.schema.name, request, user, entry, context
        )
>>>>>>> f2ad7a14
    else:
        # show ordinal view
        return render(request, "show_entry.html", context)


@http_get
def history(request, entry_id):
    entry, error = get_obj_with_check_perm(request.user, Entry, entry_id, ACLType.Readable)
    if error:
        return error

    if entry.get_status(Entry.STATUS_CREATING):
        return HttpResponse("Target entry is now under processing", status=400)

    if not entry.is_active:
        return _redirect_restore_entry(entry)

    context = {
<<<<<<< HEAD
        'entry': entry,
        'value_history': entry.get_value_history(request.user),
        'history_count': CONFIG.MAX_HISTORY_COUNT,
=======
        "entry": entry,
        "value_history": entry.get_value_history(user),
        "history_count": CONFIG.MAX_HISTORY_COUNT,
>>>>>>> f2ad7a14
    }

    return render(request, "show_entry_history.html", context)


@http_get
def refer(request, entry_id):
    entry, error = get_obj_with_check_perm(request.user, Entry, entry_id, ACLType.Readable)
    if error:
        return error

    if entry.get_status(Entry.STATUS_CREATING):
        return HttpResponse("Target entry is now under processing", status=400)

    if not entry.is_active:
        return _redirect_restore_entry(entry)

    # get referred entries and count of them
    referred_objects = entry.get_referred_objects()

    context = {
        "entry": entry,
        "referred_objects": referred_objects[0 : CONFIG.MAX_LIST_REFERRALS],
        "referred_total": referred_objects.count(),
    }
    return render(request, "show_entry_refer.html", context)


@http_post([])
def export(request, entity_id, recv_data):
    job_params = {
        "export_format": "yaml",
        "target_id": entity_id,
    }

    if not Entity.objects.filter(id=entity_id).exists():
        return HttpResponse("Failed to get entity of specified id", status=400)

    if "format" in recv_data and recv_data["format"] == "CSV":
        job_params["export_format"] = "csv"

    # check whether same job is sent
<<<<<<< HEAD
    job_status_not_finished = [Job.STATUS['PREPARING'], Job.STATUS['PROCESSING']]
    if Job.get_job_with_params(
            request.user, job_params).filter(status__in=job_status_not_finished).exists():
        return HttpResponse('Same export processing is under execution', status=400)
=======
    job_status_not_finished = [Job.STATUS["PREPARING"], Job.STATUS["PROCESSING"]]
    if (
        Job.get_job_with_params(user, job_params)
        .filter(status__in=job_status_not_finished)
        .exists()
    ):
        return HttpResponse("Same export processing is under execution", status=400)
>>>>>>> f2ad7a14

    entity = Entity.objects.get(id=entity_id)
    if not request.user.has_permission(entity, ACLType.Readable):
        return HttpResponse('Permission denied to export "%s"' % entity.name, status=400)

    # create a job to export search result and run it
<<<<<<< HEAD
    job = Job.new_export(request.user, **{
        'text': 'entry_%s.%s' % (entity.name, job_params['export_format']),
        'target': entity,
        'params': job_params,
    })
=======
    job = Job.new_export(
        user,
        **{
            "text": "entry_%s.%s" % (entity.name, job_params["export_format"]),
            "target": entity,
            "params": job_params,
        }
    )
>>>>>>> f2ad7a14
    job.run()

    return JsonResponse(
        {"result": "Succeed in registering export processing. " + "Please check Job list."}
    )


@http_get
def import_data(request, entity_id):
    if not Entity.objects.filter(id=entity_id, is_active=True).exists():
        return HttpResponse("Failed to get entity of specified id", status=400)

    return render(request, "import_entry.html", {"entity": Entity.objects.get(id=entity_id)})


@http_file_upload
def do_import_data(request, entity_id, context):
    entity = Entity.objects.filter(id=entity_id, is_active=True).first()
    if not entity:
        return HttpResponse("Couldn't parse uploaded file", status=400)

    try:
        data = yaml.load(context, Loader=yaml.FullLoader)
    except yaml.parser.ParserError:
        return HttpResponse("Couldn't parse uploaded file", status=400)
    except ValueError as e:
        return HttpResponse("Invalid value is found: %s" % e, status=400)
    except yaml.scanner.ScannerError:
        return HttpResponse("Couldn't scan uploaded file", status=400)
    except Exception as e:
        return HttpResponse("Unknown exception: %s" % e, status=500)

    if not Entry.is_importable_data(data):
        return HttpResponse("Uploaded file has invalid data structure to import", status=400)

    if custom_view.is_custom("import_entry", entity.name):
        # import custom view
        resp = custom_view.call_custom("import_entry", entity.name, request.user, entity, data)

        # If custom_view returns available response this returns it to user,
        # or continues default processing.
        if resp:
            return resp

    # create job to import data to create or update entries and run it
<<<<<<< HEAD
    job = Job.new_import(request.user, entity, text='Preparing to import data', params=data)
=======
    job = Job.new_import(user, entity, text="Preparing to import data", params=data)
>>>>>>> f2ad7a14
    job.run()

    return HttpResponseSeeOther("/entry/%s/" % entity_id)


@http_post([])  # check only that request is POST, id will be given by url
def do_delete(request, entry_id, recv_data):
    entry, error = get_obj_with_check_perm(request.user, Entry, entry_id, ACLType.Full)
    if error:
        return error

    if custom_view.is_custom("do_delete_entry", entry.schema.name):
        # do_delete custom view
        resp = custom_view.call_custom(
            "do_delete_entry", entry.schema.name, request, request.user, entry)

        # If custom_view returns available response this returns it to user,
        # or continues default processing.
        if resp:
            return resp

    # set deleted flag in advance because deleting processing taks long time
    entry.is_active = False
    entry.save(update_fields=["is_active"])

    ret = {}
    # save deleting Entry name before do it
    ret["name"] = entry.name

    # register operation History for deleting entry
    request.user.seth_entry_del(entry)

    # Create a new job to delete entry and run it
    job_delete_entry = Job.new_delete(request.user, entry)
    job_notify_event = Job.new_notify_delete_entry(request.user, entry)

    # This prioritizes notifying job rather than deleting entry
    if job_delete_entry.dependent_job:
        job_notify_event.dependent_job = job_delete_entry.dependent_job

    job_notify_event.save(update_fields=["dependent_job"])
    job_notify_event.run()

    # This update dependent job of deleting entry job
    job_delete_entry.dependent_job = job_notify_event
    job_delete_entry.save(update_fields=["dependent_job"])

    job_delete_entry.run()

    return JsonResponse(ret)


@http_get
def copy(request, entry_id):
    entry, error = get_obj_with_check_perm(request.user, Entry, entry_id, ACLType.Writable)
    if error:
        return error

    # prevent to show edit page under the creating processing
    if entry.get_status(Entry.STATUS_CREATING) or entry.get_status(Entry.STATUS_EDITING):
        return HttpResponse("Target entry is now under processing", status=400)

    if not entry.is_active:
        return _redirect_restore_entry(entry)

    context = {
        "form_url": "/entry/do_copy/%s" % entry.id,
        "redirect_url": "/entry/%s" % entry.schema.id,
        "entry": entry,
    }

    if custom_view.is_custom("copy_entry", entry.schema.name):
        return custom_view.call_custom(
<<<<<<< HEAD
            "copy_entry", entry.schema.name, request, request.user, entry, context)
=======
            "copy_entry", entry.schema.name, request, user, entry, context
        )
>>>>>>> f2ad7a14

    return render(request, "copy_entry.html", context)


@http_post(
    [
        {"name": "entries", "type": str},
    ]
)
def do_copy(request, entry_id, recv_data):
    entry, error = get_obj_with_check_perm(request.user, Entry, entry_id, ACLType.Writable)
    if error:
        return error

    # validation check
    if "entries" not in recv_data:
        return HttpResponse("Malformed data is specified (%s)" % recv_data, status=400)

    ret = []
    for new_name in [x for x in recv_data["entries"].split("\n") if x]:
        if Entry.objects.filter(schema=entry.schema, name=new_name).exists():
            ret.append(
                {
                    "status": "fail",
                    "msg": "A same named entry (%s) already exists" % new_name,
                }
            )
            continue

        if custom_view.is_custom("do_copy_entry", entry.schema.name):
            (is_continue, status, msg) = custom_view.call_custom(
<<<<<<< HEAD
                "do_copy_entry", entry.schema.name, request, entry, recv_data, request.user,
                new_name)
=======
                "do_copy_entry",
                entry.schema.name,
                request,
                entry,
                recv_data,
                user,
                new_name,
            )
>>>>>>> f2ad7a14
            if not is_continue:
                ret.append(
                    {
                        "status": "success" if status else "fail",
                        "msg": msg,
                    }
                )
                continue

        params = {
            "new_name": new_name,
            "post_data": recv_data,
        }

        # Check another COPY job that targets same name entry is under processing
        if Job.objects.filter(
            operation=JobOperation.COPY_ENTRY.value,
            target=entry,
            status__in=[Job.STATUS["PREPARING"], Job.STATUS["PROCESSING"]],
            params=json.dumps(params, sort_keys=True),
        ):
            ret.append(
                {
                    "status": "fail",
                    "msg": "There is another job that targets same name(%s) is existed" % new_name,
                }
            )
            continue

        # make a new job to copy entry and run it
        job = Job.new_copy(request.user, entry, text=new_name, params=params)
        job.run()

        ret.append(
            {
                "status": "success",
                "msg": "Success to create new entry '%s'" % new_name,
            }
        )

    return JsonResponse({"results": ret})


@http_get
def restore(request, entity_id):
    entity, error = get_obj_with_check_perm(request.user, Entity, entity_id, ACLType.Full)
    if error:
        return error

    page = request.GET.get("page", 1)
    keyword = request.GET.get("keyword", None)

    # get all deleted entries that correspond to the entity, the specififcation of
    # 'status=0' is necessary to prevent getting entries that were under processing.
    if keyword:
        name_pattern = prepend_escape_character(CONFIG.ESCAPE_CHARACTERS_ENTRY_LIST, keyword)
        entries = Entry.objects.filter(
            schema=entity, status=0, is_active=False, name__iregex=name_pattern
        ).order_by("-updated_time")
    else:
        entries = Entry.objects.filter(schema=entity, status=0, is_active=False).order_by(
            "-updated_time"
        )

    p = Paginator(entries, CONFIG.MAX_LIST_ENTRIES)
    try:
        page_obj = p.page(page)
    except PageNotAnInteger:
        return HttpResponse("Invalid page number. It must be unsigned integer", status=400)
    except EmptyPage:
        return HttpResponse("Invalid page number. The page doesn't have anything", status=400)

    return render(
        request,
        "list_deleted_entry.html",
        {
            "entity": entity,
            "keyword": keyword,
            "page_obj": page_obj,
        },
    )


@http_post([])
def do_restore(request, entry_id, recv_data):
    entry, error = get_obj_with_check_perm(request.user, Entry, entry_id, ACLType.Full)
    if error:
        return error

    if entry.is_active:
        return JsonResponse(
            data={"msg": "Failed to get entry from specified parameter"}, status=400
        )

    # checks that a same name entry corresponding to the entity is existed, or not.
    dup_entry = Entry.objects.filter(
        schema=entry.schema.id,
        name=re.sub(r"_deleted_[0-9_]*$", "", entry.name),
        is_active=True,
    ).first()
    if dup_entry:
        return JsonResponse(
            data={"msg": "", "entry_id": dup_entry.id, "entry_name": dup_entry.name},
            status=400,
        )

    entry.set_status(Entry.STATUS_CREATING)

    # Create a new job to restore deleted entry and run it
    job = Job.new_restore(request.user, entry)
    job.run()

    return HttpResponse("Success to queue a request to restore an entry")


@http_post([{"type": str, "name": "attr_id"}, {"type": str, "name": "attrv_id"}])
def revert_attrv(request, recv_data):
<<<<<<< HEAD
    attr = Attribute.objects.filter(id=recv_data['attr_id']).first()
=======
    user = User.objects.get(id=request.user.id)

    attr = Attribute.objects.filter(id=recv_data["attr_id"]).first()
>>>>>>> f2ad7a14
    if not attr:
        return HttpResponse("Specified Attribute-id is invalid", status=400)

    if not request.user.has_permission(attr, ACLType.Writable):
        return HttpResponse("You don't have permission to update this Attribute", status=400)

    attrv = AttributeValue.objects.filter(id=recv_data["attrv_id"]).first()
    if not attrv or attrv.parent_attr.id != attr.id:
        return HttpResponse("Specified AttributeValue-id is invalid", status=400)

    # When the AttributeType was changed after settting value, this operation is aborted
    if attrv.data_type != attr.schema.type:
        return HttpResponse(
            "Attribute-type was changed after this value was registered.", status=400
        )

    latest_value = attr.get_latest_value()
    if latest_value.get_value() != attrv.get_value():
        # copy specified AttributeValue
<<<<<<< HEAD
        new_attrv = AttributeValue.objects.create(**{
            'value': attrv.value,
            'referral': attrv.referral,
            'status': attrv.status,
            'boolean': attrv.boolean,
            'date': attrv.date,
            'data_type': attrv.data_type,
            'created_user': request.user,
            'parent_attr': attr,
            'is_latest': True,
        })

        # This also copies child attribute values and append new one
        new_attrv.data_array.add(*[AttributeValue.objects.create(**{
                'value': v.value,
                'referral': v.referral,
                'created_user': request.user,
                'parent_attr': attr,
                'status': v.status,
                'boolean': v.boolean,
                'date': v.date,
                'data_type': v.data_type,
                'is_latest': False,
                'parent_attrv': new_attrv,
        }) for v in attrv.data_array.all()])
=======
        new_attrv = AttributeValue.objects.create(
            **{
                "value": attrv.value,
                "referral": attrv.referral,
                "status": attrv.status,
                "boolean": attrv.boolean,
                "date": attrv.date,
                "data_type": attrv.data_type,
                "created_user": user,
                "parent_attr": attr,
                "is_latest": True,
            }
        )

        # This also copies child attribute values and append new one
        new_attrv.data_array.add(
            *[
                AttributeValue.objects.create(
                    **{
                        "value": v.value,
                        "referral": v.referral,
                        "created_user": user,
                        "parent_attr": attr,
                        "status": v.status,
                        "boolean": v.boolean,
                        "date": v.date,
                        "data_type": v.data_type,
                        "is_latest": False,
                        "parent_attrv": new_attrv,
                    }
                )
                for v in attrv.data_array.all()
            ]
        )
>>>>>>> f2ad7a14

        # append cloned value to Attribute
        attr.values.add(new_attrv)

        # clear all exsts latest flag
        attr.unset_latest_flag(exclude_id=new_attrv.id)

        # register update to the Elasticsearch
        attr.parent_entry.register_es()

        # call custom-view if it exists
        if custom_view.is_custom("revert_attrv", attr.parent_entry.schema.name):
<<<<<<< HEAD
            return custom_view.call_custom(*[
                "revert_attrv", attr.parent_entry.schema.name, request, request.user, attr,
                latest_value, new_attrv
            ])
=======
            return custom_view.call_custom(
                *[
                    "revert_attrv",
                    attr.parent_entry.schema.name,
                    request,
                    user,
                    attr,
                    latest_value,
                    new_attrv,
                ]
            )
>>>>>>> f2ad7a14

    return HttpResponse('Succeed in updating Attribute "%s"' % attr.schema.name)


def _redirect_restore_entry(entry):
    return redirect(
        "{}?{}".format(
            reverse("entry:restore", args=[entry.schema.id]),
            urlencode({"keyword": entry.name}),
        )
    )<|MERGE_RESOLUTION|>--- conflicted
+++ resolved
@@ -14,16 +14,7 @@
 from datetime import datetime
 
 from airone.lib.elasticsearch import prepend_escape_character
-<<<<<<< HEAD
 from airone.lib.http import http_get, http_post, get_obj_with_check_perm, render
-=======
-from airone.lib.http import (
-    http_get,
-    http_post,
-    get_object_with_check_permission,
-    render,
-)
->>>>>>> f2ad7a14
 from airone.lib.http import http_file_upload
 from airone.lib.http import HttpResponseSeeOther
 from airone.lib.types import AttrTypeValue
@@ -160,24 +151,7 @@
     if custom_view.is_custom("create_entry_without_context", entity.name):
         # show custom view
         return custom_view.call_custom(
-<<<<<<< HEAD
-            "create_entry_without_context", entity.name, request, request.user, entity)
-
-    context = {
-        'entity': entity,
-        'form_url': '/entry/do_create/%s/' % entity.id,
-        'redirect_url': '/entry/%s' % entity.id,
-        'groups': Group.objects.filter(is_active=True),
-        'attributes': [{
-            'entity_attr_id': x.id,
-            'id': x.id,
-            'type': x.type,
-            'name': x.name,
-            'is_mandatory': x.is_mandatory,
-            'is_readble': True if request.user.has_permission(x, ACLType.Writable) else False
-        } for x in entity.attrs.filter(is_active=True).order_by('index')]
-=======
-            "create_entry_without_context", entity.name, request, user, entity
+            "create_entry_without_context", entity.name, request, request.user, entity
         )
 
     context = {
@@ -192,17 +166,17 @@
                 "type": x.type,
                 "name": x.name,
                 "is_mandatory": x.is_mandatory,
-                "is_readble": True if user.has_permission(x, ACLType.Writable) else False,
+                "is_readble": True if request.user.has_permission(x, ACLType.Writable) else False,
             }
             for x in entity.attrs.filter(is_active=True).order_by("index")
         ],
->>>>>>> f2ad7a14
     }
 
     if custom_view.is_custom("create_entry", entity.name):
         # show custom view
         return custom_view.call_custom(
-            "create_entry", entity.name, request, request.user, entity, context)
+            "create_entry", entity.name, request, request.user, entity, context
+        )
     else:
         return render(request, "create_entry.html", context)
 
@@ -238,29 +212,18 @@
     if custom_view.is_custom("do_create_entry", entity.name):
         # resp is HttpReponse instance or its subclass (e.g. JsonResponse)
         resp = custom_view.call_custom(
-<<<<<<< HEAD
-            "do_create_entry", entity.name, request, recv_data, request.user, entity)
-=======
-            "do_create_entry", entity.name, request, recv_data, user, entity
-        )
->>>>>>> f2ad7a14
+            "do_create_entry", entity.name, request, recv_data, request.user, entity
+        )
         if resp:
             return resp
 
     # Create a new Entry object
-<<<<<<< HEAD
-    entry = Entry.objects.create(name=recv_data['entry_name'],
-                                 created_user=request.user,
-                                 schema=entity,
-                                 status=Entry.STATUS_CREATING)
-=======
     entry = Entry.objects.create(
         name=recv_data["entry_name"],
-        created_user=user,
+        created_user=request.user,
         schema=entity,
         status=Entry.STATUS_CREATING,
     )
->>>>>>> f2ad7a14
 
     # Create a new job to create entry and run it
     job_create_entry = Job.new_create(request.user, entry, params=recv_data)
@@ -288,30 +251,18 @@
         return _redirect_restore_entry(entry)
 
     context = {
-<<<<<<< HEAD
-        'entry': entry,
-        'groups': Group.objects.filter(is_active=True),
-        'attributes': entry.get_available_attrs(request.user, ACLType.Writable),
-        'form_url': '/entry/do_edit/%s' % entry.id,
-        'redirect_url': '/entry/show/%s' % entry.id,
-=======
         "entry": entry,
         "groups": Group.objects.filter(is_active=True),
-        "attributes": entry.get_available_attrs(user, ACLType.Writable),
+        "attributes": entry.get_available_attrs(request.user, ACLType.Writable),
         "form_url": "/entry/do_edit/%s" % entry.id,
         "redirect_url": "/entry/show/%s" % entry.id,
->>>>>>> f2ad7a14
     }
 
     if custom_view.is_custom("edit_entry", entry.schema.name):
         # show custom view
         return custom_view.call_custom(
-<<<<<<< HEAD
-            "edit_entry", entry.schema.name, request, request.user, entry, context)
-=======
-            "edit_entry", entry.schema.name, request, user, entry, context
-        )
->>>>>>> f2ad7a14
+            "edit_entry", entry.schema.name, request, request.user, entry, context
+        )
     else:
         return render(request, "edit_entry.html", context)
 
@@ -359,13 +310,8 @@
     # update name of Entry object. If name would be updated, the elasticsearch data of entries that
     # refers this entry also be updated by creating REGISTERED_REFERRALS task.
     job_register_referrals = None
-<<<<<<< HEAD
-    if entry.name != recv_data['entry_name']:
+    if entry.name != recv_data["entry_name"]:
         job_register_referrals = Job.new_register_referrals(request.user, entry)
-=======
-    if entry.name != recv_data["entry_name"]:
-        job_register_referrals = Job.new_register_referrals(user, entry)
->>>>>>> f2ad7a14
 
     entry.name = recv_data["entry_name"]
     entry.save(update_fields=["name"])
@@ -403,24 +349,15 @@
         return _redirect_restore_entry(entry)
 
     context = {
-<<<<<<< HEAD
-        'entry': entry,
-        'attributes': entry.get_available_attrs(request.user),
-=======
         "entry": entry,
-        "attributes": entry.get_available_attrs(user),
->>>>>>> f2ad7a14
+        "attributes": entry.get_available_attrs(request.user),
     }
 
     if custom_view.is_custom("show_entry", entry.schema.name):
         # show custom view
         return custom_view.call_custom(
-<<<<<<< HEAD
-            "show_entry", entry.schema.name, request, request.user, entry, context)
-=======
-            "show_entry", entry.schema.name, request, user, entry, context
-        )
->>>>>>> f2ad7a14
+            "show_entry", entry.schema.name, request, request.user, entry, context
+        )
     else:
         # show ordinal view
         return render(request, "show_entry.html", context)
@@ -439,15 +376,9 @@
         return _redirect_restore_entry(entry)
 
     context = {
-<<<<<<< HEAD
-        'entry': entry,
-        'value_history': entry.get_value_history(request.user),
-        'history_count': CONFIG.MAX_HISTORY_COUNT,
-=======
         "entry": entry,
-        "value_history": entry.get_value_history(user),
+        "value_history": entry.get_value_history(request.user),
         "history_count": CONFIG.MAX_HISTORY_COUNT,
->>>>>>> f2ad7a14
     }
 
     return render(request, "show_entry_history.html", context)
@@ -490,42 +421,27 @@
         job_params["export_format"] = "csv"
 
     # check whether same job is sent
-<<<<<<< HEAD
-    job_status_not_finished = [Job.STATUS['PREPARING'], Job.STATUS['PROCESSING']]
-    if Job.get_job_with_params(
-            request.user, job_params).filter(status__in=job_status_not_finished).exists():
-        return HttpResponse('Same export processing is under execution', status=400)
-=======
     job_status_not_finished = [Job.STATUS["PREPARING"], Job.STATUS["PROCESSING"]]
     if (
-        Job.get_job_with_params(user, job_params)
+        Job.get_job_with_params(request.user, job_params)
         .filter(status__in=job_status_not_finished)
         .exists()
     ):
         return HttpResponse("Same export processing is under execution", status=400)
->>>>>>> f2ad7a14
 
     entity = Entity.objects.get(id=entity_id)
     if not request.user.has_permission(entity, ACLType.Readable):
         return HttpResponse('Permission denied to export "%s"' % entity.name, status=400)
 
     # create a job to export search result and run it
-<<<<<<< HEAD
-    job = Job.new_export(request.user, **{
-        'text': 'entry_%s.%s' % (entity.name, job_params['export_format']),
-        'target': entity,
-        'params': job_params,
-    })
-=======
     job = Job.new_export(
-        user,
+        request.user,
         **{
             "text": "entry_%s.%s" % (entity.name, job_params["export_format"]),
             "target": entity,
             "params": job_params,
         }
     )
->>>>>>> f2ad7a14
     job.run()
 
     return JsonResponse(
@@ -571,11 +487,7 @@
             return resp
 
     # create job to import data to create or update entries and run it
-<<<<<<< HEAD
-    job = Job.new_import(request.user, entity, text='Preparing to import data', params=data)
-=======
-    job = Job.new_import(user, entity, text="Preparing to import data", params=data)
->>>>>>> f2ad7a14
+    job = Job.new_import(request.user, entity, text="Preparing to import data", params=data)
     job.run()
 
     return HttpResponseSeeOther("/entry/%s/" % entity_id)
@@ -590,7 +502,8 @@
     if custom_view.is_custom("do_delete_entry", entry.schema.name):
         # do_delete custom view
         resp = custom_view.call_custom(
-            "do_delete_entry", entry.schema.name, request, request.user, entry)
+            "do_delete_entry", entry.schema.name, request, request.user, entry
+        )
 
         # If custom_view returns available response this returns it to user,
         # or continues default processing.
@@ -649,12 +562,8 @@
 
     if custom_view.is_custom("copy_entry", entry.schema.name):
         return custom_view.call_custom(
-<<<<<<< HEAD
-            "copy_entry", entry.schema.name, request, request.user, entry, context)
-=======
-            "copy_entry", entry.schema.name, request, user, entry, context
-        )
->>>>>>> f2ad7a14
+            "copy_entry", entry.schema.name, request, request.user, entry, context
+        )
 
     return render(request, "copy_entry.html", context)
 
@@ -686,19 +595,14 @@
 
         if custom_view.is_custom("do_copy_entry", entry.schema.name):
             (is_continue, status, msg) = custom_view.call_custom(
-<<<<<<< HEAD
-                "do_copy_entry", entry.schema.name, request, entry, recv_data, request.user,
-                new_name)
-=======
                 "do_copy_entry",
                 entry.schema.name,
                 request,
                 entry,
                 recv_data,
-                user,
+                request.user,
                 new_name,
             )
->>>>>>> f2ad7a14
             if not is_continue:
                 ret.append(
                     {
@@ -816,13 +720,7 @@
 
 @http_post([{"type": str, "name": "attr_id"}, {"type": str, "name": "attrv_id"}])
 def revert_attrv(request, recv_data):
-<<<<<<< HEAD
-    attr = Attribute.objects.filter(id=recv_data['attr_id']).first()
-=======
-    user = User.objects.get(id=request.user.id)
-
     attr = Attribute.objects.filter(id=recv_data["attr_id"]).first()
->>>>>>> f2ad7a14
     if not attr:
         return HttpResponse("Specified Attribute-id is invalid", status=400)
 
@@ -842,33 +740,6 @@
     latest_value = attr.get_latest_value()
     if latest_value.get_value() != attrv.get_value():
         # copy specified AttributeValue
-<<<<<<< HEAD
-        new_attrv = AttributeValue.objects.create(**{
-            'value': attrv.value,
-            'referral': attrv.referral,
-            'status': attrv.status,
-            'boolean': attrv.boolean,
-            'date': attrv.date,
-            'data_type': attrv.data_type,
-            'created_user': request.user,
-            'parent_attr': attr,
-            'is_latest': True,
-        })
-
-        # This also copies child attribute values and append new one
-        new_attrv.data_array.add(*[AttributeValue.objects.create(**{
-                'value': v.value,
-                'referral': v.referral,
-                'created_user': request.user,
-                'parent_attr': attr,
-                'status': v.status,
-                'boolean': v.boolean,
-                'date': v.date,
-                'data_type': v.data_type,
-                'is_latest': False,
-                'parent_attrv': new_attrv,
-        }) for v in attrv.data_array.all()])
-=======
         new_attrv = AttributeValue.objects.create(
             **{
                 "value": attrv.value,
@@ -877,7 +748,7 @@
                 "boolean": attrv.boolean,
                 "date": attrv.date,
                 "data_type": attrv.data_type,
-                "created_user": user,
+                "created_user": request.user,
                 "parent_attr": attr,
                 "is_latest": True,
             }
@@ -890,7 +761,7 @@
                     **{
                         "value": v.value,
                         "referral": v.referral,
-                        "created_user": user,
+                        "created_user": request.user,
                         "parent_attr": attr,
                         "status": v.status,
                         "boolean": v.boolean,
@@ -903,7 +774,6 @@
                 for v in attrv.data_array.all()
             ]
         )
->>>>>>> f2ad7a14
 
         # append cloned value to Attribute
         attr.values.add(new_attrv)
@@ -916,24 +786,17 @@
 
         # call custom-view if it exists
         if custom_view.is_custom("revert_attrv", attr.parent_entry.schema.name):
-<<<<<<< HEAD
-            return custom_view.call_custom(*[
-                "revert_attrv", attr.parent_entry.schema.name, request, request.user, attr,
-                latest_value, new_attrv
-            ])
-=======
             return custom_view.call_custom(
                 *[
                     "revert_attrv",
                     attr.parent_entry.schema.name,
                     request,
-                    user,
+                    request.user,
                     attr,
                     latest_value,
                     new_attrv,
                 ]
             )
->>>>>>> f2ad7a14
 
     return HttpResponse('Succeed in updating Attribute "%s"' % attr.schema.name)
 
