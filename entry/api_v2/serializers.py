from airone.lib.types import AttrTypeValue
from entry.models import Entry
from group.models import Group
from rest_framework import serializers


class GetEntrySerializer(serializers.ModelSerializer):
    schema = serializers.SerializerMethodField()
    attrs = serializers.SerializerMethodField()

    class Meta:
        model = Entry
        fields = ('id', 'name', 'schema', 'attrs')

    def get_schema(self, entry):
        return {
                'id': entry.schema.id,
                'name': entry.schema.name,
        }

    def get_attrs(self, obj):
        def get_attr_value(attr):
            attrv = attr.get_latest_value(is_readonly=False)

            if not attrv:
                return ''

            if attr.schema.type & AttrTypeValue['array']:
                if attr.schema.type & AttrTypeValue['string']:
                    return [x.value for x in attrv.data_array.all()]

                elif attr.schema.type & AttrTypeValue['named']:
                    return [{
<<<<<<< HEAD
                        'key': x.value,
                        'id': x.referral.id if x.referral else None,
                        'name': x.referral.name if x.referral else '',
=======
                        x.value: {
                          'id': x.referral.id if x.referral else None,
                          'name': x.referral.name if x.referral else '',
                        },
>>>>>>> 2ba81b70
                    } for x in attrv.data_array.all()]

                elif attr.schema.type & AttrTypeValue['object']:
                    return [{
                        'id': x.referral.id if x.referral else None,
                        'name': x.referral.name if x.referral else '',
                    } for x in attrv.data_array.all()]

                elif attr.schema.type & AttrTypeValue['group']:
                    groups = [Group.objects.get(id=x.value) for x in attrv.data_array.all()]
                    return [{
                        'id': group.id,
                        'name': group.name,
                    } for group in groups]

            elif (attr.schema.type & AttrTypeValue['string'] or
                  attr.schema.type & AttrTypeValue['text']):
                return attrv.value

            elif attr.schema.type & AttrTypeValue['named']:
                return {
                    'key': attrv.value,
                    'id': attrv.referral.id if attrv.referral else None,
                    'name': attrv.referral.name if attrv.referral else '',
                }

            elif attr.schema.type & AttrTypeValue['object']:
                return {
                    'id': attrv.referral.id if attrv.referral else None,
                    'name': attrv.referral.name if attrv.referral else '',
                }

            elif attr.schema.type & AttrTypeValue['boolean']:
                return attrv.boolean

            elif attr.schema.type & AttrTypeValue['date']:
                return attrv.date

            elif attr.schema.type & AttrTypeValue['group'] and attrv.value:
                group = Group.objects.get(id=attrv.value)
                return {
                    'id': group.id,
                    'name': group.name,
                }

            else:
                return ''

        return {
                x.schema.name: {
                    'type': x.schema.type,
                    'value': get_attr_value(x),
                }
                for x in obj.attrs.filter(is_active=True)}<|MERGE_RESOLUTION|>--- conflicted
+++ resolved
@@ -31,16 +31,10 @@
 
                 elif attr.schema.type & AttrTypeValue['named']:
                     return [{
-<<<<<<< HEAD
-                        'key': x.value,
-                        'id': x.referral.id if x.referral else None,
-                        'name': x.referral.name if x.referral else '',
-=======
                         x.value: {
                           'id': x.referral.id if x.referral else None,
                           'name': x.referral.name if x.referral else '',
                         },
->>>>>>> 2ba81b70
                     } for x in attrv.data_array.all()]
 
                 elif attr.schema.type & AttrTypeValue['object']:
