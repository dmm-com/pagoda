from typing import Any, Dict, TypedDict, Optional, List

from django.db.models import Prefetch
from rest_framework import serializers
from rest_framework.exceptions import ValidationError
from drf_spectacular.utils import extend_schema_field, extend_schema_serializer

import custom_view
from airone.lib.acl import ACLType
from airone.lib.types import AttrTypeValue, AttrDefaultValue
from entity.api_v2.serializers import EntitySerializer
from entity.models import Entity
from entry.models import AttributeValue, Entry, Attribute
from group.models import Group
from job.models import Job
from user.models import User


class EntityAttributeType(TypedDict):
    id: int
    name: str


class EntryAttributeType(TypedDict):
    id: Optional[int]
    type: int
    value: Any
    schema: EntityAttributeType


class EntryBaseSerializer(serializers.ModelSerializer):
    schema = EntitySerializer(read_only=True)

    class Meta:
        model = Entry
<<<<<<< HEAD
        fields = ['id', 'name', 'schema', 'is_active']

    def _validate(self, name: str, schema: Entity, attrs: List[Dict[str, Any]]):
        # check name
        if name and Entry.objects.filter(name=name, schema=schema, is_active=True).exists():
            # In update case, there is no problem with the same name
            if not (self.instance and self.instance.name == name):
                raise ValidationError("specified name(%s) already exists" % name)

        # In create case, check attrs mandatory attribute
        if not self.instance:
            user: User = User.objects.get(id=self.context['request'].user.id)
            for mandatory_attr in schema.attrs.filter(is_mandatory=True, is_active=True):
                if not user.has_permission(mandatory_attr, ACLType.Writable):
                    raise ValidationError(
                        "mandatory attrs id(%s) is permission denied" % mandatory_attr.id)

                if mandatory_attr.id not in [attr['id'] for attr in attrs]:
                    raise ValidationError(
                        "mandatory attrs id(%s) is not specified" % mandatory_attr.id)

        # check attrs
        for attr in attrs:
            # check attrs id
            entity_attr = schema.attrs.filter(id=attr['id'], is_active=True).first()
            if not entity_attr:
                raise ValidationError("attrs id(%s) does not exist" % attr['id'])

            # check attrs value
            (is_valid, msg) = AttributeValue.validate_attr_value(entity_attr.type, attr['value'])
            if not is_valid:
                raise ValidationError("attrs id(%s) - %s" % (attr['id'], msg))


@extend_schema_field({})
class AttributeValueField(serializers.Field):
    def to_internal_value(self, data):
        return data


class AttributeSerializer(serializers.Serializer):
    id = serializers.IntegerField()
    value = AttributeValueField()


@extend_schema_serializer(
    exclude_fields=['schema']
)
class EntryCreateSerializer(EntryBaseSerializer):
    schema = serializers.PrimaryKeyRelatedField(
        queryset=Entity.objects.all(), write_only=True, required=True
    )
    attrs = serializers.ListField(child=AttributeSerializer(), write_only=True, required=False)
    # created_user = serializers.HiddenField(
    #     default=serializers.CurrentUserDefault()
    # )

    class Meta:
        model = Entry
        fields = ['id', 'name', 'schema', 'attrs']

    def validate(self, params):
        self._validate(params['name'], params['schema'], params.get('attrs', []))
        return params

    def create(self, validated_data):
        user: User = User.objects.get(id=self.context['request'].user.id)

        entity_name = validated_data['schema'].name
        if custom_view.is_custom("before_create_entry", entity_name):
            custom_view.call_custom("before_create_entry", entity_name, user, validated_data)

        attrs_data = validated_data.pop('attrs', [])
        entry: Entry = Entry.objects.create(
            **validated_data, status=Entry.STATUS_CREATING, created_user=user
        )

        for entity_attr in entry.schema.attrs.filter(is_active=True):
            attr: Attribute = entry.add_attribute_from_base(entity_attr, user)

            # skip for unpermitted attributes
            if not user.has_permission(attr, ACLType.Writable):
                continue

            # make an initial AttributeValue object if the initial value is specified
            attr_data = [x for x in attrs_data if int(x['id']) == entity_attr.id]
            if not attr_data:
                continue
            attr.add_value(user, attr_data[0]['value'])

        if custom_view.is_custom("after_create_entry", entity_name):
            custom_view.call_custom("after_create_entry", entity_name, user, attrs_data, entry)

        # register entry information to Elasticsearch
        entry.register_es()

        # clear flag to specify this entry has been completed to create
        entry.del_status(Entry.STATUS_CREATING)

        # Send notification to the webhook URL
        job_notify_event: Job = Job.new_notify_create_entry(user, entry)
        job_notify_event.run()

        return entry


class EntryUpdateSerializer(EntryBaseSerializer):
    attrs = serializers.ListField(child=AttributeSerializer(), write_only=True, required=False)

    class Meta:
        model = Entry
        fields = ['id', 'name', 'attrs']
        extra_kwargs = {
            'name': {'required': False},
=======
        fields = ("id", "name", "schema")

    def get_schema(self, entry) -> Dict[str, Any]:
        return {
            "id": entry.schema.id,
            "name": entry.schema.name,
>>>>>>> 8fb1db4e
        }

    def validate(self, params):
        self._validate(params.get('name', None), self.instance.schema, params.get('attrs', []))
        return params

    def update(self, entry: Entry, validated_data):
        entry.set_status(Entry.STATUS_EDITING)
        user: User = User.objects.get(id=self.context['request'].user.id)

        entity_name = entry.schema.name
        if custom_view.is_custom("before_update_entry", entity_name):
            custom_view.call_custom("before_update_entry", entity_name, user, validated_data, entry)

        attrs_data = validated_data.pop('attrs', [])

        # update name of Entry object. If name would be updated, the elasticsearch data of entries
        # that refers this entry also be updated by creating REGISTERED_REFERRALS task.
        job_register_referrals: Optional[Job] = None
        if 'name' in validated_data and entry.name != validated_data['name']:
            entry.name = validated_data['name']
            entry.save(update_fields=['name'])
            job_register_referrals = Job.new_register_referrals(user, entry)

        for entity_attr in entry.schema.attrs.filter(is_active=True):
            attr: Attribute = entry.attrs.filter(schema=entity_attr, is_active=True).first()
            if not attr:
                attr = entry.add_attribute_from_base(entity_attr, user)

            # skip for unpermitted attributes
            if not user.has_permission(attr, ACLType.Writable):
                continue

            # make AttributeValue object if the value is specified
            attr_data = [x for x in attrs_data if int(x['id']) == entity_attr.id]
            if not attr_data:
                continue

            # Check a new update value is specified, or not
            if not attr.is_updated(attr_data[0]['value']):
                continue

            attr.add_value(user, attr_data[0]['value'])

        if custom_view.is_custom("after_update_entry", entity_name):
            custom_view.call_custom("after_update_entry", entity_name, user, attrs_data, entry)

        # update entry information to Elasticsearch
        entry.register_es()

        # clear flag to specify this entry has been completed to edit
        entry.del_status(Entry.STATUS_EDITING)

        # running job of re-register referrals because of chaning entry's name
        if job_register_referrals:
            job_register_referrals.run()

        # running job to notify changing entry event
        job_notify_event: Job = Job.new_notify_update_entry(user, entry)
        job_notify_event.run()

        return entry


class EntryRetrieveSerializer(EntryBaseSerializer):
    attrs = serializers.SerializerMethodField()

    class Meta:
        model = Entry
<<<<<<< HEAD
        fields = ['id', 'name', 'schema', 'is_active', 'attrs']
        read_only_fields = ['is_active']
=======
        fields = ("id", "name", "schema", "attrs")
>>>>>>> 8fb1db4e

    def get_attrs(self, obj: Entry) -> List[EntryAttributeType]:
        def get_attr_value(attr: Attribute):
            attrv = attr.get_latest_value(is_readonly=True)

            if not attrv:
                return ""

            if attr.schema.type & AttrTypeValue["array"]:
                if attr.schema.type & AttrTypeValue["string"]:
                    return [x.value for x in attrv.data_array.all()]

                elif attr.schema.type & AttrTypeValue["named"]:
                    return [
                        {
                            x.value: {
                                "id": x.referral.id if x.referral else None,
                                "name": x.referral.name if x.referral else "",
                                "schema": {
                                    "id": x.referral.entry.schema.id,
                                    "name": x.referral.entry.schema.name,
                                }
                                if x.referral
                                else {},
                            },
                        }
                        for x in attrv.data_array.all()
                    ]

                elif attr.schema.type & AttrTypeValue["object"]:
                    return [
                        {
                            "id": x.referral.id if x.referral else None,
                            "name": x.referral.name if x.referral else "",
                            "schema": {
                                "id": x.referral.entry.schema.id,
                                "name": x.referral.entry.schema.name,
                            }
                            if x.referral
                            else {},
                        }
                        for x in attrv.data_array.all()
                    ]

                elif attr.schema.type & AttrTypeValue["group"]:
                    groups = [Group.objects.get(id=x.value) for x in attrv.data_array.all()]
                    return [
                        {
                            "id": group.id,
                            "name": group.name,
                        }
                        for group in groups
                    ]

            elif (
                attr.schema.type & AttrTypeValue["string"]
                or attr.schema.type & AttrTypeValue["text"]
            ):
                return attrv.value

            elif attr.schema.type & AttrTypeValue["named"]:
                return {
                    attrv.value: {
                        "id": attrv.referral.id if attrv.referral else None,
                        "name": attrv.referral.name if attrv.referral else "",
                        "schema": {
                            "id": attrv.referral.entry.schema.id,
                            "name": attrv.referral.entry.schema.name,
                        }
                        if attrv.referral
                        else {},
                    }
                }

            elif attr.schema.type & AttrTypeValue["object"]:
                return {
                    "id": attrv.referral.id if attrv.referral else None,
                    "name": attrv.referral.name if attrv.referral else "",
                    "schema": {
                        "id": attrv.referral.entry.schema.id,
                        "name": attrv.referral.entry.schema.name,
                    }
                    if attrv.referral
                    else {},
                }

            elif attr.schema.type & AttrTypeValue["boolean"]:
                return attrv.boolean

            elif attr.schema.type & AttrTypeValue["date"]:
                return attrv.date

            elif attr.schema.type & AttrTypeValue["group"] and attrv.value:
                group = Group.objects.get(id=attrv.value)
                return {
                    "id": group.id,
                    "name": group.name,
                }

            else:
                return ""

        attr_prefetch = Prefetch(
            "attribute_set",
            queryset=Attribute.objects.filter(parent_entry=obj, is_active=True),
            to_attr="attr_list",
        )
        entity_attrs = (
            obj.schema.attrs.filter(is_active=True)
            .prefetch_related(attr_prefetch)
            .order_by("index")
        )

        attrinfo: List[EntryAttributeType] = []
        for entity_attr in entity_attrs:
            attr = entity_attr.attr_list[0] if entity_attr.attr_list else None
            value = get_attr_value(attr) if attr else AttrDefaultValue[entity_attr.type]
<<<<<<< HEAD
            attrinfo.append({
                'id': attr.id if attr else None,
                'type': entity_attr.type,
                'value': value,
                'schema': {
                    'id': entity_attr.id,
                    'name': entity_attr.name,
                }
            })
=======
            attrinfo.append(
                {
                    "id": attr.id if attr else None,
                    "type": entity_attr.type,
                    "value": value,
                    "schema_id": entity_attr.id,
                    "schema_name": entity_attr.name,
                }
            )
>>>>>>> 8fb1db4e

        # add and remove attributes depending on entity
        if custom_view.is_custom("get_entry_attr", obj.schema.name):
            attrinfo = custom_view.call_custom("get_entry_attr", obj.schema.name, obj, attrinfo)

        return attrinfo


class GetEntrySimpleSerializer(serializers.ModelSerializer):
    class Meta:
        model = Entry
        fields = ("id", "name")<|MERGE_RESOLUTION|>--- conflicted
+++ resolved
@@ -33,7 +33,6 @@
 
     class Meta:
         model = Entry
-<<<<<<< HEAD
         fields = ['id', 'name', 'schema', 'is_active']
 
     def _validate(self, name: str, schema: Entity, attrs: List[Dict[str, Any]]):
@@ -148,14 +147,6 @@
         fields = ['id', 'name', 'attrs']
         extra_kwargs = {
             'name': {'required': False},
-=======
-        fields = ("id", "name", "schema")
-
-    def get_schema(self, entry) -> Dict[str, Any]:
-        return {
-            "id": entry.schema.id,
-            "name": entry.schema.name,
->>>>>>> 8fb1db4e
         }
 
     def validate(self, params):
@@ -225,12 +216,8 @@
 
     class Meta:
         model = Entry
-<<<<<<< HEAD
         fields = ['id', 'name', 'schema', 'is_active', 'attrs']
         read_only_fields = ['is_active']
-=======
-        fields = ("id", "name", "schema", "attrs")
->>>>>>> 8fb1db4e
 
     def get_attrs(self, obj: Entry) -> List[EntryAttributeType]:
         def get_attr_value(attr: Attribute):
@@ -348,7 +335,6 @@
         for entity_attr in entity_attrs:
             attr = entity_attr.attr_list[0] if entity_attr.attr_list else None
             value = get_attr_value(attr) if attr else AttrDefaultValue[entity_attr.type]
-<<<<<<< HEAD
             attrinfo.append({
                 'id': attr.id if attr else None,
                 'type': entity_attr.type,
@@ -358,17 +344,6 @@
                     'name': entity_attr.name,
                 }
             })
-=======
-            attrinfo.append(
-                {
-                    "id": attr.id if attr else None,
-                    "type": entity_attr.type,
-                    "value": value,
-                    "schema_id": entity_attr.id,
-                    "schema_name": entity_attr.name,
-                }
-            )
->>>>>>> 8fb1db4e
 
         # add and remove attributes depending on entity
         if custom_view.is_custom("get_entry_attr", obj.schema.name):
