--- conflicted
+++ resolved
@@ -13,33 +13,13 @@
 from entry.api_v2.serializers import EntryRetrieveSerializer
 from entry.api_v2.serializers import EntryUpdateSerializer
 from entry.models import AttributeValue, Entry
-<<<<<<< HEAD
-from entity.models import Entity
-
-
-class EntryPermission(BasePermission):
-    def has_permission(self, request, view):
-        if view.action == 'list':
-            entity = Entity.objects.filter(id=view.kwargs.get('entity_id')).first()
-
-            if not entity:
-                raise Http404
-
-            if not request.user.has_permission(entity, ACLType.Readable):
-                return False
-
-        return True
-
-    def has_object_permission(self, request, view, obj):
-        if not request.user.has_permission(obj, ACLType.Readable):
-=======
 from job.models import Job
 from user.models import User
 
 
 class EntryPermission(BasePermission):
     def has_object_permission(self, request, view, obj):
-        user: User = User.objects.get(id=request.user.id)
+        user: User = request.user
         permisson = {
             "retrieve": ACLType.Readable,
             "update": ACLType.Writable,
@@ -48,7 +28,6 @@
         }
 
         if not user.has_permission(obj, permisson.get(view.action)):
->>>>>>> f2ad7a14
             return False
 
         return True
@@ -70,7 +49,7 @@
         if not entry.is_active:
             raise ValidationError("specified entry has already been deleted")
 
-        user: User = User.objects.get(id=request.user.id)
+        user: User = request.user
 
         if custom_view.is_custom("before_delete_entry", entry.schema.name):
             custom_view.call_custom("before_delete_entry", entry.schema.name, user, entry)
@@ -102,7 +81,7 @@
         ).exists():
             raise ValidationError("specified entry has already exist other")
 
-        user: User = User.objects.get(id=request.user.id)
+        user: User = request.user
 
         if custom_view.is_custom("before_restore_entry", entry.schema.name):
             custom_view.call_custom("before_restore_entry", entry.schema.name, user, entry)
