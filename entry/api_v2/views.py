import re
from collections import Counter
from copy import deepcopy
from datetime import datetime, timedelta

from django.conf import settings
from django.db.models import Prefetch, Q
from drf_spectacular.types import OpenApiTypes
from drf_spectacular.utils import OpenApiParameter, extend_schema
from rest_framework import generics, serializers, status, viewsets
from rest_framework.exceptions import NotFound, PermissionDenied
from rest_framework.pagination import LimitOffsetPagination
from rest_framework.permissions import BasePermission, IsAuthenticated
from rest_framework.request import Request
from rest_framework.response import Response

from airone.exceptions import ElasticsearchException
from airone.lib import custom_view
from airone.lib.acl import ACLType
from airone.lib.drf import (
    DuplicatedObjectExistsError,
    FrequentImportError,
    IncorrectTypeError,
    ObjectNotExistsError,
    RequiredParameterError,
    YAMLParser,
)
from airone.lib.elasticsearch import (
    AdvancedSearchResultRecord,
    AdvancedSearchResultRecordAttr,
    AdvancedSearchResults,
    AttrHint,
)
from airone.lib.types import AttrType
from api_v1.entry.serializer import EntrySearchChainSerializer
from entity.models import Entity, EntityAttr
from entry.api_v2.pagination import EntryReferralPagination
from entry.api_v2.serializers import (
    AdvancedSearchJoinAttrInfo,
    AdvancedSearchJoinAttrInfoList,
    AdvancedSearchResultExportSerializer,
    AdvancedSearchResultSerializer,
    AdvancedSearchSerializer,
    EntryAliasSerializer,
    EntryAttributeValueRestoreSerializer,
    EntryBaseSerializer,
    EntryCopySerializer,
    EntryExportSerializer,
    EntryHistoryAttributeValueSerializer,
    EntryImportSerializer,
    EntryRetrieveSerializer,
    EntrySearchSerializer,
    EntryUpdateSerializer,
    GetEntryAttrReferralSerializer,
)
from entry.models import AliasEntry, Attribute, AttributeValue, Entry
from entry.services import AdvancedSearchService
from entry.settings import CONFIG
from entry.settings import CONFIG as ENTRY_CONFIG
from entry.tasks import ExportTaskParams
from group.models import Group
from job.models import Job, JobOperation, JobStatus
from role.models import Role
from user.models import User


class EntryPermission(BasePermission):
    def has_object_permission(self, request: Request, view, obj) -> bool:
        user: User = request.user
        permisson = {
            "retrieve": ACLType.Readable,
            "update": ACLType.Writable,
            "destroy": ACLType.Writable,
            "restore": ACLType.Writable,
            "copy": ACLType.Writable,
            "list_histories": ACLType.Readable,
            "list_alias": ACLType.Readable,
        }

        if not user.has_permission(obj, permisson.get(view.action)):
            return False

        return True


class EntryAPI(viewsets.ModelViewSet):
    queryset = Entry.objects.all()
    permission_classes = [IsAuthenticated & EntryPermission]
    pagination_class = LimitOffsetPagination

    def get_serializer_class(self):
        serializer = {
            "retrieve": EntryRetrieveSerializer,
            "update": serializers.Serializer,
            "restore": serializers.Serializer,
            "copy": EntryCopySerializer,
            "list_histories": EntryHistoryAttributeValueSerializer,
            "list_alias": EntryAliasSerializer,
        }
        return serializer.get(self.action, EntryBaseSerializer)

    @extend_schema(request=EntryUpdateSerializer)
    def update(self, request: Request, *args, **kwargs) -> Response:
        user: User = request.user
        entry: Entry = self.get_object()

        serializer = EntryUpdateSerializer(
            instance=entry, data=request.data, context={"_user": user}
        )
        serializer.is_valid(raise_exception=True)

        job = Job.new_edit_entry_v2(user, entry, params=request.data)
        job.run()

        return Response(status=status.HTTP_202_ACCEPTED)

    def destroy(self, request: Request, *args, **kwargs) -> Response:
        entry: Entry = self.get_object()
        if not entry.is_active:
            raise ObjectNotExistsError("specified entry has already been deleted")

        user: User = request.user

        if custom_view.is_custom("before_delete_entry_v2", entry.schema.name):
            custom_view.call_custom("before_delete_entry_v2", entry.schema.name, user, entry)

        job: Job = Job.new_delete_entry_v2(user, entry)
        job.run()

        return Response(status=status.HTTP_204_NO_CONTENT)

    def restore(self, request: Request, *args, **kwargs) -> Response:
        entry: Entry = self.get_object()

        if entry.is_active:
            raise ObjectNotExistsError("specified entry has not deleted")

        # checks that a same name entry corresponding to the entity is existed, or not.
        if Entry.objects.filter(
            schema=entry.schema, name=re.sub(r"_deleted_[0-9_]*$", "", entry.name), is_active=True
        ).exists():
            raise DuplicatedObjectExistsError("specified entry has already exist other")

        if not entry.schema.is_available(re.sub(r"_deleted_[0-9_]*$", "", entry.name)):
            raise DuplicatedObjectExistsError("specified entry has already exist alias")

        user: User = request.user

        if custom_view.is_custom("before_restore_entry_v2", entry.schema.name):
            custom_view.call_custom("before_restore_entry_v2", entry.schema.name, user, entry)

        entry.set_status(Entry.STATUS_CREATING)

        # restore entry
        entry.restore()

        if custom_view.is_custom("after_restore_entry_v2", entry.schema.name):
            custom_view.call_custom("after_restore_entry_v2", entry.schema.name, user, entry)

        # remove status flag which is set before calling this
        entry.del_status(Entry.STATUS_CREATING)

        # Send notification to the webhook URL
        job_notify_event = Job.new_notify_create_entry(user, entry)
        job_notify_event.run()

        return Response({}, status=status.HTTP_201_CREATED)

    def copy(self, request: Request, *args, **kwargs) -> Response:
        src_entry: Entry = self.get_object()

        if not src_entry.is_active:
            raise ObjectNotExistsError("specified entry is not active")

        # validate post parameter
        serializer = self.get_serializer(src_entry, data=request.data)
        serializer.is_valid(raise_exception=True)

        # TODO Conversion to support the old UI
        params = {
            "new_name_list": request.data["copy_entry_names"],
            "post_data": request.data,
        }

        # run copy job
        job = Job.new_copy(request.user, src_entry, text="Preparing to copy entry", params=params)
        job.run()

        return Response({}, status=status.HTTP_200_OK)

    @extend_schema(responses=EntryAliasSerializer(many=True))
    def list_alias(self, request: Request, *args, **kwargs) -> Response:
        entry: Entry = self.get_object()

        self.queryset = AliasEntry.objects.filter(entry=entry, entry__is_active=True)

        return super(EntryAPI, self).list(request, *args, **kwargs)

    @extend_schema(responses=EntryHistoryAttributeValueSerializer(many=True))
    def list_histories(self, request: Request, *args, **kwargs) -> Response:
        user: User = self.request.user
        entry: Entry = self.get_object()

        # check permission for attribute
        target_attrs = []
        for attr in entry.attrs.filter(schema__is_active=True):
            if user.has_permission(attr, ACLType.Readable):
                target_attrs.append(attr)

        self.queryset = (
            AttributeValue.objects.filter(
                parent_attr__in=target_attrs,
                parent_attrv__isnull=True,
            )
            .order_by("-created_time")
            .select_related("parent_attr__schema", "created_user")
        )

        return super(EntryAPI, self).list(request, *args, **kwargs)


@extend_schema(
    parameters=[
        OpenApiParameter("query", OpenApiTypes.STR, OpenApiParameter.QUERY),
    ],
)
class searchAPI(viewsets.ReadOnlyModelViewSet):
    serializer_class = EntrySearchSerializer

    def get_queryset(self):
        queryset = []
        query = self.request.query_params.get("query", None)

        if not query:
            return queryset

        results = AdvancedSearchService.search_entries_for_simple(
            query, limit=ENTRY_CONFIG.MAX_SEARCH_ENTRIES
        )
        return results["ret_values"]


class AdvancedSearchAPI(generics.GenericAPIView):
    serializer_class = AdvancedSearchSerializer
    """
    NOTE for now it's just copied from /api/v1/entry/search, but it should be
    rewritten with DRF components.

    Join Attrs implementation notes:
    - Pagination is applied at root level first, then join & filter operations
    - This may result in fewer items than requested limit
    - Each join triggers a new ES query (N+1 pattern)
    """

    @extend_schema(
        request=AdvancedSearchSerializer,
        responses=AdvancedSearchResultSerializer,
    )
    def post(self, request: Request) -> Response:
        serializer = self.get_serializer(data=request.data)
        serializer.is_valid(raise_exception=True)

        hint_entities = serializer.validated_data["entities"]
        hint_entry_name = serializer.validated_data["entry_name"]
        hint_attrs = [
            AttrHint(
                name=x["name"],
                keyword=x.get("keyword"),
                filter_key=x.get("filter_key"),
                exact_match=x.get("exact_match"),
            )
            for x in serializer.validated_data["attrinfo"]
        ]
        hint_referral = serializer.validated_data.get("referral_name")
        has_referral = serializer.validated_data["has_referral"]
        is_output_all = serializer.validated_data["is_output_all"]
        is_all_entities = serializer.validated_data["is_all_entities"]
        entry_limit = serializer.validated_data["entry_limit"]
        entry_offset = serializer.validated_data["entry_offset"]
        join_attrs = AdvancedSearchJoinAttrInfoList.model_validate(
            serializer.validated_data.get("join_attrs", [])
        ).root

        def _get_joined_resp(
            prev_results: list[AdvancedSearchResultRecord], join_attr: AdvancedSearchJoinAttrInfo
        ) -> tuple[bool, AdvancedSearchResults]:
            """
            Process join operation for a single attribute.

            Flow:
            1. Get related entities from prev_results
            2. Extract referral IDs and names
            3. Execute new ES query for joined entities
            4. Apply filters if specified

            Note:
            - Each call triggers new ES query
            - Results may be reduced by join filters
            - Pagination from root level may lead to incomplete results
            """
            entities = Entity.objects.filter(
                id__in=[result.entity["id"] for result in prev_results]
            ).prefetch_related(
                Prefetch(
                    "attrs",
                    queryset=EntityAttr.objects.filter(
                        name=join_attr.name, is_active=True
                    ).prefetch_related(
                        Prefetch(
                            "referral", queryset=Entity.objects.filter(is_active=True).only("id")
                        )
                    ),
                )
            )
            entity_dict: dict[int, Entity] = {entity.id: entity for entity in entities}

            # set hint_entity_ids for joining Items search and get item names
            # that specified attribute refers
            item_names: list[str] = []
            hint_entity_ids: list[str] = []
            for result in prev_results:
                entity = entity_dict.get(result.entity["id"])
                if entity is None:
                    continue

                attr: Attribute | None = next(
                    (a for a in entity.attrs.all() if a.name == join_attr.name), None
                )
                if attr is None:
                    continue

                if attr.type & AttrType.OBJECT:
                    # set hint Model ID
                    hint_entity_ids.extend([x.id for x in attr.referral.all()])

                    # set Item name
                    attrinfo = result.attrs[join_attr.name]

                    if attr.type == AttrType.OBJECT and attrinfo["value"]["name"] not in item_names:
                        item_names.append(attrinfo["value"]["name"])

                    if attr.type == AttrType.NAMED_OBJECT:
                        for co_info in attrinfo["value"].values():
                            if co_info["name"] not in item_names:
                                item_names.append(co_info["name"])

                    if attr.type == AttrType.ARRAY_OBJECT:
                        for r in attrinfo["value"]:
                            if r["name"] not in item_names:
                                item_names.append(r["name"])

                    if attr.type == AttrType.ARRAY_NAMED_OBJECT:
                        for r in attrinfo["value"]:
                            [co_info] = r.values()
                            if co_info["name"] not in item_names:
                                item_names.append(co_info["name"])

            # set parameters to filter joining search results
            hint_attrs = [
                AttrHint(
                    name=info.name,
                    keyword=info.keyword,
                    filter_key=info.filter_key,
                )
                for info in join_attr.attrinfo
            ]

            # search Items from elasticsearch to join
            return (
                # This represents whether user want to narrow down results by keyword of joined attr
                any([x.keyword or (x.filter_key or 0) > 0 for x in join_attr.attrinfo]),
                AdvancedSearchService.search_entries(
                    request.user,
                    hint_entity_ids=list(set(hint_entity_ids)),  # this removes depulicated IDs
                    hint_attrs=hint_attrs,
                    limit=entry_limit,
                    entry_name="|".join(item_names),
                    hint_referral=None,
                    is_output_all=is_output_all,
                    hint_referral_entity_id=None,
                    offset=join_attr.offset,
                ),
            )

        # === End of Function: _get_joined_resp() ===

        def _get_ref_id_from_es_result(attrinfo) -> list[int | None]:
            match attrinfo["type"]:
                case AttrType.OBJECT if attrinfo.get("value") is not None:
                    return [attrinfo["value"].get("id")]

                case AttrType.NAMED_OBJECT if attrinfo.get("value") is not None:
                    [ref_info] = attrinfo["value"].values()
                    return [ref_info.get("id")]

                case AttrType.ARRAY_OBJECT:
                    return [x.get("id") for x in attrinfo["value"]]

                case AttrType.ARRAY_NAMED_OBJECT:
                    return sum([[y["id"] for y in x.values()] for x in attrinfo["value"]], [])

            return []

        # === End of Function: _get_ref_id_from_es_result() ===

        if not has_referral:
            hint_referral = None

        if is_all_entities:
            attr_names = [x.name for x in hint_attrs]
            hint_entities = list(
                EntityAttr.objects.filter(
                    name__in=attr_names, is_active=True, parent_entity__is_active=True
                )
                .order_by("parent_entity__name")
                .values_list("parent_entity__id", flat=True)
                .distinct()
            )
            if not hint_entities:
                return Response("Invalid value for attribute parameter", status=400)

        hint_entity_ids = []
        for hint_entity in hint_entities:
            entity = None
            if isinstance(hint_entity, int):
                entity = Entity.objects.filter(id=hint_entity, is_active=True).first()
            elif isinstance(hint_entity, str):
                if hint_entity.isnumeric():
                    entity = Entity.objects.filter(
                        Q(id=hint_entity) | Q(name=hint_entity), Q(is_active=True)
                    ).first()
                else:
                    entity = Entity.objects.filter(name=hint_entity, is_active=True).first()

            if entity and request.user.has_permission(entity, ACLType.Readable):
                hint_entity_ids.append(entity.id)

        if settings.AIRONE_SPANNER_ENABLED:
            resp = AdvancedSearchService.search_entries_v3(
                request.user,
                hint_entity_ids,
                hint_attrs,
                entry_limit,
                hint_entry_name,
                hint_referral,
                is_output_all,
                offset=entry_offset,
                join_attrs=join_attrs,
            )
        elif settings.ENABLE_ESLESS_ADVANCED_SEARCH:
            resp = AdvancedSearchService.search_entries_v2(
                request.user,
                hint_entity_ids,
                hint_attrs,
                entry_limit,
                hint_entry_name,
                hint_referral,
                is_output_all,
                offset=entry_offset,
            )
        else:
            resp = AdvancedSearchService.search_entries(
                request.user,
                hint_entity_ids,
                hint_attrs,
                entry_limit,
                hint_entry_name,
                hint_referral,
                is_output_all,
                offset=entry_offset,
            )

        # save total population number
        total_count = deepcopy(resp.ret_count)

<<<<<<< HEAD
        if not settings.AIRONE_SPANNER_ENABLED:
            for join_attr in join_attrs:
                (will_filter_by_joined_attr, joined_resp) = _get_joined_resp(
                    resp.ret_values, join_attr
                )
                # Prepare blank joining info for entries without matches
                blank_joining_info: dict[str, AdvancedSearchResultRecordAttr] = {
                    "%s.%s" % (join_attr.name, k.name): {
                        "is_readable": True,
                        "type": AttrType.STRING,
                        "value": "",
                    }
                    for k in join_attr.attrinfo
=======
        for join_attr in join_attrs:
            # Note: Each iteration here represents a potential N+1 query
            # The trade-off is between query performance and result accuracy
            (will_filter_by_joined_attr, joined_resp) = _get_joined_resp(resp.ret_values, join_attr)
            # This is needed to set result as blank value
            blank_joining_info = {
                "%s.%s" % (join_attr.name, k.name): {
                    "is_readable": True,
                    "type": AttrType.STRING,
                    "value": "",
>>>>>>> 0c800398
                }

                # convert search result to dict to be able to handle it without loop
                joined_resp_info = {
                    x.entry["id"]: {
                        "%s.%s" % (join_attr.name, k): v
                        for k, v in x.attrs.items()
                        if any(_x.name == k for _x in join_attr.attrinfo)
                    }
                    for x in joined_resp.ret_values
                }

<<<<<<< HEAD
                # Insert results to previous search results
                new_ret_values = []
                joined_ret_values = []
                for resp_result in resp.ret_values:
                    # Get referral info from joined search result
                    ref_info = resp_result.attrs.get(join_attr.name)

                    # This get referral Item-ID from joined search result
                    ref_list = _get_ref_id_from_es_result(ref_info)
                    for ref_id in ref_list:
                        if ref_id and ref_id in joined_resp_info:
                            # join valid value
                            resp_result.attrs |= joined_resp_info[ref_id]

                            copied_result = deepcopy(resp_result)
                            new_ret_values.append(copied_result)
                            joined_ret_values.append(copied_result)

                        else:
                            # join EMPTY value
                            resp_result.attrs |= blank_joining_info
                            joined_ret_values.append(deepcopy(resp_result))

                    if len(ref_list) == 0:
=======
            # this inserts result to previous search result
            new_ret_values: list[AdvancedSearchResultRecord] = []
            joined_ret_values: list[AdvancedSearchResultRecord] = []
            for resp_result in resp.ret_values:
                # joining search result to original one
                ref_info = resp_result.attrs.get(join_attr.name)

                # This get referral Item-ID from joined search result
                ref_list = _get_ref_id_from_es_result(ref_info)
                for ref_id in ref_list:
                    if ref_id and ref_id in joined_resp_info:  # type: ignore
                        # join valid value
                        resp_result.attrs |= joined_resp_info[ref_id]

                        # collect only the result that matches with keyword of joined_attr parameter
                        copied_result = deepcopy(resp_result)
                        new_ret_values.append(copied_result)
                        joined_ret_values.append(copied_result)

                    else:
>>>>>>> 0c800398
                        # join EMPTY value
                        resp_result.attrs |= blank_joining_info
                        joined_ret_values.append(deepcopy(resp_result))

                if will_filter_by_joined_attr:
                    resp.ret_values = new_ret_values
                    resp.ret_count = len(new_ret_values)
                else:
                    resp.ret_values = joined_ret_values
                    resp.ret_count = len(joined_ret_values)

        # convert field values to fit entry retrieve API data type, as a workaround.
        # FIXME should be replaced with DRF serializer etc
        for entry in resp.ret_values:
            for name, attr in entry.attrs.items():

                def _get_typed_value(type: int) -> str:
                    if type & AttrType._ARRAY:
                        if type & AttrType.STRING:
                            return "as_array_string"
                        elif type & AttrType._NAMED:
                            return "as_array_named_object"
                        elif type & AttrType.OBJECT:
                            return "as_array_object"
                        elif type & AttrType.GROUP:
                            return "as_array_group"
                        elif type & AttrType.ROLE:
                            return "as_array_role"
                    elif type & AttrType.STRING or type & AttrType.TEXT:
                        return "as_string"
                    elif type & AttrType._NAMED:
                        return "as_named_object"
                    elif type & AttrType.OBJECT:
                        return "as_object"
                    elif type & AttrType.BOOLEAN:
                        return "as_boolean"
                    elif type & AttrType.DATE:
                        return "as_string"
                    elif type & AttrType.GROUP:
                        return "as_group"
                    elif type & AttrType.ROLE:
                        return "as_role"
                    elif type & AttrType.DATETIME:
                        return "as_string"
                    raise IncorrectTypeError(f"unexpected type: {type}")

                entry.attrs[name] = {
                    "is_readable": attr["is_readable"],
                    "type": attr["type"],
                    "value": {
                        _get_typed_value(attr["type"]): attr.get("value", ""),
                    },
                }

                # "asString" is a string type and does not allow None
                if (
                    _get_typed_value(attr["type"]) == "as_string"
                    and entry.attrs[name]["value"]["as_string"] is None
                ):
                    entry.attrs[name]["value"]["as_string"] = ""

                # "asNamedObject", "as_array_named_object" converts types
                if _get_typed_value(attr["type"]) == "as_named_object":
                    value = entry.attrs[name]["value"]["as_named_object"]
                    entry.attrs[name]["value"]["as_named_object"] = {
                        "name": list(value.keys())[0],
                        "object": list(value.values())[0],
                    }

                if _get_typed_value(attr["type"]) == "as_array_named_object":
                    values = entry.attrs[name]["value"]["as_array_named_object"]
                    entry.attrs[name]["value"]["as_array_named_object"] = [
                        {
                            "name": list(value.keys())[0],
                            "object": list(value.values())[0],
                        }
                        for value in values
                    ]

        serializer = AdvancedSearchResultSerializer(
            data={
                "count": resp.ret_count,
                "values": [x.dict() for x in resp.ret_values],
                "total_count": total_count,
            }
        )

        # TODO validate response data strictly, like below.
        # it'll fail because the data format will be different with EntryAttributeValueSerializer
        # serializer.is_valid(raise_exception=True)
        # return Response(serializer.validated_data)

        return Response(serializer.initial_data)


class AdvancedSearchChainAPI(generics.GenericAPIView):
    serializer_class = EntrySearchChainSerializer
    """
    NOTE For now, it's just copied from /api/v1/entry/search_chain.
    And the AttributeValue is missing from the response.
    """

    @extend_schema(
        request=EntrySearchChainSerializer,
        responses=EntryBaseSerializer(many=True),
    )
    def post(self, request: Request) -> Response:
        serializer = EntrySearchChainSerializer(data=request.data)
        serializer.is_valid(raise_exception=True)

        try:
            (_, ret_data) = serializer.search_entries(request.user)
        except ElasticsearchException:
            return Response(
                {
                    "reason": (
                        "Data overflow was happened. " "Please narrow down intermediate conditions"
                    )
                },
                status=status.HTTP_400_BAD_REQUEST,
            )

        entries = Entry.objects.filter(id__in=[x["id"] for x in ret_data])

        return Response(EntryBaseSerializer(entries, many=True).data)


class AdvancedSearchResultAPI(generics.GenericAPIView):
    serializer_class = AdvancedSearchResultExportSerializer

    def post(self, request: Request) -> Response:
        serializer = self.get_serializer(data=request.data)
        serializer.is_valid(raise_exception=True)
        serializer.save()
        return Response(serializer.validated_data)


@extend_schema(
    parameters=[
        OpenApiParameter("keyword", OpenApiTypes.STR, OpenApiParameter.QUERY),
    ],
)
class EntryReferralAPI(viewsets.ReadOnlyModelViewSet):
    serializer_class = EntryBaseSerializer
    pagination_class = EntryReferralPagination

    def get_queryset(self):
        entry_id = self.kwargs["pk"]
        keyword = self.request.query_params.get("keyword", None)

        entry = Entry.objects.filter(pk=entry_id).first()
        if not entry:
            return []

        ids = AttributeValue.objects.filter(
            Q(referral=entry, is_latest=True) | Q(referral=entry, parent_attrv__is_latest=True)
        ).values_list("parent_attr__parent_entry", flat=True)

        # if entity_name param exists, add schema name to reduce filter execution time
        query = Q(pk__in=ids, is_active=True)
        if keyword:
            query &= Q(name__iregex=r"%s" % keyword)

        return Entry.objects.filter(query).select_related("schema")


class EntryExportAPI(generics.GenericAPIView):
    serializer_class = EntryExportSerializer

    def post(self, request: Request, entity_id: int) -> Response:
        if not Entity.objects.filter(id=entity_id).exists():
            return Response(
                "Failed to get entity of specified id", status=status.HTTP_400_BAD_REQUEST
            )

        serializer = self.get_serializer(data=request.data)
        if not serializer.is_valid():
            return Response(
                "Parameters in post body is invalid", status=status.HTTP_400_BAD_REQUEST
            )

        job_params = ExportTaskParams(
            export_format=serializer.validated_data["format"], target_id=entity_id
        )

        # check whether same job is sent
        job_status_not_finished = [JobStatus.PREPARING, JobStatus.PROCESSING]
        if (
            Job.get_job_with_params(request.user, job_params.dict())
            .filter(status__in=job_status_not_finished)
            .exists()
        ):
            return Response(
                "Same export processing is under execution", status=status.HTTP_400_BAD_REQUEST
            )

        entity = Entity.objects.get(id=entity_id)
        if not request.user.has_permission(entity, ACLType.Readable):
            return Response(
                'Permission denied to _value "%s"' % entity.name, status=status.HTTP_400_BAD_REQUEST
            )

        # create a job to export search result and run it
        job = Job.new_export_v2(
            request.user,
            **{
                "text": "entry_%s.%s" % (entity.name, str(job_params.export_format)),
                "target": entity,
                "params": job_params.dict(),
            },
        )
        job.run()

        return Response(
            {"result": "Succeed in registering export processing. " + "Please check Job list."},
            status=status.HTTP_200_OK,
        )


@extend_schema(
    parameters=[
        OpenApiParameter("keyword", OpenApiTypes.STR, OpenApiParameter.QUERY),
    ],
)
class EntryAttrReferralsAPI(viewsets.ReadOnlyModelViewSet):
    serializer_class = GetEntryAttrReferralSerializer

    def get_queryset(self):
        attr_id = self.kwargs["attr_id"]
        keyword = self.request.query_params.get("keyword", None)

        attr = Attribute.objects.filter(id=attr_id).first()
        if attr:
            entity_attr = attr.schema
        else:
            entity_attr = EntityAttr.objects.filter(id=attr_id).first()
        if not entity_attr:
            raise NotFound(f"not found matched attribute or entity attr: {attr_id}")

        conditions = {"is_active": True}
        if keyword:
            conditions["name__icontains"] = keyword

        # TODO support natural sort?
        if entity_attr.type & AttrType.OBJECT:
            return Entry.objects.filter(
                **conditions, schema__in=entity_attr.referral.all()
            ).order_by("name")[0 : CONFIG.MAX_LIST_REFERRALS]
        elif entity_attr.type & AttrType.GROUP:
            return Group.objects.filter(**conditions).order_by("name")[
                0 : CONFIG.MAX_LIST_REFERRALS
            ]
        elif entity_attr.type & AttrType.ROLE:
            return Role.objects.filter(**conditions).order_by("name")[0 : CONFIG.MAX_LIST_REFERRALS]
        else:
            raise IncorrectTypeError(f"unsupported attr type: {entity_attr.type}")


@extend_schema(
    parameters=[
        OpenApiParameter("force", OpenApiTypes.BOOL, OpenApiParameter.QUERY, default=False),
    ],
)
class EntryImportAPI(generics.GenericAPIView):
    parser_classes = [YAMLParser]
    serializer_class = serializers.Serializer

    def get_queryset(self):
        import_data = self.request.data
        entity_names = [d["entity"] for d in import_data]
        return Entity.objects.filter(name__in=entity_names, is_active=True)

    def post(self, request: Request) -> Response:
        import_datas = request.data
        user: User = request.user
        serializer = EntryImportSerializer(data=import_datas)
        serializer.is_valid(raise_exception=True)
        entities = self.get_queryset()

        # limit import job to deny accidental frequent import for same entity
        if request.query_params.get("force", "") not in ["true", "True"]:
            valid_statuses: list[JobStatus] = [
                JobStatus.PREPARING,
                JobStatus.PROCESSING,
                JobStatus.DONE,
            ]
            yesterday = datetime.now() - timedelta(days=1)
            if Job.objects.filter(
                status__in=valid_statuses,
                operation=JobOperation.IMPORT_ENTRY_V2,
                target__in=entities,
                created_at__gte=yesterday,
            ).exists():
                raise FrequentImportError("Import job for each entity can apply once a day.")

        job_ids: list[int] = []
        error_list: list[str] = []
        for import_data in import_datas:
            entity: Entity | None = next(
                (e for e in entities if e.name == import_data["entity"]), None
            )
            if not entity:
                error_list.append("%s: Entity does not exists." % import_data["entity"])
                continue

            if not user.has_permission(entity, ACLType.Writable):
                error_list.append("%s: Entity is permission denied." % import_data["entity"])
                continue

            job = Job.new_import_v2(
                user, entity, text="Preparing to import data", params=import_data
            )
            job.run()
            job_ids.append(job.id)

        return Response(
            {"result": {"job_ids": job_ids, "error": error_list}}, status=status.HTTP_200_OK
        )


class EntryAttributeValueRestoreAPI(generics.UpdateAPIView):
    queryset = AttributeValue.objects.all()
    serializer_class = EntryAttributeValueRestoreSerializer
    permission_classes = [IsAuthenticated]


@extend_schema(
    parameters=[
        OpenApiParameter(
            "ids", {"type": "array", "items": {"type": "number"}}, OpenApiParameter.QUERY
        ),
    ],
)
class EntryBulkDeleteAPI(generics.DestroyAPIView):
    # (Execuse)
    # Specifying serializer_class is necessary for passing processing
    # of npm run generate
    serializer_class = EntryUpdateSerializer

    def delete(self, request: Request, *args, **kwargs) -> Response:
        ids: list[str] = self.request.query_params.getlist("ids", [])
        if len(ids) == 0 or not all([id.isdecimal() for id in ids]):
            raise RequiredParameterError("some ids are invalid")

        entries = Entry.objects.filter(id__in=ids, is_active=True)
        if len(ids) != entries.count():
            raise NotFound("some specified entries don't exist")

        user: User = request.user
        if not all([user.has_permission(e, ACLType.Writable) for e in entries]):
            raise PermissionDenied("deleting some entries is not allowed")

        for entry in entries:
            job: Job = Job.new_delete_entry_v2(user, entry)
            job.run()

        return Response(status=status.HTTP_204_NO_CONTENT)


class EntryAliasAPI(viewsets.ModelViewSet):
    permission_classes = [IsAuthenticated]
    pagination_class = LimitOffsetPagination
    serializer_class = EntryAliasSerializer
    queryset = AliasEntry.objects.filter(entry__is_active=True)

    def bulk_create(self, request, *args, **kwargs):
        # refuse input that has duplicated name
        counter = Counter([x["name"] for x in request.data])
        if any([c > 1 for c in counter.values()]):
            raise DuplicatedObjectExistsError(
                "Duplicated names(%s) were specified"
                % (str([name for (name, count) in counter.items() if count > 1]))
            )

        serializer = self.get_serializer(data=request.data, many=True)
        serializer.is_valid(raise_exception=True)
        serializer.save()

        return Response(serializer.data)<|MERGE_RESOLUTION|>--- conflicted
+++ resolved
@@ -27,7 +27,6 @@
 )
 from airone.lib.elasticsearch import (
     AdvancedSearchResultRecord,
-    AdvancedSearchResultRecordAttr,
     AdvancedSearchResults,
     AttrHint,
 )
@@ -473,32 +472,21 @@
         # save total population number
         total_count = deepcopy(resp.ret_count)
 
-<<<<<<< HEAD
         if not settings.AIRONE_SPANNER_ENABLED:
             for join_attr in join_attrs:
+                # Note: Each iteration here represents a potential N+1 query
+                # The trade-off is between query performance and result accuracy
                 (will_filter_by_joined_attr, joined_resp) = _get_joined_resp(
                     resp.ret_values, join_attr
                 )
-                # Prepare blank joining info for entries without matches
-                blank_joining_info: dict[str, AdvancedSearchResultRecordAttr] = {
+                # This is needed to set result as blank value
+                blank_joining_info = {
                     "%s.%s" % (join_attr.name, k.name): {
                         "is_readable": True,
                         "type": AttrType.STRING,
                         "value": "",
                     }
                     for k in join_attr.attrinfo
-=======
-        for join_attr in join_attrs:
-            # Note: Each iteration here represents a potential N+1 query
-            # The trade-off is between query performance and result accuracy
-            (will_filter_by_joined_attr, joined_resp) = _get_joined_resp(resp.ret_values, join_attr)
-            # This is needed to set result as blank value
-            blank_joining_info = {
-                "%s.%s" % (join_attr.name, k.name): {
-                    "is_readable": True,
-                    "type": AttrType.STRING,
-                    "value": "",
->>>>>>> 0c800398
                 }
 
                 # convert search result to dict to be able to handle it without loop
@@ -511,12 +499,11 @@
                     for x in joined_resp.ret_values
                 }
 
-<<<<<<< HEAD
-                # Insert results to previous search results
-                new_ret_values = []
-                joined_ret_values = []
+                # this inserts result to previous search result
+                new_ret_values: list[AdvancedSearchResultRecord] = []
+                joined_ret_values: list[AdvancedSearchResultRecord] = []
                 for resp_result in resp.ret_values:
-                    # Get referral info from joined search result
+                    # joining search result to original one
                     ref_info = resp_result.attrs.get(join_attr.name)
 
                     # This get referral Item-ID from joined search result
@@ -532,34 +519,12 @@
 
                         else:
                             # join EMPTY value
-                            resp_result.attrs |= blank_joining_info
+                            resp_result.attrs |= blank_joining_info  # type: ignore
                             joined_ret_values.append(deepcopy(resp_result))
 
                     if len(ref_list) == 0:
-=======
-            # this inserts result to previous search result
-            new_ret_values: list[AdvancedSearchResultRecord] = []
-            joined_ret_values: list[AdvancedSearchResultRecord] = []
-            for resp_result in resp.ret_values:
-                # joining search result to original one
-                ref_info = resp_result.attrs.get(join_attr.name)
-
-                # This get referral Item-ID from joined search result
-                ref_list = _get_ref_id_from_es_result(ref_info)
-                for ref_id in ref_list:
-                    if ref_id and ref_id in joined_resp_info:  # type: ignore
-                        # join valid value
-                        resp_result.attrs |= joined_resp_info[ref_id]
-
-                        # collect only the result that matches with keyword of joined_attr parameter
-                        copied_result = deepcopy(resp_result)
-                        new_ret_values.append(copied_result)
-                        joined_ret_values.append(copied_result)
-
-                    else:
->>>>>>> 0c800398
                         # join EMPTY value
-                        resp_result.attrs |= blank_joining_info
+                        resp_result.attrs |= blank_joining_info  # type: ignore
                         joined_ret_values.append(deepcopy(resp_result))
 
                 if will_filter_by_joined_attr:
