import re
from collections import Counter
from copy import deepcopy
from datetime import datetime, timedelta

from django.conf import settings
from django.db.models import Prefetch, Q
from drf_spectacular.types import OpenApiTypes
from drf_spectacular.utils import OpenApiParameter, extend_schema
from rest_framework import generics, serializers, status, viewsets
from rest_framework.exceptions import NotFound, PermissionDenied
from rest_framework.pagination import LimitOffsetPagination
from rest_framework.permissions import BasePermission, IsAuthenticated
from rest_framework.request import Request
from rest_framework.response import Response

from airone.exceptions import ElasticsearchException
from airone.lib import custom_view
from airone.lib.acl import ACLType
from airone.lib.drf import (
    DuplicatedObjectExistsError,
    FrequentImportError,
    IncorrectTypeError,
    ObjectNotExistsError,
    RequiredParameterError,
    YAMLParser,
)
from airone.lib.elasticsearch import AdvancedSearchResultRecord, AttrHint
from airone.lib.types import AttrType
from api_v1.entry.serializer import EntrySearchChainSerializer
from entity.models import Entity, EntityAttr
from entry.api_v2.pagination import EntryReferralPagination
from entry.api_v2.serializers import (
    AdvancedSearchJoinAttrInfo,
    AdvancedSearchJoinAttrInfoList,
    AdvancedSearchResultExportSerializer,
    AdvancedSearchResultSerializer,
    AdvancedSearchSerializer,
    EntryAliasSerializer,
    EntryAttributeValueRestoreSerializer,
    EntryBaseSerializer,
    EntryCopySerializer,
    EntryExportSerializer,
    EntryHistoryAttributeValueSerializer,
    EntryImportSerializer,
    EntryRetrieveSerializer,
    EntrySearchSerializer,
    EntryUpdateSerializer,
    GetEntryAttrReferralSerializer,
)
from entry.models import AliasEntry, Attribute, AttributeValue, Entry
from entry.services import AdvancedSearchService
from entry.settings import CONFIG
from entry.settings import CONFIG as ENTRY_CONFIG
from entry.tasks import ExportTaskParams
from group.models import Group
from job.models import Job, JobOperation, JobStatus
from role.models import Role
from user.models import User


class EntryPermission(BasePermission):
    def has_object_permission(self, request: Request, view, obj) -> bool:
        user: User = request.user
        permisson = {
            "retrieve": ACLType.Readable,
            "update": ACLType.Writable,
            "destroy": ACLType.Writable,
            "restore": ACLType.Writable,
            "copy": ACLType.Writable,
            "list_histories": ACLType.Readable,
            "list_alias": ACLType.Readable,
        }

        if not user.has_permission(obj, permisson.get(view.action)):
            return False

        return True


class EntryAPI(viewsets.ModelViewSet):
    queryset = Entry.objects.all()
    permission_classes = [IsAuthenticated & EntryPermission]
    pagination_class = LimitOffsetPagination

    def get_serializer_class(self):
        serializer = {
            "retrieve": EntryRetrieveSerializer,
            "update": serializers.Serializer,
            "restore": serializers.Serializer,
            "copy": EntryCopySerializer,
            "list_histories": EntryHistoryAttributeValueSerializer,
            "list_alias": EntryAliasSerializer,
        }
        return serializer.get(self.action, EntryBaseSerializer)

    @extend_schema(request=EntryUpdateSerializer)
    def update(self, request: Request, *args, **kwargs) -> Response:
        user: User = request.user
        entry: Entry = self.get_object()

        serializer = EntryUpdateSerializer(
            instance=entry, data=request.data, context={"_user": user}
        )
        serializer.is_valid(raise_exception=True)

        job = Job.new_edit_entry_v2(user, entry, params=request.data)
        job.run()

        return Response(status=status.HTTP_202_ACCEPTED)

    def destroy(self, request: Request, *args, **kwargs) -> Response:
        entry: Entry = self.get_object()
        if not entry.is_active:
            raise ObjectNotExistsError("specified entry has already been deleted")

        user: User = request.user

        if custom_view.is_custom("before_delete_entry_v2", entry.schema.name):
            custom_view.call_custom("before_delete_entry_v2", entry.schema.name, user, entry)

        job: Job = Job.new_delete_entry_v2(user, entry)
        job.run()

        return Response(status=status.HTTP_204_NO_CONTENT)

    def restore(self, request: Request, *args, **kwargs) -> Response:
        entry: Entry = self.get_object()

        if entry.is_active:
            raise ObjectNotExistsError("specified entry has not deleted")

        # checks that a same name entry corresponding to the entity is existed, or not.
        if Entry.objects.filter(
            schema=entry.schema, name=re.sub(r"_deleted_[0-9_]*$", "", entry.name), is_active=True
        ).exists():
            raise DuplicatedObjectExistsError("specified entry has already exist other")

        if not entry.schema.is_available(re.sub(r"_deleted_[0-9_]*$", "", entry.name)):
            raise DuplicatedObjectExistsError("specified entry has already exist alias")

        user: User = request.user

        if custom_view.is_custom("before_restore_entry_v2", entry.schema.name):
            custom_view.call_custom("before_restore_entry_v2", entry.schema.name, user, entry)

        entry.set_status(Entry.STATUS_CREATING)

        # restore entry
        entry.restore()

        if custom_view.is_custom("after_restore_entry_v2", entry.schema.name):
            custom_view.call_custom("after_restore_entry_v2", entry.schema.name, user, entry)

        # remove status flag which is set before calling this
        entry.del_status(Entry.STATUS_CREATING)

        # Send notification to the webhook URL
        job_notify_event = Job.new_notify_create_entry(user, entry)
        job_notify_event.run()

        return Response({}, status=status.HTTP_201_CREATED)

    def copy(self, request: Request, *args, **kwargs) -> Response:
        src_entry: Entry = self.get_object()

        if not src_entry.is_active:
            raise ObjectNotExistsError("specified entry is not active")

        # validate post parameter
        serializer = self.get_serializer(src_entry, data=request.data)
        serializer.is_valid(raise_exception=True)

        # TODO Conversion to support the old UI
        params = {
            "new_name_list": request.data["copy_entry_names"],
            "post_data": request.data,
        }

        # run copy job
        job = Job.new_copy(request.user, src_entry, text="Preparing to copy entry", params=params)
        job.run()

        return Response({}, status=status.HTTP_200_OK)

    @extend_schema(responses=EntryAliasSerializer(many=True))
    def list_alias(self, request: Request, *args, **kwargs) -> Response:
        entry: Entry = self.get_object()

        self.queryset = AliasEntry.objects.filter(entry=entry, entry__is_active=True)

        return super(EntryAPI, self).list(request, *args, **kwargs)

    @extend_schema(responses=EntryHistoryAttributeValueSerializer(many=True))
    def list_histories(self, request: Request, *args, **kwargs) -> Response:
        user: User = self.request.user
        entry: Entry = self.get_object()

        # check permission for attribute
        target_attrs = []
        for attr in entry.attrs.filter(schema__is_active=True):
            if user.has_permission(attr, ACLType.Readable):
                target_attrs.append(attr)

        self.queryset = (
            AttributeValue.objects.filter(
                parent_attr__in=target_attrs,
                parent_attrv__isnull=True,
            )
            .order_by("-created_time")
            .select_related("parent_attr__schema", "created_user")
        )

        return super(EntryAPI, self).list(request, *args, **kwargs)


@extend_schema(
    parameters=[
        OpenApiParameter("query", OpenApiTypes.STR, OpenApiParameter.QUERY),
    ],
)
class searchAPI(viewsets.ReadOnlyModelViewSet):
    serializer_class = EntrySearchSerializer

    def get_queryset(self):
        queryset = []
        query = self.request.query_params.get("query", None)

        if not query:
            return queryset

        results = AdvancedSearchService.search_entries_for_simple(
            query, limit=ENTRY_CONFIG.MAX_SEARCH_ENTRIES
        )
        return results["ret_values"]


class AdvancedSearchAPI(generics.GenericAPIView):
    serializer_class = AdvancedSearchSerializer
    """
    NOTE for now it's just copied from /api/v1/entry/search, but it should be
    rewritten with DRF components.
    """

    @extend_schema(
        request=AdvancedSearchSerializer,
        responses=AdvancedSearchResultSerializer,
    )
    def post(self, request: Request) -> Response:
        serializer = self.get_serializer(data=request.data)
        serializer.is_valid(raise_exception=True)

        hint_entities = serializer.validated_data["entities"]
        hint_entry_name = serializer.validated_data["entry_name"]
        hint_attrs = [
            AttrHint(
                name=x["name"],
                keyword=x.get("keyword"),
                filter_key=x.get("filter_key"),
                exact_match=x.get("exact_match"),
            )
            for x in serializer.validated_data["attrinfo"]
        ]
        hint_referral = serializer.validated_data.get("referral_name")
        has_referral = serializer.validated_data["has_referral"]
        is_output_all = serializer.validated_data["is_output_all"]
        is_all_entities = serializer.validated_data["is_all_entities"]
        entry_limit = serializer.validated_data["entry_limit"]
        entry_offset = serializer.validated_data["entry_offset"]
        join_attrs = AdvancedSearchJoinAttrInfoList.model_validate(
            serializer.validated_data.get("join_attrs", [])
        ).root

        def _get_joined_resp(
            prev_results: list[AdvancedSearchResultRecord], join_attr: AdvancedSearchJoinAttrInfo
        ) -> tuple[bool, dict]:
            """
            This is a helper method for join_attrs that will get specified attr values
            that prev_result's ones refer to.
            """
            # set hint_entity_ids for joining Items search and get item names
            # that specified attribute refers
            item_names = []
            hint_entity_ids = []

            entities = Entity.objects.filter(
                id__in=[result.entity["id"] for result in prev_results]
            ).prefetch_related(
                Prefetch(
                    "attrs",
                    queryset=EntityAttr.objects.filter(
                        name=join_attr.name, is_active=True
                    ).prefetch_related(
                        Prefetch(
                            "referral", queryset=Entity.objects.filter(is_active=True).only("id")
                        )
                    ),
                )
            )
            entity_dict = {entity.id: entity for entity in entities}

            for result in prev_results:
                entity = entity_dict.get(result.entity["id"])
                if entity is None:
                    continue

                attr = next((a for a in entity.attrs.all() if a.name == join_attr.name), None)
                if attr is None:
                    continue

                if attr.type & AttrType.OBJECT:
                    # set hint Model ID
                    hint_entity_ids.extend([x.id for x in attr.referral.all()])

                    # set Item name
                    attrinfo = result.attrs[join_attr.name]

                    if attr.type == AttrType.OBJECT and attrinfo["value"]["name"] not in item_names:
                        item_names.append(attrinfo["value"]["name"])

                    if attr.type == AttrType.NAMED_OBJECT:
                        for co_info in attrinfo["value"].values():
                            if co_info["name"] not in item_names:
                                item_names.append(co_info["name"])

                    if attr.type == AttrType.ARRAY_OBJECT:
                        for r in attrinfo["value"]:
                            if r["name"] not in item_names:
                                item_names.append(r["name"])

                    if attr.type == AttrType.ARRAY_NAMED_OBJECT:
                        for r in attrinfo["value"]:
                            [co_info] = r.values()
                            if co_info["name"] not in item_names:
                                item_names.append(co_info["name"])

            # set parameters to filter joining search results
            hint_attrs: list[AttrHint] = []
            for info in join_attr.attrinfo:
                hint_attrs.append(
                    AttrHint(
                        name=info.name,
                        keyword=info.keyword,
                        filter_key=info.filter_key,
                    )
                )

            # search Items from elasticsearch to join
            return (
                # This represents whether user want to narrow down results by keyword of joined attr
                any([x.keyword or (x.filter_key or 0) > 0 for x in join_attr.attrinfo]),
                AdvancedSearchService.search_entries(
                    request.user,
                    hint_entity_ids=list(set(hint_entity_ids)),  # this removes depulicated IDs
                    hint_attrs=hint_attrs,
                    limit=entry_limit,
                    entry_name="|".join(item_names),
                    hint_referral=None,
                    is_output_all=is_output_all,
                    hint_referral_entity_id=None,
                    offset=join_attr.offset,
                ).dict(),
            )

        # === End of Function: _get_joined_resp() ===

        def _get_ref_id_from_es_result(attrinfo):
            if attrinfo["type"] == AttrType.OBJECT:
                if attrinfo.get("value") is not None:
                    return [attrinfo["value"].get("id")]

            if attrinfo["type"] == AttrType.NAMED_OBJECT:
                if attrinfo.get("value") is not None:
                    [ref_info] = attrinfo["value"].values()
                    return [ref_info.get("id")]

            if attrinfo["type"] == AttrType.ARRAY_OBJECT:
                return [x.get("id") for x in attrinfo["value"]]

            if attrinfo["type"] == AttrType.ARRAY_NAMED_OBJECT:
                return sum([[y["id"] for y in x.values()] for x in attrinfo["value"]], [])

            return []

        # === End of Function: _get_ref_id_from_es_result() ===

        if not has_referral:
            hint_referral = None

        if is_all_entities:
            attr_names = [x.name for x in hint_attrs]
            hint_entities = list(
                EntityAttr.objects.filter(
                    name__in=attr_names, is_active=True, parent_entity__is_active=True
                )
                .order_by("parent_entity__name")
                .values_list("parent_entity__id", flat=True)
                .distinct()
            )
            if not hint_entities:
                return Response("Invalid value for attribute parameter", status=400)

        hint_entity_ids = []
        for hint_entity in hint_entities:
            entity = None
            if isinstance(hint_entity, int):
                entity = Entity.objects.filter(id=hint_entity, is_active=True).first()
            elif isinstance(hint_entity, str):
                if hint_entity.isnumeric():
                    entity = Entity.objects.filter(
                        Q(id=hint_entity) | Q(name=hint_entity), Q(is_active=True)
                    ).first()
                else:
                    entity = Entity.objects.filter(name=hint_entity, is_active=True).first()

            if entity and request.user.has_permission(entity, ACLType.Readable):
                hint_entity_ids.append(entity.id)

        if settings.AIRONE_SPANNER_ENABLED:
            resp = AdvancedSearchService.search_entries_v3(
                request.user,
                hint_entity_ids,
                hint_attrs,
                entry_limit,
                hint_entry_name,
                hint_referral,
                is_output_all,
                offset=entry_offset,
                join_attrs=join_attrs,
            )
        elif settings.ENABLE_ESLESS_ADVANCED_SEARCH:
            resp = AdvancedSearchService.search_entries_v2(
                request.user,
                hint_entity_ids,
                hint_attrs,
                entry_limit,
                hint_entry_name,
                hint_referral,
                is_output_all,
                offset=entry_offset,
            )
        else:
            resp = AdvancedSearchService.search_entries(
                request.user,
                hint_entity_ids,
                hint_attrs,
                entry_limit,
                hint_entry_name,
                hint_referral,
                is_output_all,
                offset=entry_offset,
            )

        # save total population number
        total_count = deepcopy(resp.ret_count)

<<<<<<< HEAD
        if not settings.AIRONE_SPANNER_ENABLED:
            for join_attr in join_attrs:
                (will_filter_by_joined_attr, joined_resp) = _get_joined_resp(
                    resp.ret_values, join_attr
                )
                # This is needed to set result as blank value
                blank_joining_info = {
                    "%s.%s" % (join_attr["name"], k["name"]): {
                        "is_readable": True,
                        "type": AttrType.STRING,
                        "value": "",
                    }
                    for k in join_attr["attrinfo"]
                }

                # convert search result to dict to be able to handle it without loop
                joined_resp_info = {
                    x["entry"]["id"]: {
                        "%s.%s" % (join_attr["name"], k): v
                        for k, v in x["attrs"].items()
                        if any(_x["name"] == k for _x in join_attr["attrinfo"])
                    }
                    for x in joined_resp["ret_values"]
=======
        for join_attr in join_attrs:
            (will_filter_by_joined_attr, joined_resp) = _get_joined_resp(resp.ret_values, join_attr)
            # This is needed to set result as blank value
            blank_joining_info = {
                "%s.%s" % (join_attr.name, k.name): {
                    "is_readable": True,
                    "type": AttrType.STRING,
                    "value": "",
                }
                for k in join_attr.attrinfo
            }

            # convert search result to dict to be able to handle it without loop
            joined_resp_info = {
                x["entry"]["id"]: {
                    "%s.%s" % (join_attr.name, k): v
                    for k, v in x["attrs"].items()
                    if any(_x.name == k for _x in join_attr.attrinfo)
>>>>>>> da9f4389
                }

<<<<<<< HEAD
                # this inserts result to previous search result
                new_ret_values = []
                joined_ret_values = []
                for resp_result in resp.ret_values:
                    # joining search result to original one
                    ref_info = resp_result.attrs.get(join_attr["name"])

                    # This get referral Item-ID from joined search result
                    ref_list = _get_ref_id_from_es_result(ref_info)
                    for ref_id in ref_list:
                        if ref_id and ref_id in joined_resp_info:  # type: ignore
                            # join valid value
                            resp_result.attrs |= joined_resp_info[ref_id]

                            copied_result = deepcopy(resp_result)
                            new_ret_values.append(copied_result)
                            joined_ret_values.append(copied_result)

                        else:
                            # join EMPTY value
                            resp_result.attrs |= blank_joining_info  # type: ignore
                            joined_ret_values.append(deepcopy(resp_result))

                    if len(ref_list) == 0:
=======
            # this inserts result to previous search result
            new_ret_values = []
            joined_ret_values = []
            for resp_result in resp.ret_values:
                # joining search result to original one
                ref_info = resp_result.attrs.get(join_attr.name)

                # This get referral Item-ID from joined search result
                ref_list = _get_ref_id_from_es_result(ref_info)
                for ref_id in ref_list:
                    if ref_id and ref_id in joined_resp_info:  # type: ignore
                        # join valid value
                        resp_result.attrs |= joined_resp_info[ref_id]

                        # collect only the result that matches with keyword of joined_attr parameter
                        copied_result = deepcopy(resp_result)
                        new_ret_values.append(copied_result)
                        joined_ret_values.append(copied_result)

                    else:
>>>>>>> da9f4389
                        # join EMPTY value
                        resp_result.attrs |= blank_joining_info  # type: ignore
                        joined_ret_values.append(deepcopy(resp_result))

                if will_filter_by_joined_attr:
                    resp.ret_values = new_ret_values
                    resp.ret_count = len(new_ret_values)
                else:
                    resp.ret_values = joined_ret_values
                    resp.ret_count = len(joined_ret_values)

        # convert field values to fit entry retrieve API data type, as a workaround.
        # FIXME should be replaced with DRF serializer etc
        for entry in resp.ret_values:
            for name, attr in entry.attrs.items():

                def _get_typed_value(type: int) -> str:
                    if type & AttrType._ARRAY:
                        if type & AttrType.STRING:
                            return "as_array_string"
                        elif type & AttrType._NAMED:
                            return "as_array_named_object"
                        elif type & AttrType.OBJECT:
                            return "as_array_object"
                        elif type & AttrType.GROUP:
                            return "as_array_group"
                        elif type & AttrType.ROLE:
                            return "as_array_role"
                    elif type & AttrType.STRING or type & AttrType.TEXT:
                        return "as_string"
                    elif type & AttrType._NAMED:
                        return "as_named_object"
                    elif type & AttrType.OBJECT:
                        return "as_object"
                    elif type & AttrType.BOOLEAN:
                        return "as_boolean"
                    elif type & AttrType.DATE:
                        return "as_string"
                    elif type & AttrType.GROUP:
                        return "as_group"
                    elif type & AttrType.ROLE:
                        return "as_role"
                    elif type & AttrType.DATETIME:
                        return "as_string"
                    raise IncorrectTypeError(f"unexpected type: {type}")

                entry.attrs[name] = {
                    "is_readable": attr["is_readable"],
                    "type": attr["type"],
                    "value": {
                        _get_typed_value(attr["type"]): attr.get("value", ""),
                    },
                }

                # "asString" is a string type and does not allow None
                if (
                    _get_typed_value(attr["type"]) == "as_string"
                    and entry.attrs[name]["value"]["as_string"] is None
                ):
                    entry.attrs[name]["value"]["as_string"] = ""

                # "asNamedObject", "as_array_named_object" converts types
                if _get_typed_value(attr["type"]) == "as_named_object":
                    value = entry.attrs[name]["value"]["as_named_object"]
                    entry.attrs[name]["value"]["as_named_object"] = {
                        "name": list(value.keys())[0],
                        "object": list(value.values())[0],
                    }

                if _get_typed_value(attr["type"]) == "as_array_named_object":
                    values = entry.attrs[name]["value"]["as_array_named_object"]
                    entry.attrs[name]["value"]["as_array_named_object"] = [
                        {
                            "name": list(value.keys())[0],
                            "object": list(value.values())[0],
                        }
                        for value in values
                    ]

        serializer = AdvancedSearchResultSerializer(
            data={
                "count": resp.ret_count,
                "values": [x.dict() for x in resp.ret_values],
                "total_count": total_count,
            }
        )

        # TODO validate response data strictly, like below.
        # it'll fail because the data format will be different with EntryAttributeValueSerializer
        # serializer.is_valid(raise_exception=True)
        # return Response(serializer.validated_data)

        return Response(serializer.initial_data)


class AdvancedSearchChainAPI(generics.GenericAPIView):
    serializer_class = EntrySearchChainSerializer
    """
    NOTE For now, it's just copied from /api/v1/entry/search_chain.
    And the AttributeValue is missing from the response.
    """

    @extend_schema(
        request=EntrySearchChainSerializer,
        responses=EntryBaseSerializer(many=True),
    )
    def post(self, request: Request) -> Response:
        serializer = EntrySearchChainSerializer(data=request.data)
        serializer.is_valid(raise_exception=True)

        try:
            (_, ret_data) = serializer.search_entries(request.user)
        except ElasticsearchException:
            return Response(
                {
                    "reason": (
                        "Data overflow was happened. " "Please narrow down intermediate conditions"
                    )
                },
                status=status.HTTP_400_BAD_REQUEST,
            )

        entries = Entry.objects.filter(id__in=[x["id"] for x in ret_data])

        return Response(EntryBaseSerializer(entries, many=True).data)


class AdvancedSearchResultAPI(generics.GenericAPIView):
    serializer_class = AdvancedSearchResultExportSerializer

    def post(self, request: Request) -> Response:
        serializer = self.get_serializer(data=request.data)
        serializer.is_valid(raise_exception=True)
        serializer.save()
        return Response(serializer.validated_data)


@extend_schema(
    parameters=[
        OpenApiParameter("keyword", OpenApiTypes.STR, OpenApiParameter.QUERY),
    ],
)
class EntryReferralAPI(viewsets.ReadOnlyModelViewSet):
    serializer_class = EntryBaseSerializer
    pagination_class = EntryReferralPagination

    def get_queryset(self):
        entry_id = self.kwargs["pk"]
        keyword = self.request.query_params.get("keyword", None)

        entry = Entry.objects.filter(pk=entry_id).first()
        if not entry:
            return []

        ids = AttributeValue.objects.filter(
            Q(referral=entry, is_latest=True) | Q(referral=entry, parent_attrv__is_latest=True)
        ).values_list("parent_attr__parent_entry", flat=True)

        # if entity_name param exists, add schema name to reduce filter execution time
        query = Q(pk__in=ids, is_active=True)
        if keyword:
            query &= Q(name__iregex=r"%s" % keyword)

        return Entry.objects.filter(query).select_related("schema")


class EntryExportAPI(generics.GenericAPIView):
    serializer_class = EntryExportSerializer

    def post(self, request: Request, entity_id: int) -> Response:
        if not Entity.objects.filter(id=entity_id).exists():
            return Response(
                "Failed to get entity of specified id", status=status.HTTP_400_BAD_REQUEST
            )

        serializer = self.get_serializer(data=request.data)
        if not serializer.is_valid():
            return Response(
                "Parameters in post body is invalid", status=status.HTTP_400_BAD_REQUEST
            )

        job_params = ExportTaskParams(
            export_format=serializer.validated_data["format"], target_id=entity_id
        )

        # check whether same job is sent
        job_status_not_finished = [JobStatus.PREPARING, JobStatus.PROCESSING]
        if (
            Job.get_job_with_params(request.user, job_params.dict())
            .filter(status__in=job_status_not_finished)
            .exists()
        ):
            return Response(
                "Same export processing is under execution", status=status.HTTP_400_BAD_REQUEST
            )

        entity = Entity.objects.get(id=entity_id)
        if not request.user.has_permission(entity, ACLType.Readable):
            return Response(
                'Permission denied to _value "%s"' % entity.name, status=status.HTTP_400_BAD_REQUEST
            )

        # create a job to export search result and run it
        job = Job.new_export_v2(
            request.user,
            **{
                "text": "entry_%s.%s" % (entity.name, str(job_params.export_format)),
                "target": entity,
                "params": job_params.dict(),
            },
        )
        job.run()

        return Response(
            {"result": "Succeed in registering export processing. " + "Please check Job list."},
            status=status.HTTP_200_OK,
        )


@extend_schema(
    parameters=[
        OpenApiParameter("keyword", OpenApiTypes.STR, OpenApiParameter.QUERY),
    ],
)
class EntryAttrReferralsAPI(viewsets.ReadOnlyModelViewSet):
    serializer_class = GetEntryAttrReferralSerializer

    def get_queryset(self):
        attr_id = self.kwargs["attr_id"]
        keyword = self.request.query_params.get("keyword", None)

        attr = Attribute.objects.filter(id=attr_id).first()
        if attr:
            entity_attr = attr.schema
        else:
            entity_attr = EntityAttr.objects.filter(id=attr_id).first()
        if not entity_attr:
            raise NotFound(f"not found matched attribute or entity attr: {attr_id}")

        conditions = {"is_active": True}
        if keyword:
            conditions["name__icontains"] = keyword

        # TODO support natural sort?
        if entity_attr.type & AttrType.OBJECT:
            return Entry.objects.filter(
                **conditions, schema__in=entity_attr.referral.all()
            ).order_by("name")[0 : CONFIG.MAX_LIST_REFERRALS]
        elif entity_attr.type & AttrType.GROUP:
            return Group.objects.filter(**conditions).order_by("name")[
                0 : CONFIG.MAX_LIST_REFERRALS
            ]
        elif entity_attr.type & AttrType.ROLE:
            return Role.objects.filter(**conditions).order_by("name")[0 : CONFIG.MAX_LIST_REFERRALS]
        else:
            raise IncorrectTypeError(f"unsupported attr type: {entity_attr.type}")


@extend_schema(
    parameters=[
        OpenApiParameter("force", OpenApiTypes.BOOL, OpenApiParameter.QUERY, default=False),
    ],
)
class EntryImportAPI(generics.GenericAPIView):
    parser_classes = [YAMLParser]
    serializer_class = serializers.Serializer

    def get_queryset(self):
        import_data = self.request.data
        entity_names = [d["entity"] for d in import_data]
        return Entity.objects.filter(name__in=entity_names, is_active=True)

    def post(self, request: Request) -> Response:
        import_datas = request.data
        user: User = request.user
        serializer = EntryImportSerializer(data=import_datas)
        serializer.is_valid(raise_exception=True)
        entities = self.get_queryset()

        # limit import job to deny accidental frequent import for same entity
        if request.query_params.get("force", "") not in ["true", "True"]:
            valid_statuses: list[JobStatus] = [
                JobStatus.PREPARING,
                JobStatus.PROCESSING,
                JobStatus.DONE,
            ]
            yesterday = datetime.now() - timedelta(days=1)
            if Job.objects.filter(
                status__in=valid_statuses,
                operation=JobOperation.IMPORT_ENTRY_V2,
                target__in=entities,
                created_at__gte=yesterday,
            ).exists():
                raise FrequentImportError("Import job for each entity can apply once a day.")

        job_ids: list[int] = []
        error_list: list[str] = []
        for import_data in import_datas:
            entity: Entity | None = next(
                (e for e in entities if e.name == import_data["entity"]), None
            )
            if not entity:
                error_list.append("%s: Entity does not exists." % import_data["entity"])
                continue

            if not user.has_permission(entity, ACLType.Writable):
                error_list.append("%s: Entity is permission denied." % import_data["entity"])
                continue

            job = Job.new_import_v2(
                user, entity, text="Preparing to import data", params=import_data
            )
            job.run()
            job_ids.append(job.id)

        return Response(
            {"result": {"job_ids": job_ids, "error": error_list}}, status=status.HTTP_200_OK
        )


class EntryAttributeValueRestoreAPI(generics.UpdateAPIView):
    queryset = AttributeValue.objects.all()
    serializer_class = EntryAttributeValueRestoreSerializer
    permission_classes = [IsAuthenticated]


@extend_schema(
    parameters=[
        OpenApiParameter(
            "ids", {"type": "array", "items": {"type": "number"}}, OpenApiParameter.QUERY
        ),
    ],
)
class EntryBulkDeleteAPI(generics.DestroyAPIView):
    # (Execuse)
    # Specifying serializer_class is necessary for passing processing
    # of npm run generate
    serializer_class = EntryUpdateSerializer

    def delete(self, request: Request, *args, **kwargs) -> Response:
        ids: list[str] = self.request.query_params.getlist("ids", [])
        if len(ids) == 0 or not all([id.isdecimal() for id in ids]):
            raise RequiredParameterError("some ids are invalid")

        entries = Entry.objects.filter(id__in=ids, is_active=True)
        if len(ids) != entries.count():
            raise NotFound("some specified entries don't exist")

        user: User = request.user
        if not all([user.has_permission(e, ACLType.Writable) for e in entries]):
            raise PermissionDenied("deleting some entries is not allowed")

        for entry in entries:
            job: Job = Job.new_delete_entry_v2(user, entry)
            job.run()

        return Response(status=status.HTTP_204_NO_CONTENT)


class EntryAliasAPI(viewsets.ModelViewSet):
    permission_classes = [IsAuthenticated]
    pagination_class = LimitOffsetPagination
    serializer_class = EntryAliasSerializer
    queryset = AliasEntry.objects.filter(entry__is_active=True)

    def bulk_create(self, request, *args, **kwargs):
        # refuse input that has duplicated name
        counter = Counter([x["name"] for x in request.data])
        if any([c > 1 for c in counter.values()]):
            raise DuplicatedObjectExistsError(
                "Duplicated names(%s) were specified"
                % (str([name for (name, count) in counter.items() if count > 1]))
            )

        serializer = self.get_serializer(data=request.data, many=True)
        serializer.is_valid(raise_exception=True)
        serializer.save()

        return Response(serializer.data)<|MERGE_RESOLUTION|>--- conflicted
+++ resolved
@@ -454,64 +454,40 @@
         # save total population number
         total_count = deepcopy(resp.ret_count)
 
-<<<<<<< HEAD
         if not settings.AIRONE_SPANNER_ENABLED:
             for join_attr in join_attrs:
-                (will_filter_by_joined_attr, joined_resp) = _get_joined_resp(
-                    resp.ret_values, join_attr
-                )
+                (will_filter_by_joined_attr, joined_resp) = _get_joined_resp(resp.ret_values, join_attr)
                 # This is needed to set result as blank value
                 blank_joining_info = {
-                    "%s.%s" % (join_attr["name"], k["name"]): {
+                    "%s.%s" % (join_attr.name, k.name): {
                         "is_readable": True,
                         "type": AttrType.STRING,
                         "value": "",
                     }
-                    for k in join_attr["attrinfo"]
+                    for k in join_attr.attrinfo
                 }
 
                 # convert search result to dict to be able to handle it without loop
                 joined_resp_info = {
                     x["entry"]["id"]: {
-                        "%s.%s" % (join_attr["name"], k): v
+                        "%s.%s" % (join_attr.name, k): v
                         for k, v in x["attrs"].items()
-                        if any(_x["name"] == k for _x in join_attr["attrinfo"])
+                        if any(_x.name == k for _x in join_attr.attrinfo)
                     }
                     for x in joined_resp["ret_values"]
-=======
-        for join_attr in join_attrs:
-            (will_filter_by_joined_attr, joined_resp) = _get_joined_resp(resp.ret_values, join_attr)
-            # This is needed to set result as blank value
-            blank_joining_info = {
-                "%s.%s" % (join_attr.name, k.name): {
-                    "is_readable": True,
-                    "type": AttrType.STRING,
-                    "value": "",
                 }
-                for k in join_attr.attrinfo
-            }
-
-            # convert search result to dict to be able to handle it without loop
-            joined_resp_info = {
-                x["entry"]["id"]: {
-                    "%s.%s" % (join_attr.name, k): v
-                    for k, v in x["attrs"].items()
-                    if any(_x.name == k for _x in join_attr.attrinfo)
->>>>>>> da9f4389
-                }
-
-<<<<<<< HEAD
+
                 # this inserts result to previous search result
                 new_ret_values = []
                 joined_ret_values = []
                 for resp_result in resp.ret_values:
                     # joining search result to original one
-                    ref_info = resp_result.attrs.get(join_attr["name"])
+                    ref_info = resp_result.attrs.get(join_attr.name)
 
                     # This get referral Item-ID from joined search result
                     ref_list = _get_ref_id_from_es_result(ref_info)
                     for ref_id in ref_list:
-                        if ref_id and ref_id in joined_resp_info:  # type: ignore
+                        if ref_id and ref_id in joined_resp_info:
                             # join valid value
                             resp_result.attrs |= joined_resp_info[ref_id]
 
@@ -521,34 +497,12 @@
 
                         else:
                             # join EMPTY value
-                            resp_result.attrs |= blank_joining_info  # type: ignore
+                            resp_result.attrs |= blank_joining_info
                             joined_ret_values.append(deepcopy(resp_result))
 
                     if len(ref_list) == 0:
-=======
-            # this inserts result to previous search result
-            new_ret_values = []
-            joined_ret_values = []
-            for resp_result in resp.ret_values:
-                # joining search result to original one
-                ref_info = resp_result.attrs.get(join_attr.name)
-
-                # This get referral Item-ID from joined search result
-                ref_list = _get_ref_id_from_es_result(ref_info)
-                for ref_id in ref_list:
-                    if ref_id and ref_id in joined_resp_info:  # type: ignore
-                        # join valid value
-                        resp_result.attrs |= joined_resp_info[ref_id]
-
-                        # collect only the result that matches with keyword of joined_attr parameter
-                        copied_result = deepcopy(resp_result)
-                        new_ret_values.append(copied_result)
-                        joined_ret_values.append(copied_result)
-
-                    else:
->>>>>>> da9f4389
                         # join EMPTY value
-                        resp_result.attrs |= blank_joining_info  # type: ignore
+                        resp_result.attrs |= blank_joining_info
                         joined_ret_values.append(deepcopy(resp_result))
 
                 if will_filter_by_joined_attr:
