import re
from collections import Counter
from copy import deepcopy
from datetime import datetime, timedelta

from django.conf import settings
from django.db.models import Prefetch, Q
from drf_spectacular.types import OpenApiTypes
from drf_spectacular.utils import OpenApiParameter, extend_schema
from rest_framework import generics, serializers, status, viewsets
from rest_framework.exceptions import NotFound, PermissionDenied
from rest_framework.pagination import LimitOffsetPagination
from rest_framework.permissions import BasePermission, IsAuthenticated
from rest_framework.request import Request
from rest_framework.response import Response

from airone.exceptions import ElasticsearchException
from airone.lib import custom_view
from airone.lib.acl import ACLType
from airone.lib.drf import (
    DuplicatedObjectExistsError,
    FrequentImportError,
    IncorrectTypeError,
    ObjectNotExistsError,
    RequiredParameterError,
    YAMLParser,
)
<<<<<<< HEAD
from airone.lib.elasticsearch import (
    AdvancedSearchResultRecord,
    AdvancedSearchResultRecordAttr,
    AttrHint,
)
=======
from airone.lib.elasticsearch import AdvancedSearchResultRecord, AdvancedSearchResults, AttrHint
>>>>>>> 6d957e2e
from airone.lib.types import AttrType
from api_v1.entry.serializer import EntrySearchChainSerializer
from entity.models import Entity, EntityAttr
from entry.api_v2.pagination import EntryReferralPagination
from entry.api_v2.serializers import (
    AdvancedSearchJoinAttrInfo,
    AdvancedSearchJoinAttrInfoList,
    AdvancedSearchResultExportSerializer,
    AdvancedSearchResultSerializer,
    AdvancedSearchSerializer,
    EntryAliasSerializer,
    EntryAttributeValueRestoreSerializer,
    EntryBaseSerializer,
    EntryCopySerializer,
    EntryExportSerializer,
    EntryHistoryAttributeValueSerializer,
    EntryImportSerializer,
    EntryRetrieveSerializer,
    EntrySearchSerializer,
    EntryUpdateSerializer,
    GetEntryAttrReferralSerializer,
)
from entry.models import AliasEntry, Attribute, AttributeValue, Entry
from entry.services import AdvancedSearchService
from entry.settings import CONFIG
from entry.settings import CONFIG as ENTRY_CONFIG
from entry.tasks import ExportTaskParams
from group.models import Group
from job.models import Job, JobOperation, JobStatus
from role.models import Role
from user.models import User


class EntryPermission(BasePermission):
    def has_object_permission(self, request: Request, view, obj) -> bool:
        user: User = request.user
        permisson = {
            "retrieve": ACLType.Readable,
            "update": ACLType.Writable,
            "destroy": ACLType.Writable,
            "restore": ACLType.Writable,
            "copy": ACLType.Writable,
            "list_histories": ACLType.Readable,
            "list_alias": ACLType.Readable,
        }

        if not user.has_permission(obj, permisson.get(view.action)):
            return False

        return True


class EntryAPI(viewsets.ModelViewSet):
    queryset = Entry.objects.all()
    permission_classes = [IsAuthenticated & EntryPermission]
    pagination_class = LimitOffsetPagination

    def get_serializer_class(self):
        serializer = {
            "retrieve": EntryRetrieveSerializer,
            "update": serializers.Serializer,
            "restore": serializers.Serializer,
            "copy": EntryCopySerializer,
            "list_histories": EntryHistoryAttributeValueSerializer,
            "list_alias": EntryAliasSerializer,
        }
        return serializer.get(self.action, EntryBaseSerializer)

    @extend_schema(request=EntryUpdateSerializer)
    def update(self, request: Request, *args, **kwargs) -> Response:
        user: User = request.user
        entry: Entry = self.get_object()

        serializer = EntryUpdateSerializer(
            instance=entry, data=request.data, context={"_user": user}
        )
        serializer.is_valid(raise_exception=True)

        job = Job.new_edit_entry_v2(user, entry, params=request.data)
        job.run()

        return Response(status=status.HTTP_202_ACCEPTED)

    def destroy(self, request: Request, *args, **kwargs) -> Response:
        entry: Entry = self.get_object()
        if not entry.is_active:
            raise ObjectNotExistsError("specified entry has already been deleted")

        user: User = request.user

        if custom_view.is_custom("before_delete_entry_v2", entry.schema.name):
            custom_view.call_custom("before_delete_entry_v2", entry.schema.name, user, entry)

        job: Job = Job.new_delete_entry_v2(user, entry)
        job.run()

        return Response(status=status.HTTP_204_NO_CONTENT)

    def restore(self, request: Request, *args, **kwargs) -> Response:
        entry: Entry = self.get_object()

        if entry.is_active:
            raise ObjectNotExistsError("specified entry has not deleted")

        # checks that a same name entry corresponding to the entity is existed, or not.
        if Entry.objects.filter(
            schema=entry.schema, name=re.sub(r"_deleted_[0-9_]*$", "", entry.name), is_active=True
        ).exists():
            raise DuplicatedObjectExistsError("specified entry has already exist other")

        if not entry.schema.is_available(re.sub(r"_deleted_[0-9_]*$", "", entry.name)):
            raise DuplicatedObjectExistsError("specified entry has already exist alias")

        user: User = request.user

        if custom_view.is_custom("before_restore_entry_v2", entry.schema.name):
            custom_view.call_custom("before_restore_entry_v2", entry.schema.name, user, entry)

        entry.set_status(Entry.STATUS_CREATING)

        # restore entry
        entry.restore()

        if custom_view.is_custom("after_restore_entry_v2", entry.schema.name):
            custom_view.call_custom("after_restore_entry_v2", entry.schema.name, user, entry)

        # remove status flag which is set before calling this
        entry.del_status(Entry.STATUS_CREATING)

        # Send notification to the webhook URL
        job_notify_event = Job.new_notify_create_entry(user, entry)
        job_notify_event.run()

        return Response({}, status=status.HTTP_201_CREATED)

    def copy(self, request: Request, *args, **kwargs) -> Response:
        src_entry: Entry = self.get_object()

        if not src_entry.is_active:
            raise ObjectNotExistsError("specified entry is not active")

        # validate post parameter
        serializer = self.get_serializer(src_entry, data=request.data)
        serializer.is_valid(raise_exception=True)

        # TODO Conversion to support the old UI
        params = {
            "new_name_list": request.data["copy_entry_names"],
            "post_data": request.data,
        }

        # run copy job
        job = Job.new_copy(request.user, src_entry, text="Preparing to copy entry", params=params)
        job.run()

        return Response({}, status=status.HTTP_200_OK)

    @extend_schema(responses=EntryAliasSerializer(many=True))
    def list_alias(self, request: Request, *args, **kwargs) -> Response:
        entry: Entry = self.get_object()

        self.queryset = AliasEntry.objects.filter(entry=entry, entry__is_active=True)

        return super(EntryAPI, self).list(request, *args, **kwargs)

    @extend_schema(responses=EntryHistoryAttributeValueSerializer(many=True))
    def list_histories(self, request: Request, *args, **kwargs) -> Response:
        user: User = self.request.user
        entry: Entry = self.get_object()

        # check permission for attribute
        target_attrs = []
        for attr in entry.attrs.filter(schema__is_active=True):
            if user.has_permission(attr, ACLType.Readable):
                target_attrs.append(attr)

        self.queryset = (
            AttributeValue.objects.filter(
                parent_attr__in=target_attrs,
                parent_attrv__isnull=True,
            )
            .order_by("-created_time")
            .select_related("parent_attr__schema", "created_user")
        )

        return super(EntryAPI, self).list(request, *args, **kwargs)


@extend_schema(
    parameters=[
        OpenApiParameter("query", OpenApiTypes.STR, OpenApiParameter.QUERY),
    ],
)
class searchAPI(viewsets.ReadOnlyModelViewSet):
    serializer_class = EntrySearchSerializer

    def get_queryset(self):
        queryset = []
        query = self.request.query_params.get("query", None)

        if not query:
            return queryset

        results = AdvancedSearchService.search_entries_for_simple(
            query, limit=ENTRY_CONFIG.MAX_SEARCH_ENTRIES
        )
        return results["ret_values"]


class AdvancedSearchAPI(generics.GenericAPIView):
    serializer_class = AdvancedSearchSerializer
    """
    NOTE for now it's just copied from /api/v1/entry/search, but it should be
    rewritten with DRF components.
    """

    @extend_schema(
        request=AdvancedSearchSerializer,
        responses=AdvancedSearchResultSerializer,
    )
    def post(self, request: Request) -> Response:
        serializer = self.get_serializer(data=request.data)
        serializer.is_valid(raise_exception=True)

        hint_entities = serializer.validated_data["entities"]
        hint_entry_name = serializer.validated_data["entry_name"]
        hint_attrs = [
            AttrHint(
                name=x["name"],
                keyword=x.get("keyword"),
                filter_key=x.get("filter_key"),
                exact_match=x.get("exact_match"),
            )
            for x in serializer.validated_data["attrinfo"]
        ]
        hint_referral = serializer.validated_data.get("referral_name")
        has_referral = serializer.validated_data["has_referral"]
        is_output_all = serializer.validated_data["is_output_all"]
        is_all_entities = serializer.validated_data["is_all_entities"]
        entry_limit = serializer.validated_data["entry_limit"]
        entry_offset = serializer.validated_data["entry_offset"]
        join_attrs = AdvancedSearchJoinAttrInfoList.model_validate(
            serializer.validated_data.get("join_attrs", [])
        ).root

        def _get_joined_resp(
            prev_results: list[AdvancedSearchResultRecord], join_attr: AdvancedSearchJoinAttrInfo
        ) -> tuple[bool, AdvancedSearchResults]:
            """
            This is a helper method for join_attrs that will get specified attr values
            that prev_result's ones refer to.
            """
            entities = Entity.objects.filter(
                id__in=[result.entity["id"] for result in prev_results]
            ).prefetch_related(
                Prefetch(
                    "attrs",
                    queryset=EntityAttr.objects.filter(
                        name=join_attr.name, is_active=True
                    ).prefetch_related(
                        Prefetch(
                            "referral", queryset=Entity.objects.filter(is_active=True).only("id")
                        )
                    ),
                )
            )
            entity_dict: dict[int, Entity] = {entity.id: entity for entity in entities}

            # set hint_entity_ids for joining Items search and get item names
            # that specified attribute refers
            item_names: list[str] = []
            hint_entity_ids: list[str] = []
            for result in prev_results:
                entity = entity_dict.get(result.entity["id"])
                if entity is None:
                    continue

                attr: Attribute | None = next(
                    (a for a in entity.attrs.all() if a.name == join_attr.name), None
                )
                if attr is None:
                    continue

                if attr.type & AttrType.OBJECT:
                    # set hint Model ID
                    hint_entity_ids.extend([x.id for x in attr.referral.all()])

                    # set Item name
                    attrinfo = result.attrs[join_attr.name]

                    if attr.type == AttrType.OBJECT and attrinfo["value"]["name"] not in item_names:
                        item_names.append(attrinfo["value"]["name"])

                    if attr.type == AttrType.NAMED_OBJECT:
                        for co_info in attrinfo["value"].values():
                            if co_info["name"] not in item_names:
                                item_names.append(co_info["name"])

                    if attr.type == AttrType.ARRAY_OBJECT:
                        for r in attrinfo["value"]:
                            if r["name"] not in item_names:
                                item_names.append(r["name"])

                    if attr.type == AttrType.ARRAY_NAMED_OBJECT:
                        for r in attrinfo["value"]:
                            [co_info] = r.values()
                            if co_info["name"] not in item_names:
                                item_names.append(co_info["name"])

            # set parameters to filter joining search results
            hint_attrs = [
                AttrHint(
                    name=info.name,
                    keyword=info.keyword,
                    filter_key=info.filter_key,
                )
                for info in join_attr.attrinfo
            ]

            # search Items from elasticsearch to join
            return (
                # This represents whether user want to narrow down results by keyword of joined attr
                any([x.keyword or (x.filter_key or 0) > 0 for x in join_attr.attrinfo]),
                AdvancedSearchService.search_entries(
                    request.user,
                    hint_entity_ids=list(set(hint_entity_ids)),  # this removes depulicated IDs
                    hint_attrs=hint_attrs,
                    limit=entry_limit,
                    entry_name="|".join(item_names),
                    hint_referral=None,
                    is_output_all=is_output_all,
                    hint_referral_entity_id=None,
                    offset=join_attr.offset,
                ),
            )

        # === End of Function: _get_joined_resp() ===

        def _get_ref_id_from_es_result(attrinfo):
            if attrinfo["type"] == AttrType.OBJECT:
                if attrinfo.get("value") is not None:
                    return [attrinfo["value"].get("id")]

            if attrinfo["type"] == AttrType.NAMED_OBJECT:
                if attrinfo.get("value") is not None:
                    [ref_info] = attrinfo["value"].values()
                    return [ref_info.get("id")]

            if attrinfo["type"] == AttrType.ARRAY_OBJECT:
                return [x.get("id") for x in attrinfo["value"]]

            if attrinfo["type"] == AttrType.ARRAY_NAMED_OBJECT:
                return sum([[y["id"] for y in x.values()] for x in attrinfo["value"]], [])

            return []

        # === End of Function: _get_ref_id_from_es_result() ===

        if not has_referral:
            hint_referral = None

        if is_all_entities:
            attr_names = [x.name for x in hint_attrs]
            hint_entities = list(
                EntityAttr.objects.filter(
                    name__in=attr_names, is_active=True, parent_entity__is_active=True
                )
                .order_by("parent_entity__name")
                .values_list("parent_entity__id", flat=True)
                .distinct()
            )
            if not hint_entities:
                return Response("Invalid value for attribute parameter", status=400)

        hint_entity_ids = []
        for hint_entity in hint_entities:
            entity = None
            if isinstance(hint_entity, int):
                entity = Entity.objects.filter(id=hint_entity, is_active=True).first()
            elif isinstance(hint_entity, str):
                if hint_entity.isnumeric():
                    entity = Entity.objects.filter(
                        Q(id=hint_entity) | Q(name=hint_entity), Q(is_active=True)
                    ).first()
                else:
                    entity = Entity.objects.filter(name=hint_entity, is_active=True).first()

            if entity and request.user.has_permission(entity, ACLType.Readable):
                hint_entity_ids.append(entity.id)

        if settings.AIRONE_SPANNER_ENABLED:
            resp = AdvancedSearchService.search_entries_v3(
                request.user,
                hint_entity_ids,
                hint_attrs,
                entry_limit,
                hint_entry_name,
                hint_referral,
                is_output_all,
                offset=entry_offset,
                join_attrs=join_attrs,
            )
        elif settings.ENABLE_ESLESS_ADVANCED_SEARCH:
            resp = AdvancedSearchService.search_entries_v2(
                request.user,
                hint_entity_ids,
                hint_attrs,
                entry_limit,
                hint_entry_name,
                hint_referral,
                is_output_all,
                offset=entry_offset,
            )
        else:
            resp = AdvancedSearchService.search_entries(
                request.user,
                hint_entity_ids,
                hint_attrs,
                entry_limit,
                hint_entry_name,
                hint_referral,
                is_output_all,
                offset=entry_offset,
            )

        # save total population number
        total_count = deepcopy(resp.ret_count)

        if not settings.AIRONE_SPANNER_ENABLED:
            for join_attr in join_attrs:
                (will_filter_by_joined_attr, joined_resp) = _get_joined_resp(
                    resp.ret_values, join_attr
                )
                # Prepare blank joining info for entries without matches
                blank_joining_info: dict[str, AdvancedSearchResultRecordAttr] = {
                    "%s.%s" % (join_attr.name, k.name): {
                        "is_readable": True,
                        "type": AttrType.STRING,
                        "value": "",
                    }
                    for k in join_attr.attrinfo
                }

<<<<<<< HEAD
                # Convert joined search results to dict for easier handling
                joined_resp_info: dict[int, dict[str, AdvancedSearchResultRecordAttr]] = {
                    x["entry"]["id"]: {
                        "%s.%s" % (join_attr.name, k): v
                        for k, v in x["attrs"].items()
                        if any(_x.name == k for _x in join_attr.attrinfo)
                    }
                    for x in joined_resp["ret_values"]
                }
=======
            # convert search result to dict to be able to handle it without loop
            joined_resp_info = {
                x.entry["id"]: {
                    "%s.%s" % (join_attr.name, k): v
                    for k, v in x.attrs.items()
                    if any(_x.name == k for _x in join_attr.attrinfo)
                }
                for x in joined_resp.ret_values
            }
>>>>>>> 6d957e2e

                # Insert results to previous search results
                new_ret_values = []
                joined_ret_values = []
                for resp_result in resp.ret_values:
                    # Get referral info from joined search result
                    ref_info = resp_result.attrs.get(join_attr.name)

                    # This get referral Item-ID from joined search result
                    ref_list = _get_ref_id_from_es_result(ref_info)
                    for ref_id in ref_list:
                        if ref_id and ref_id in joined_resp_info:
                            # join valid value
                            resp_result.attrs |= joined_resp_info[ref_id]

                            copied_result = deepcopy(resp_result)
                            new_ret_values.append(copied_result)
                            joined_ret_values.append(copied_result)

                        else:
                            # join EMPTY value
                            resp_result.attrs |= blank_joining_info
                            joined_ret_values.append(deepcopy(resp_result))

                    if len(ref_list) == 0:
                        # join EMPTY value
                        resp_result.attrs |= blank_joining_info
                        joined_ret_values.append(deepcopy(resp_result))

                if will_filter_by_joined_attr:
                    resp.ret_values = new_ret_values
                    resp.ret_count = len(new_ret_values)
                else:
                    resp.ret_values = joined_ret_values
                    resp.ret_count = len(joined_ret_values)

        # convert field values to fit entry retrieve API data type, as a workaround.
        # FIXME should be replaced with DRF serializer etc
        for entry in resp.ret_values:
            for name, attr in entry.attrs.items():

                def _get_typed_value(type: int) -> str:
                    if type & AttrType._ARRAY:
                        if type & AttrType.STRING:
                            return "as_array_string"
                        elif type & AttrType._NAMED:
                            return "as_array_named_object"
                        elif type & AttrType.OBJECT:
                            return "as_array_object"
                        elif type & AttrType.GROUP:
                            return "as_array_group"
                        elif type & AttrType.ROLE:
                            return "as_array_role"
                    elif type & AttrType.STRING or type & AttrType.TEXT:
                        return "as_string"
                    elif type & AttrType._NAMED:
                        return "as_named_object"
                    elif type & AttrType.OBJECT:
                        return "as_object"
                    elif type & AttrType.BOOLEAN:
                        return "as_boolean"
                    elif type & AttrType.DATE:
                        return "as_string"
                    elif type & AttrType.GROUP:
                        return "as_group"
                    elif type & AttrType.ROLE:
                        return "as_role"
                    elif type & AttrType.DATETIME:
                        return "as_string"
                    raise IncorrectTypeError(f"unexpected type: {type}")

                entry.attrs[name] = {
                    "is_readable": attr["is_readable"],
                    "type": attr["type"],
                    "value": {
                        _get_typed_value(attr["type"]): attr.get("value", ""),
                    },
                }

                # "asString" is a string type and does not allow None
                if (
                    _get_typed_value(attr["type"]) == "as_string"
                    and entry.attrs[name]["value"]["as_string"] is None
                ):
                    entry.attrs[name]["value"]["as_string"] = ""

                # "asNamedObject", "as_array_named_object" converts types
                if _get_typed_value(attr["type"]) == "as_named_object":
                    value = entry.attrs[name]["value"]["as_named_object"]
                    entry.attrs[name]["value"]["as_named_object"] = {
                        "name": list(value.keys())[0],
                        "object": list(value.values())[0],
                    }

                if _get_typed_value(attr["type"]) == "as_array_named_object":
                    values = entry.attrs[name]["value"]["as_array_named_object"]
                    entry.attrs[name]["value"]["as_array_named_object"] = [
                        {
                            "name": list(value.keys())[0],
                            "object": list(value.values())[0],
                        }
                        for value in values
                    ]

        serializer = AdvancedSearchResultSerializer(
            data={
                "count": resp.ret_count,
                "values": [x.dict() for x in resp.ret_values],
                "total_count": total_count,
            }
        )

        # TODO validate response data strictly, like below.
        # it'll fail because the data format will be different with EntryAttributeValueSerializer
        # serializer.is_valid(raise_exception=True)
        # return Response(serializer.validated_data)

        return Response(serializer.initial_data)


class AdvancedSearchChainAPI(generics.GenericAPIView):
    serializer_class = EntrySearchChainSerializer
    """
    NOTE For now, it's just copied from /api/v1/entry/search_chain.
    And the AttributeValue is missing from the response.
    """

    @extend_schema(
        request=EntrySearchChainSerializer,
        responses=EntryBaseSerializer(many=True),
    )
    def post(self, request: Request) -> Response:
        serializer = EntrySearchChainSerializer(data=request.data)
        serializer.is_valid(raise_exception=True)

        try:
            (_, ret_data) = serializer.search_entries(request.user)
        except ElasticsearchException:
            return Response(
                {
                    "reason": (
                        "Data overflow was happened. " "Please narrow down intermediate conditions"
                    )
                },
                status=status.HTTP_400_BAD_REQUEST,
            )

        entries = Entry.objects.filter(id__in=[x["id"] for x in ret_data])

        return Response(EntryBaseSerializer(entries, many=True).data)


class AdvancedSearchResultAPI(generics.GenericAPIView):
    serializer_class = AdvancedSearchResultExportSerializer

    def post(self, request: Request) -> Response:
        serializer = self.get_serializer(data=request.data)
        serializer.is_valid(raise_exception=True)
        serializer.save()
        return Response(serializer.validated_data)


@extend_schema(
    parameters=[
        OpenApiParameter("keyword", OpenApiTypes.STR, OpenApiParameter.QUERY),
    ],
)
class EntryReferralAPI(viewsets.ReadOnlyModelViewSet):
    serializer_class = EntryBaseSerializer
    pagination_class = EntryReferralPagination

    def get_queryset(self):
        entry_id = self.kwargs["pk"]
        keyword = self.request.query_params.get("keyword", None)

        entry = Entry.objects.filter(pk=entry_id).first()
        if not entry:
            return []

        ids = AttributeValue.objects.filter(
            Q(referral=entry, is_latest=True) | Q(referral=entry, parent_attrv__is_latest=True)
        ).values_list("parent_attr__parent_entry", flat=True)

        # if entity_name param exists, add schema name to reduce filter execution time
        query = Q(pk__in=ids, is_active=True)
        if keyword:
            query &= Q(name__iregex=r"%s" % keyword)

        return Entry.objects.filter(query).select_related("schema")


class EntryExportAPI(generics.GenericAPIView):
    serializer_class = EntryExportSerializer

    def post(self, request: Request, entity_id: int) -> Response:
        if not Entity.objects.filter(id=entity_id).exists():
            return Response(
                "Failed to get entity of specified id", status=status.HTTP_400_BAD_REQUEST
            )

        serializer = self.get_serializer(data=request.data)
        if not serializer.is_valid():
            return Response(
                "Parameters in post body is invalid", status=status.HTTP_400_BAD_REQUEST
            )

        job_params = ExportTaskParams(
            export_format=serializer.validated_data["format"], target_id=entity_id
        )

        # check whether same job is sent
        job_status_not_finished = [JobStatus.PREPARING, JobStatus.PROCESSING]
        if (
            Job.get_job_with_params(request.user, job_params.dict())
            .filter(status__in=job_status_not_finished)
            .exists()
        ):
            return Response(
                "Same export processing is under execution", status=status.HTTP_400_BAD_REQUEST
            )

        entity = Entity.objects.get(id=entity_id)
        if not request.user.has_permission(entity, ACLType.Readable):
            return Response(
                'Permission denied to _value "%s"' % entity.name, status=status.HTTP_400_BAD_REQUEST
            )

        # create a job to export search result and run it
        job = Job.new_export_v2(
            request.user,
            **{
                "text": "entry_%s.%s" % (entity.name, str(job_params.export_format)),
                "target": entity,
                "params": job_params.dict(),
            },
        )
        job.run()

        return Response(
            {"result": "Succeed in registering export processing. " + "Please check Job list."},
            status=status.HTTP_200_OK,
        )


@extend_schema(
    parameters=[
        OpenApiParameter("keyword", OpenApiTypes.STR, OpenApiParameter.QUERY),
    ],
)
class EntryAttrReferralsAPI(viewsets.ReadOnlyModelViewSet):
    serializer_class = GetEntryAttrReferralSerializer

    def get_queryset(self):
        attr_id = self.kwargs["attr_id"]
        keyword = self.request.query_params.get("keyword", None)

        attr = Attribute.objects.filter(id=attr_id).first()
        if attr:
            entity_attr = attr.schema
        else:
            entity_attr = EntityAttr.objects.filter(id=attr_id).first()
        if not entity_attr:
            raise NotFound(f"not found matched attribute or entity attr: {attr_id}")

        conditions = {"is_active": True}
        if keyword:
            conditions["name__icontains"] = keyword

        # TODO support natural sort?
        if entity_attr.type & AttrType.OBJECT:
            return Entry.objects.filter(
                **conditions, schema__in=entity_attr.referral.all()
            ).order_by("name")[0 : CONFIG.MAX_LIST_REFERRALS]
        elif entity_attr.type & AttrType.GROUP:
            return Group.objects.filter(**conditions).order_by("name")[
                0 : CONFIG.MAX_LIST_REFERRALS
            ]
        elif entity_attr.type & AttrType.ROLE:
            return Role.objects.filter(**conditions).order_by("name")[0 : CONFIG.MAX_LIST_REFERRALS]
        else:
            raise IncorrectTypeError(f"unsupported attr type: {entity_attr.type}")


@extend_schema(
    parameters=[
        OpenApiParameter("force", OpenApiTypes.BOOL, OpenApiParameter.QUERY, default=False),
    ],
)
class EntryImportAPI(generics.GenericAPIView):
    parser_classes = [YAMLParser]
    serializer_class = serializers.Serializer

    def get_queryset(self):
        import_data = self.request.data
        entity_names = [d["entity"] for d in import_data]
        return Entity.objects.filter(name__in=entity_names, is_active=True)

    def post(self, request: Request) -> Response:
        import_datas = request.data
        user: User = request.user
        serializer = EntryImportSerializer(data=import_datas)
        serializer.is_valid(raise_exception=True)
        entities = self.get_queryset()

        # limit import job to deny accidental frequent import for same entity
        if request.query_params.get("force", "") not in ["true", "True"]:
            valid_statuses: list[JobStatus] = [
                JobStatus.PREPARING,
                JobStatus.PROCESSING,
                JobStatus.DONE,
            ]
            yesterday = datetime.now() - timedelta(days=1)
            if Job.objects.filter(
                status__in=valid_statuses,
                operation=JobOperation.IMPORT_ENTRY_V2,
                target__in=entities,
                created_at__gte=yesterday,
            ).exists():
                raise FrequentImportError("Import job for each entity can apply once a day.")

        job_ids: list[int] = []
        error_list: list[str] = []
        for import_data in import_datas:
            entity: Entity | None = next(
                (e for e in entities if e.name == import_data["entity"]), None
            )
            if not entity:
                error_list.append("%s: Entity does not exists." % import_data["entity"])
                continue

            if not user.has_permission(entity, ACLType.Writable):
                error_list.append("%s: Entity is permission denied." % import_data["entity"])
                continue

            job = Job.new_import_v2(
                user, entity, text="Preparing to import data", params=import_data
            )
            job.run()
            job_ids.append(job.id)

        return Response(
            {"result": {"job_ids": job_ids, "error": error_list}}, status=status.HTTP_200_OK
        )


class EntryAttributeValueRestoreAPI(generics.UpdateAPIView):
    queryset = AttributeValue.objects.all()
    serializer_class = EntryAttributeValueRestoreSerializer
    permission_classes = [IsAuthenticated]


@extend_schema(
    parameters=[
        OpenApiParameter(
            "ids", {"type": "array", "items": {"type": "number"}}, OpenApiParameter.QUERY
        ),
    ],
)
class EntryBulkDeleteAPI(generics.DestroyAPIView):
    # (Execuse)
    # Specifying serializer_class is necessary for passing processing
    # of npm run generate
    serializer_class = EntryUpdateSerializer

    def delete(self, request: Request, *args, **kwargs) -> Response:
        ids: list[str] = self.request.query_params.getlist("ids", [])
        if len(ids) == 0 or not all([id.isdecimal() for id in ids]):
            raise RequiredParameterError("some ids are invalid")

        entries = Entry.objects.filter(id__in=ids, is_active=True)
        if len(ids) != entries.count():
            raise NotFound("some specified entries don't exist")

        user: User = request.user
        if not all([user.has_permission(e, ACLType.Writable) for e in entries]):
            raise PermissionDenied("deleting some entries is not allowed")

        for entry in entries:
            job: Job = Job.new_delete_entry_v2(user, entry)
            job.run()

        return Response(status=status.HTTP_204_NO_CONTENT)


class EntryAliasAPI(viewsets.ModelViewSet):
    permission_classes = [IsAuthenticated]
    pagination_class = LimitOffsetPagination
    serializer_class = EntryAliasSerializer
    queryset = AliasEntry.objects.filter(entry__is_active=True)

    def bulk_create(self, request, *args, **kwargs):
        # refuse input that has duplicated name
        counter = Counter([x["name"] for x in request.data])
        if any([c > 1 for c in counter.values()]):
            raise DuplicatedObjectExistsError(
                "Duplicated names(%s) were specified"
                % (str([name for (name, count) in counter.items() if count > 1]))
            )

        serializer = self.get_serializer(data=request.data, many=True)
        serializer.is_valid(raise_exception=True)
        serializer.save()

        return Response(serializer.data)<|MERGE_RESOLUTION|>--- conflicted
+++ resolved
@@ -25,15 +25,12 @@
     RequiredParameterError,
     YAMLParser,
 )
-<<<<<<< HEAD
 from airone.lib.elasticsearch import (
     AdvancedSearchResultRecord,
     AdvancedSearchResultRecordAttr,
+    AdvancedSearchResults,
     AttrHint,
 )
-=======
-from airone.lib.elasticsearch import AdvancedSearchResultRecord, AdvancedSearchResults, AttrHint
->>>>>>> 6d957e2e
 from airone.lib.types import AttrType
 from api_v1.entry.serializer import EntrySearchChainSerializer
 from entity.models import Entity, EntityAttr
@@ -477,27 +474,15 @@
                     for k in join_attr.attrinfo
                 }
 
-<<<<<<< HEAD
-                # Convert joined search results to dict for easier handling
-                joined_resp_info: dict[int, dict[str, AdvancedSearchResultRecordAttr]] = {
-                    x["entry"]["id"]: {
+                # convert search result to dict to be able to handle it without loop
+                joined_resp_info = {
+                    x.entry["id"]: {
                         "%s.%s" % (join_attr.name, k): v
-                        for k, v in x["attrs"].items()
+                        for k, v in x.attrs.items()
                         if any(_x.name == k for _x in join_attr.attrinfo)
                     }
-                    for x in joined_resp["ret_values"]
+                    for x in joined_resp.ret_values
                 }
-=======
-            # convert search result to dict to be able to handle it without loop
-            joined_resp_info = {
-                x.entry["id"]: {
-                    "%s.%s" % (join_attr.name, k): v
-                    for k, v in x.attrs.items()
-                    if any(_x.name == k for _x in join_attr.attrinfo)
-                }
-                for x in joined_resp.ret_values
-            }
->>>>>>> 6d957e2e
 
                 # Insert results to previous search results
                 new_ret_values = []
