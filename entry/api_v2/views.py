--- conflicted
+++ resolved
@@ -18,22 +18,6 @@
 
 
 class EntryPermission(BasePermission):
-<<<<<<< HEAD
-=======
-    def has_permission(self, request, view):
-        if view.action == "list":
-            user = User.objects.get(id=request.user.id)
-            entity = Entity.objects.filter(id=view.kwargs.get("entity_id")).first()
-
-            if not entity:
-                raise Http404
-
-            if not user.has_permission(entity, ACLType.Readable):
-                return False
-
-        return True
-
->>>>>>> 8fb1db4e
     def has_object_permission(self, request, view, obj):
         user: User = User.objects.get(id=request.user.id)
         permisson = {
@@ -52,7 +36,6 @@
 class EntryAPI(viewsets.ModelViewSet):
     queryset = Entry.objects.all()
     permission_classes = [IsAuthenticated & EntryPermission]
-<<<<<<< HEAD
 
     def get_serializer_class(self):
         serializer = {
@@ -60,26 +43,12 @@
             'update': EntryUpdateSerializer,
         }
         return serializer.get(self.action, EntryBaseSerializer)
-=======
-    filter_backends = [
-        DjangoFilterBackend,
-        filters.OrderingFilter,
-        filters.SearchFilter,
-    ]
-    filterset_fields = ["is_active"]
-    ordering_fields = ["name"]
-    search_fields = ["name"]
-
-    def get_queryset(self):
-        return self.queryset.filter(schema__id=self.kwargs.get("entity_id"))
->>>>>>> 8fb1db4e
 
     def destroy(self, request, pk):
         entry: Entry = self.get_object()
         if not entry.is_active:
             raise ValidationError("specified entry has already been deleted")
 
-<<<<<<< HEAD
         user: User = User.objects.get(id=request.user.id)
 
         if custom_view.is_custom("before_delete_entry", entry.schema.name):
@@ -135,16 +104,6 @@
         job_notify_event.run()
 
         return Response(status=status.HTTP_201_CREATED)
-=======
-class entryWithAttrAPI(viewsets.ReadOnlyModelViewSet):
-    serializer_class = GetEntryWithAttrSerializer
-    permission_classes = [IsAuthenticated & EntryPermission]
-    ordering_fields = ["name"]
-
-    def get_queryset(self):
-        is_active = self.request.query_params.get("is_active", "true").lower() == "true"
-        return Entry.objects.filter(is_active=is_active).select_related("schema")
->>>>>>> 8fb1db4e
 
 
 class searchAPI(viewsets.ReadOnlyModelViewSet):
