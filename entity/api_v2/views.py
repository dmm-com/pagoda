--- conflicted
+++ resolved
@@ -50,12 +50,8 @@
 
 @extend_schema(
     parameters=[
-<<<<<<< HEAD
-        OpenApiParameter("query", OpenApiTypes.STR, OpenApiParameter.QUERY),
-=======
         OpenApiParameter('query', OpenApiTypes.STR, OpenApiParameter.QUERY),
         OpenApiParameter('is_top_level', OpenApiTypes.BOOL, OpenApiParameter.QUERY),
->>>>>>> 8667486a
     ],
 )
 class EntityAPI(viewsets.ReadOnlyModelViewSet):
@@ -63,14 +59,6 @@
     pagination_class = LimitOffsetPagination
 
     def get_queryset(self):
-<<<<<<< HEAD
-        query = self.request.query_params.get("query", None)
-
-        if query:
-            return Entity.objects.filter(name__iregex=r"%s" % query, is_active=True).order_by("id")
-        else:
-            return Entity.objects.filter(is_active=True).order_by("id")
-=======
         query = self.request.query_params.get('query', None)
         is_top_level = self.request.query_params.get('is_top_level', None)
 
@@ -88,5 +76,4 @@
                 exclude_condition['status'] = F('status').bitor(Entity.STATUS_TOP_LEVEL)
 
         return Entity.objects.filter(**filter_condition).exclude(
-            **exclude_condition).order_by('id')
->>>>>>> 8667486a
+            **exclude_condition).order_by('id')