import json

from airone.lib.acl import ACLType
from airone.lib.test import AironeViewTest
from airone.lib.types import AttrTypeStr
from airone.lib.types import AttrTypeArrStr, AttrTypeArrObj
from airone.lib.types import AttrTypeValue

from django.urls import reverse

from entity.models import Entity, EntityAttr
from entry.models import Entry, AttributeValue
from entry import tasks as entry_tasks
from entity import tasks as entity_tasks
from role.models import Role

from unittest.mock import patch
from unittest.mock import Mock


class ComplexViewTest(AironeViewTest):
    """
    This has complex tests that combine multiple requests across the inter-applicational
    """

    @patch(
        "entry.tasks.create_entry_attrs.delay",
        Mock(side_effect=entry_tasks.create_entry_attrs),
    )
    @patch(
        "entry.tasks.edit_entry_attrs.delay",
        Mock(side_effect=entry_tasks.edit_entry_attrs),
    )
    @patch("entity.tasks.create_entity.delay", Mock(side_effect=entity_tasks.create_entity))
    @patch("entity.tasks.edit_entity.delay", Mock(side_effect=entity_tasks.edit_entity))
    def test_add_attr_after_creating_entry(self):
        """
        This test executes followings
        - create a new Entity(entity) with an EntityAttr(attr)
        - create a new Entry for entity
        - update entity to append new EntityAttrs(arr-str, arr-obj)

        Then, this checks following
        - being able to edit the entry corresponding to the added EntityAttr.
        - enable to edit entry correctly because #152 is fixed
        """
        user = self.admin_login()

        # create an Entity
        params = {
            "name": "entity",
            "note": "",
            "is_toplevel": False,
            "attrs": [
                {
                    "name": "attr",
                    "type": str(AttrTypeStr),
                    "is_delete_in_chain": True,
                    "is_mandatory": False,
                    "row_index": "1",
                },
            ],
        }
        resp = self.client.post(reverse("entity:do_create"), json.dumps(params), "application/json")
        self.assertEqual(resp.status_code, 200)

        # get created objects
        entity = Entity.objects.get(name="entity")
        attr = entity.attrs.get(name="attr")

        # create an Entry for the created entity
        params = {
            "entry_name": "entry",
            "attrs": [
                {
                    "id": str(attr.id),
                    "type": str(AttrTypeStr),
                    "value": [{"data": "attr-value", "index": 0}],
                    "referral_key": [],
                },
            ],
        }
        resp = self.client.post(
            reverse("entry:do_create", args=[entity.id]),
            json.dumps(params),
            "application/json",
        )

        self.assertEqual(resp.status_code, 200)

        # get created entry object
        entry = Entry.objects.get(name="entry")
        refer_entity = Entity.objects.create(name="E0", note="", created_user=user)

        # edit entity to append a new Array attributes
        params = {
            "name": "entity",
            "note": "",
            "is_toplevel": False,
            "attrs": [
                {
                    "id": str(attr.id),
                    "name": attr.name,
                    "type": str(attr.type),
                    "is_mandatory": attr.is_mandatory,
                    "is_delete_in_chain": False,
                    "row_index": "1",
                },
                {
                    "name": "arr-str",
                    "type": str(AttrTypeArrStr),
                    "is_mandatory": True,
                    "is_delete_in_chain": False,
                    "row_index": "2",
                },
                {
                    "name": "arr-obj",
                    "type": str(AttrTypeArrObj),
                    "ref_ids": [refer_entity.id],
                    "is_mandatory": True,
                    "is_delete_in_chain": False,
                    "row_index": "3",
                },
            ],
        }
        resp = self.client.post(
            reverse("entity:do_edit", args=[entity.id]),
            json.dumps(params),
            "application/json",
        )
        self.assertEqual(resp.status_code, 200)

        # Checks that the Attributes associated to the added EntityAttrs are not created
        self.assertEqual(entity.attrs.count(), 3)
        self.assertEqual(entry.attrs.count(), 1)

        resp = self.client.get(reverse("entry:show", args=[entry.id]))
        self.assertEqual(resp.status_code, 200)

        # Checks that the new Attibutes is not created in the show processing
        self.assertEqual(entity.attrs.count(), 3)
        self.assertEqual(entry.attrs.count(), 1)

        attr_str = entry.attrs.get(name=attr.name)
        entity_attr_arr_str = entity.attrs.get(name="arr-str")
        entity_attr_arr_obj = entity.attrs.get(name="arr-obj")
        refer_entry = Entry.objects.create(name="e0", schema=refer_entity, created_user=user)

        # edit to add values to the new attributes
        params = {
            "entry_name": entry.name,
            "attrs": [
                {
                    "entity_attr_id": "",
                    "id": str(attr_str.id),
                    "type": str(attr.type),
                    "value": [{"data": "hoge", "index": 0}],
                    "referral_key": [],
                },
                {
                    "entity_attr_id": str(entity_attr_arr_str.id),
                    "id": "",
                    "type": str(AttrTypeArrStr),
                    "value": [
                        {"data": "foo", "index": 0},
                        {"data": "bar", "index": 1},
                    ],
                    "referral_key": [],
                },
                {
                    "entity_attr_id": str(entity_attr_arr_obj.id),
                    "id": "",
                    "type": str(AttrTypeArrObj),
                    "value": [{"data": refer_entry.id, "index": 0}],
                    "referral_key": [],
                },
            ],
        }
        resp = self.client.post(
            reverse("entry:do_edit", args=[entry.id]),
            json.dumps(params),
            "application/json",
        )
        self.assertEqual(resp.status_code, 200)
        self.assertEqual(
            [attr.get_latest_value().get_value() for attr in entry.attrs.all()],
            ["hoge", ["foo", "bar"], ["e0"]],
        )

    @patch("entity.tasks.create_entity.delay", Mock(side_effect=entity_tasks.create_entity))
    @patch(
        "entry.tasks.create_entry_attrs.delay",
        Mock(side_effect=entry_tasks.create_entry_attrs),
    )
    def test_inherite_attribute_acl(self):
        """
        This test executes followings
        - create a new Entity(entity) with an EntityAttr(attr)
        - change ACL of attr to be private by admin user
        - create a new Entry(entry1) from entity by admin user
        - switch the user to guest
        - create a new Entry(entry2) from entity by guest user

        Then, this checks following
        - The Entry(entry1) whcih is created by the admin user has one Attribute
        - The Entry(entry2) whcih is created by the guest user has no Attribute
        """
        user = self.admin_login()
        role = Role.objects.create(name='TestRole')
        role.users.add(user)

        # create an Entity
        params = {
            "name": "entity",
            "note": "",
            "is_toplevel": False,
            "attrs": [
                {
                    "name": "attr",
                    "type": str(AttrTypeStr),
                    "is_delete_in_chain": False,
                    "is_mandatory": False,
                    "row_index": "1",
                },
            ],
        }
        resp = self.client.post(reverse("entity:do_create"), json.dumps(params), "application/json")
        self.assertEqual(resp.status_code, 200)
        self.assertEqual(EntityAttr.objects.count(), 1)

<<<<<<< HEAD
        # set acl of attr to Role
        entityattr = EntityAttr.objects.get(name='attr')
=======
        # set acl of attr
        entityattr = EntityAttr.objects.get(name="attr")
>>>>>>> 8fb1db4e
        params = {
            "object_id": str(entityattr.id),
            "object_type": str(entityattr.objtype),
            "acl": [
                {
<<<<<<< HEAD
                    'role_id': str(role.id),
                    'value': str(ACLType.Full.id)
=======
                    "member_id": str(user.id),
                    "member_type": "user",
                    "value": str(ACLType.Full.id),
>>>>>>> 8fb1db4e
                }
            ],
            "default_permission": str(ACLType.Nothing.id),
        }
        resp = self.client.post(reverse("acl:set"), json.dumps(params), "application/json")
        self.assertEqual(resp.status_code, 200)
        self.assertEqual(Entity.objects.count(), 1)
        self.assertFalse(EntityAttr.objects.get(name="attr").is_public)

        # create Entity by admin
        entity = Entity.objects.get(name="entity")
        params = {
            "entry_name": "entry1",
            "attrs": [
                {
                    "id": str(entityattr.id),
                    "type": str(entityattr.objtype),
                    "value": [{"data": "attr-value", "index": 0}],
                    "referral_key": [],
                },
            ],
        }
        resp = self.client.post(
            reverse("entry:do_create", args=[entity.id]),
            json.dumps(params),
            "application/json",
        )

        self.assertEqual(resp.status_code, 200)
        self.assertEqual(Entry.objects.count(), 1)
        entry1 = Entry.objects.get(name="entry1")
        self.assertEqual(entry1.attrs.first().get_latest_value().get_value(), "attr-value")

        # switch to guest user
        self.guest_login()
        entity = Entity.objects.get(name="entity")
        params = {
            "entry_name": "entry2",
            "attrs": [
                {
                    "id": str(entityattr.id),
                    "type": str(entityattr.objtype),
                    "value": [{"data": "attr-value", "index": 0}],
                    "referral_key": [],
                },
            ],
        }
        resp = self.client.post(
            reverse("entry:do_create", args=[entity.id]),
            json.dumps(params),
            "application/json",
        )

        self.assertEqual(resp.status_code, 200)
        self.assertEqual(Entry.objects.count(), 2)
        entry2 = Entry.objects.get(name="entry2")
        self.assertEqual(entry2.attrs.first().get_latest_value().get_value(), "")

    @patch("entity.tasks.edit_entity.delay", Mock(side_effect=entity_tasks.edit_entity))
    def test_cache_referred_entry_at_deleting_attr(self):
        user = self.admin_login()

        ref_entity = Entity.objects.create(name="ref_entity", created_user=user)
        ref_entry = Entry.objects.create(name="ref_entry", schema=ref_entity, created_user=user)

        entity = Entity.objects.create(name="entity", created_user=user)
        entity.attrs.add(
            EntityAttr.objects.create(
                name="ref",
                type=AttrTypeValue["object"],
                parent_entity=entity,
                created_user=user,
            )
        )
        entry = Entry.objects.create(name="entry", schema=entity, created_user=user)
        entry.complement_attrs(user)

        attrv_params = {
            "value": "",
            "created_user": user,
            "parent_attr": entry.attrs.get(name="ref"),
            "referral": ref_entry,
        }
        entry.attrs.get(name="ref").values.add(AttributeValue.objects.create(**attrv_params))

        # make referred entry cache
        ref_entries = ref_entry.get_referred_objects()
        self.assertEqual(list(ref_entries), [entry])
        self.assertEqual(ref_entries.count(), 1)

        entity_attr = entity.attrs.last()
        params = {
            "name": "entity",
            "note": "",
            "is_toplevel": False,
            "attrs": [
                {
                    "id": entity_attr.id,
                    "name": entity_attr.name,
                    "type": str(entity_attr.type),
                    "is_mandatory": entity_attr.is_mandatory,
                    "is_delete_in_chain": False,
                    "ref_ids": [ref_entity.id],
                    "deleted": True,
                    "row_index": "1",
                }
            ],  # delete EntityAttr 'ref'
        }
        resp = self.client.post(
            reverse("entity:do_edit", args=[entity.id]),
            json.dumps(params),
            "application/json",
        )

        # checks that the cache is cleared because of the removing EntityAttr
        self.assertEqual(resp.status_code, 200)
        self.assertEqual(entity.attrs.filter(is_active=True).count(), 0)
        self.assertEqual(entry.attrs.filter(is_active=True).count(), 1)

    def test_make_cache_referred_entry_after_updating_attr_type(self):
        user = self.admin_login()

        ref_entity = Entity.objects.create(name="ref_entity", created_user=user)
        ref_entry = Entry.objects.create(name="ref_entry", schema=ref_entity, created_user=user)

        entity = Entity.objects.create(name="entity", created_user=user)
        entity.attrs.add(
            EntityAttr.objects.create(
                name="ref",
                type=AttrTypeValue["object"],
                parent_entity=entity,
                created_user=user,
            )
        )
        entry = Entry.objects.create(name="entry", schema=entity, created_user=user)
        entry.complement_attrs(user)

        attrv_params = {
            "value": "",
            "created_user": user,
            "parent_attr": entry.attrs.get(name="ref"),
            "referral": ref_entry,
        }
        entry.attrs.get(name="ref").values.add(AttributeValue.objects.create(**attrv_params))

        # make referred entry cache
        ref_entries = ref_entry.get_referred_objects()
        self.assertEqual(list(ref_entries), [entry])
        self.assertEqual(ref_entries.count(), 1)

        entity_attr = entity.attrs.last()
        params = {
            "name": "entity",
            "note": "",
            "is_toplevel": False,
            "attrs": [
                {
                    "id": entity_attr.id,
                    "name": entity_attr.name,
                    "type": str(AttrTypeValue["string"]),
                    "is_mandatory": entity_attr.is_mandatory,
                    "is_delete_in_chain": False,
                    "row_index": "1",
                }
            ],  # delete EntityAttr 'ref'
        }
        resp = self.client.post(
            reverse("entity:do_edit", args=[entity.id]),
            json.dumps(params),
            "application/json",
        )

        # These check that request was succeeded, but attr type and values
        # which are registered at that Attribute  would not be changed.
        self.assertEqual(resp.status_code, 200)
        self.assertEqual(list(ref_entry.get_referred_objects()), [entry])<|MERGE_RESOLUTION|>--- conflicted
+++ resolved
@@ -228,26 +228,15 @@
         self.assertEqual(resp.status_code, 200)
         self.assertEqual(EntityAttr.objects.count(), 1)
 
-<<<<<<< HEAD
         # set acl of attr to Role
         entityattr = EntityAttr.objects.get(name='attr')
-=======
-        # set acl of attr
-        entityattr = EntityAttr.objects.get(name="attr")
->>>>>>> 8fb1db4e
         params = {
             "object_id": str(entityattr.id),
             "object_type": str(entityattr.objtype),
             "acl": [
                 {
-<<<<<<< HEAD
                     'role_id': str(role.id),
                     'value': str(ACLType.Full.id)
-=======
-                    "member_id": str(user.id),
-                    "member_type": "user",
-                    "value": str(ACLType.Full.id),
->>>>>>> 8fb1db4e
                 }
             ],
             "default_permission": str(ACLType.Nothing.id),
