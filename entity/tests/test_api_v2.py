import json

from airone.lib.test import AironeViewTest
from airone.lib.types import AttrTypeStr, AttrTypeText
from airone.lib.types import AttrTypeArrStr
from airone.lib.types import AttrTypeValue
from django.urls import reverse
from entity import tasks
from entity.models import Entity

from unittest import mock


class ViewTest(AironeViewTest):
    @mock.patch("entity.tasks.create_entity.delay", mock.Mock(side_effect=tasks.create_entity))
    def test_history(self):
        self.guest_login()

        params = {
            "name": "hoge",
            "note": "fuga",
            "is_toplevel": True,
            "attrs": [
                {
                    "name": "foo",
                    "type": str(AttrTypeStr),
                    "is_delete_in_chain": False,
                    "is_mandatory": True,
                    "row_index": "1",
                },
                {
                    "name": "bar",
                    "type": str(AttrTypeText),
                    "is_delete_in_chain": False,
                    "is_mandatory": True,
                    "row_index": "2",
                },
                {
                    "name": "baz",
                    "type": str(AttrTypeArrStr),
                    "is_delete_in_chain": False,
                    "is_mandatory": False,
                    "row_index": "3",
                },
                {
                    "name": "attr_bool",
                    "type": str(AttrTypeValue["boolean"]),
                    "is_delete_in_chain": False,
                    "is_mandatory": False,
                    "row_index": "4",
                },
                {
                    "name": "attr_group",
                    "type": str(AttrTypeValue["group"]),
                    "is_delete_in_chain": False,
                    "is_mandatory": False,
                    "row_index": "5",
                },
                {
                    "name": "attr_date",
                    "type": str(AttrTypeValue["date"]),
                    "is_delete_in_chain": False,
                    "is_mandatory": False,
                    "row_index": "6",
                },
            ],
        }
        resp = self.client.post(reverse("entity:do_create"), json.dumps(params), "application/json")
        self.assertEqual(resp.status_code, 200)
        entity = Entity.objects.first()

        resp = self.client.get("/entity/api/v2/history/%s" % entity.id)
        self.assertEqual(resp.status_code, 200)

        histories = resp.json()
        self.assertEqual(len(histories), 1)
        self.assertEqual(len(histories[0]["details"]), 6)

    def test_get_entity(self):
        user = self.guest_login()

<<<<<<< HEAD
        entity = Entity.objects.create(name="foo", is_public=True, created_user=user)
=======
        entity = Entity.objects.create(name='foo', is_public=True, created_user=user,
                                       status=Entity.STATUS_TOP_LEVEL)
>>>>>>> 8667486a

        resp = self.client.get("/entity/api/v2/entities/%s" % entity.id)
        self.assertEqual(resp.status_code, 200)
        self.assertEqual(resp.json()["name"], "foo")

        resp = self.client.get("/entity/api/v2/entities")
        self.assertEqual(resp.status_code, 200)
        self.assertEqual(resp.json()["results"][0]["name"], "foo")

        resp = self.client.get("/entity/api/v2/entities?query=foo")
        self.assertEqual(resp.status_code, 200)
<<<<<<< HEAD
        self.assertEqual(len(resp.json()["results"]), 1)
=======
        self.assertEqual(len(resp.json()['results']), 1)

        resp = self.client.get('/entity/api/v2/entities?is_top_level=true')
        self.assertEqual(resp.status_code, 200)
        self.assertEqual(len(resp.json()['results']), 1)
        resp = self.client.get('/entity/api/v2/entities?is_top_level=false')
        self.assertEqual(resp.status_code, 200)
        self.assertEqual(len(resp.json()['results']), 0)
>>>>>>> 8667486a
<|MERGE_RESOLUTION|>--- conflicted
+++ resolved
@@ -79,12 +79,8 @@
     def test_get_entity(self):
         user = self.guest_login()
 
-<<<<<<< HEAD
-        entity = Entity.objects.create(name="foo", is_public=True, created_user=user)
-=======
         entity = Entity.objects.create(name='foo', is_public=True, created_user=user,
                                        status=Entity.STATUS_TOP_LEVEL)
->>>>>>> 8667486a
 
         resp = self.client.get("/entity/api/v2/entities/%s" % entity.id)
         self.assertEqual(resp.status_code, 200)
@@ -96,9 +92,6 @@
 
         resp = self.client.get("/entity/api/v2/entities?query=foo")
         self.assertEqual(resp.status_code, 200)
-<<<<<<< HEAD
-        self.assertEqual(len(resp.json()["results"]), 1)
-=======
         self.assertEqual(len(resp.json()['results']), 1)
 
         resp = self.client.get('/entity/api/v2/entities?is_top_level=true')
@@ -106,5 +99,4 @@
         self.assertEqual(len(resp.json()['results']), 1)
         resp = self.client.get('/entity/api/v2/entities?is_top_level=false')
         self.assertEqual(resp.status_code, 200)
-        self.assertEqual(len(resp.json()['results']), 0)
->>>>>>> 8667486a
+        self.assertEqual(len(resp.json()['results']), 0)