--- conflicted
+++ resolved
@@ -280,11 +280,13 @@
                     "index": 14,
                     "is_delete_in_chain": False,
                     "is_mandatory": False,
+                    "is_summarized": False,
                     "is_writable": True,
                     "name": "num",
                     "referral": [],
                     "type": AttrType.NUMBER,
                     "note": "",
+                    "default_value": None,
                 },
             ],
         )
@@ -301,14 +303,9 @@
             resp.json()["attrs"][-1],
             {
                 "id": entity_attr.id,
-<<<<<<< HEAD
-                "index": 14,
+                "index": 15,
                 "name": "refs",
                 "type": AttrType.ARRAY_OBJECT,
-=======
-                "index": 15,
-                "is_delete_in_chain": True,
->>>>>>> d6322280
                 "is_mandatory": True,
                 "is_delete_in_chain": True,
                 "is_summarized": False,
