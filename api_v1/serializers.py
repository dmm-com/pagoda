from datetime import datetime

from rest_framework import serializers
from rest_framework.exceptions import ValidationError

<<<<<<< HEAD
from airone.lib.types import AttrType, AttrTypeValue
=======
from airone.lib.types import AttrType
>>>>>>> 86dffd29
from entity.models import Entity
from entry.models import AttributeValue, Entry
from group.models import Group
from role.models import Role


class GetEntrySerializer(serializers.ModelSerializer):
    attrs = serializers.SerializerMethodField()

    class Meta:
        model = Entry
        fields = ("id", "name", "attrs")

    def get_attrs(self, obj):
        def get_attr_value(attr):
            attrv = attr.get_latest_value()

            if not attrv:
                return ""

            if attr.schema.type & AttrType._ARRAY:
                if attr.schema.type & AttrType.STRING:
                    return [x.value for x in attrv.data_array.all()]

                elif attr.schema.type & AttrType._NAMED:
                    return [
                        {
                            "name": x.value,
                            "ref_id": x.referral.id if x.referral else None,
                            "ref_name": x.referral.name if x.referral else "",
                        }
                        for x in attrv.data_array.all()
                    ]

                elif attr.schema.type & AttrType.OBJECT:
                    return [
                        {
                            "id": x.referral.id if x.referral else None,
                            "name": x.referral.name if x.referral else "",
                        }
                        for x in attrv.data_array.all()
                    ]

            elif attr.schema.type & AttrType.STRING or attr.schema.type & AttrType.TEXT:
                return attrv.value

            elif attr.schema.type & AttrType._NAMED:
                return {
                    "name": attrv.value,
                    "ref_id": attrv.referral.id if attrv.referral else None,
                    "ref_name": attrv.referral.name if attrv.referral else "",
                }

            elif attr.schema.type & AttrType.OBJECT:
                return {
                    "id": attrv.referral.id if attrv.referral else None,
                    "name": attrv.referral.name if attrv.referral else "",
                }

            elif attr.schema.type & AttrType.BOOLEAN:
                return attrv.boolean

            elif attr.schema.type & AttrType.DATE:
                return attrv.date

            elif attr.schema.type & AttrType.GROUP:
                group = Group.objects.get(id=attrv.value)
                return {
                    "id": group.id,
                    "name": group.name,
                }

            elif attr.schema.type & AttrType.DATETIME:
                return attrv.datetime

        return [
            {
                "name": x.schema.name,
                "value": get_attr_value(x),
            }
            for x in obj.attrs.filter(is_active=True)
        ]


class PostEntrySerializer(serializers.Serializer):
    id = serializers.IntegerField(required=False)
    entity = serializers.CharField(required=True, max_length=100)
    name = serializers.CharField(required=True, max_length=100)
    attrs = serializers.DictField(required=True)

    def _validate_attr(self, attr, value):
        """This method validate and convert attribute value to be acceptable for AirOne"""

        def get_entry(schema, name):
            return Entry.objects.get(is_active=True, schema=schema, name=name)

        def is_entry(schema, name):
            return Entry.objects.filter(is_active=True, schema=schema, name=name)

        def validate_named_attr(value):
            if "name" not in value:
                value["name"] = ""

            if "id" not in value or not value["id"]:
                value["id"] = None
            else:
                entryset = [
                    get_entry(r, value["id"])
                    for r in attr.referral.all()
                    if is_entry(r, value["id"])
                ]

                # It means that there is no entry which is matched specified reference
                if not any(entryset):
                    return None

                value["id"] = entryset[0]

            return value

        if attr.type & AttrType._ARRAY:
            if not isinstance(value, list):
                return None

            if attr.type & AttrType.STRING:
                if not all(
                    [
                        isinstance(v, str) or isinstance(v, int) or isinstance(v, float)
                        for v in value
                    ]
                ):
                    return None
                return value

            elif attr.type & AttrType._NAMED:
                if not all([isinstance(v, dict) for v in value]):
                    return None

                return [x for x in [validate_named_attr(v) for v in value] if x]

            elif attr.type & AttrType.OBJECT:
                return sum(
                    [
                        [get_entry(r, v) for r in attr.referral.all() if is_entry(r, v)]
                        for v in value
                    ],
                    [],
                )

            elif attr.type & AttrType.GROUP:
                return [x for x in [AttributeValue.uniform_storable(v, Group) for v in value] if x]

            elif attr.type & AttrType.ROLE:
                return [x for x in [AttributeValue.uniform_storable(v, Role) for v in value] if x]

        elif attr.type & AttrType.STRING or attr.type & AttrType.TEXT:
            if not (isinstance(value, str) or isinstance(value, int) or isinstance(value, float)):
                return None
            return value

        elif attr.type & AttrType._NAMED:
            if not isinstance(value, dict):
                return None

            return validate_named_attr(value)

        elif attr.type & AttrType.OBJECT:
            if not value:
                # This means not None but empty referral value
                return 0

            if isinstance(value, str):
                entryset = [get_entry(x, value) for x in attr.referral.all() if is_entry(x, value)]
                if any(entryset):
                    return entryset[0]

            elif isinstance(value, int):
                return Entry.objects.filter(id=value, is_active=True).first()

        elif attr.type & AttrType.BOOLEAN:
            if not isinstance(value, bool):
                return None
            return value

        elif attr.type & AttrType.DATE:
            if isinstance(value, str):
                try:
                    datetime.strptime(value, "%Y-%m-%d")
                except ValueError:
                    raise ValueError("Incorrect data format, should be YYYY-MM-DD")
                return datetime.strptime(value, "%Y-%m-%d")
            else:
                return None

        elif attr.type & AttrType.GROUP:
            return AttributeValue.uniform_storable(value, Group)

        elif attr.type & AttrType.ROLE:
            return AttributeValue.uniform_storable(value, Role)

        elif attr.type & AttrType.DATETIME:
            if isinstance(value, str):
                try:
                    datetime.fromisoformat(value)
                except ValueError:
                    raise ValueError("Incorrect data format, should be ISO8601 format")
                return datetime.fromisoformat(value)
            else:
                return None

        return None

    def validate(self, data):
        # checks specified entity is existed
        if not Entity.objects.filter(is_active=True, name=data["entity"]).exists():
            raise ValidationError("Invalid Entity is specified (%s)" % data["entity"])
        entity = data["entity"] = Entity.objects.get(is_active=True, name=data["entity"])

        entry = None
        if Entry.objects.filter(schema=entity, name=data["name"]).exists():
            entry = Entry.objects.get(schema=entity, name=data["name"])

        # checks specified entry-id is valid
        if "id" in data:
            if Entry.objects.filter(schema=entity, id=data["id"]).exists():
                entry = Entry.objects.get(schema=entity, id=data["id"])
            else:
                raise ValidationError("Invalid Entry-ID is specified (%d)" % data["id"])

        # checks mandatory keys are specified when a new Entry will be created
        if not entry and not all(
            [
                False
                for x in entity.attrs.filter(is_active=True, is_mandatory=True)
                if x.name not in data["attrs"].keys()
            ]
        ):
            raise ValidationError("Some mandatory attrs are not specified")

        # checks specified attr values are valid
        for attr_name, attr_value in data["attrs"].items():
            if not entity.attrs.filter(is_active=True, name=attr_name).exists():
                raise ValidationError("Target entity doesn't specified attr(%s)" % (attr_name))

            attr = entity.attrs.get(name=attr_name)
            validated_value = self._validate_attr(attr, attr_value)
            if validated_value is None:
                raise ValidationError("Invalid attribute value(%s) is specified" % (attr_name))

            data["attrs"][attr_name] = validated_value

        return data<|MERGE_RESOLUTION|>--- conflicted
+++ resolved
@@ -3,11 +3,7 @@
 from rest_framework import serializers
 from rest_framework.exceptions import ValidationError
 
-<<<<<<< HEAD
-from airone.lib.types import AttrType, AttrTypeValue
-=======
 from airone.lib.types import AttrType
->>>>>>> 86dffd29
 from entity.models import Entity
 from entry.models import AttributeValue, Entry
 from group.models import Group
