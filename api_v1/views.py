--- conflicted
+++ resolved
@@ -31,17 +31,11 @@
             return Response(ret, status=status.HTTP_400_BAD_REQUEST)
 
         # checking that target user has permission to create an entry
-<<<<<<< HEAD
-        if not request.user.has_permission(sel.validated_data['entity'], ACLType.Writable):
-            return Response({'result': 'Permission denied to create(or update) entry'},
-                            status=status.HTTP_400_BAD_REQUEST)
-=======
-        if not user.has_permission(sel.validated_data["entity"], ACLType.Writable):
+        if not request.user.has_permission(sel.validated_data["entity"], ACLType.Writable):
             return Response(
                 {"result": "Permission denied to create(or update) entry"},
                 status=status.HTTP_400_BAD_REQUEST,
             )
->>>>>>> f2ad7a14
 
         # set target entry information to response data
         resp_data = {
@@ -81,35 +75,24 @@
             job_notify = Job.new_notify_update_entry(request.user, entry)
 
         else:
-<<<<<<< HEAD
-            entry = Entry.objects.create(created_user=request.user,
-                                         status=Entry.STATUS_CREATING,
-                                         **entry_condition)
-            resp_data['is_created'] = True
-=======
             entry = Entry.objects.create(
-                created_user=user, status=Entry.STATUS_CREATING, **entry_condition
+                created_user=request.user, status=Entry.STATUS_CREATING, **entry_condition
             )
             resp_data["is_created"] = True
->>>>>>> f2ad7a14
 
             # create job to notify entry event to the registered WebHook
             job_notify = Job.new_notify_create_entry(request.user, entry)
 
-<<<<<<< HEAD
         entry.complement_attrs(request.user)
-        for name, value in sel.validated_data['attrs'].items():
-=======
-        entry.complement_attrs(user)
         for name, value in sel.validated_data["attrs"].items():
->>>>>>> f2ad7a14
             # If user doesn't have readable permission for target Attribute, it won't be created.
             if not entry.attrs.filter(name=name).exists():
                 continue
 
             attr = entry.attrs.get(schema__name=name, is_active=True)
-            if (request.user.has_permission(attr.schema, ACLType.Writable) and
-                    attr.is_updated(value)):
+            if request.user.has_permission(attr.schema, ACLType.Writable) and attr.is_updated(
+                value
+            ):
                 attr.add_value(request.user, value)
 
                 # This enables to let user know what attributes are changed in this request
@@ -170,18 +153,12 @@
         elif param_entry_name:
             query = Q(query, name=param_entry_name)
 
-<<<<<<< HEAD
-        retinfo = [x.to_dict(request.user) for x in
-                   Entry.objects.filter(query)[int(param_offset):
-                                               int(param_offset) + ENTRY_CONFIG.MAX_LIST_ENTRIES]]
-=======
         retinfo = [
-            x.to_dict(user)
+            x.to_dict(request.user)
             for x in Entry.objects.filter(query)[
                 int(param_offset) : int(param_offset) + ENTRY_CONFIG.MAX_LIST_ENTRIES
             ]
         ]
->>>>>>> f2ad7a14
         if not any(retinfo):
             return Response({"result": "Failed to find entry"}, status=status.HTTP_404_NOT_FOUND)
 
@@ -210,17 +187,10 @@
             )
 
         # permission check
-<<<<<<< HEAD
-        if (not request.user.has_permission(entry, ACLType.Full) or
-                not request.user.has_permission(entity, ACLType.Readable)):
-            return Response('Permission denied to operate', status=status.HTTP_400_BAD_REQUEST)
-=======
-        user = User.objects.get(id=request.user.id)
-        if not user.has_permission(entry, ACLType.Full) or not user.has_permission(
+        if not request.user.has_permission(entry, ACLType.Full) or not request.user.has_permission(
             entity, ACLType.Readable
         ):
             return Response("Permission denied to operate", status=status.HTTP_400_BAD_REQUEST)
->>>>>>> f2ad7a14
 
         # Delete the specified entry then return its id, if is active
         if entry.is_active:
